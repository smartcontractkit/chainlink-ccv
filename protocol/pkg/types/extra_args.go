--- conflicted
+++ resolved
@@ -2,11 +2,6 @@
 
 import (
 	"bytes"
-<<<<<<< HEAD
-	"encoding/binary"
-=======
-	"encoding/hex"
->>>>>>> 8ebd2188
 	"fmt"
 	"math/big"
 
