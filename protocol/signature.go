package protocol

import (
	"crypto/ecdsa"
	"errors"
	"fmt"
	"math/big"
	"sort"

	"github.com/ethereum/go-ethereum/common"
	"github.com/ethereum/go-ethereum/crypto"
)

// curve order n for secp256k1.
var secpN = crypto.S256().Params().N

// Data represents a signature with its associated signer address.
type Data struct {
	R      [32]byte
	S      [32]byte
	Signer common.Address
}

// NormalizeToV27 takes a standard 65-byte Ethereum signature (R||S||V) and
// rewrites it so that it is valid for ecrecover(hash, 27, r, s) on-chain.
// If V == 28 (or == 1 if your signer returns 0/1), we flip s := n - s and set V := 27.
// Output r,s are 32-byte big-endian scalars suitable for Solidity bytes32.
func NormalizeToV27(sig65 []byte) (r32, s32 [32]byte, err error) {
	if len(sig65) != 65 {
		return r32, s32, errors.New("signature must be 65 bytes")
	}
	r := new(big.Int).SetBytes(sig65[0:32])
	s := new(big.Int).SetBytes(sig65[32:64])
	v := uint64(sig65[64])

	// Accept both conventions: 27/28 or 0/1
	switch v {
	case 0, 1:
		v += 27
	case 27, 28:
		// ok
	default:
		return r32, s32, errors.New("invalid v (expected 0/1/27/28)")
	}

	// Basic scalar checks (defense in depth)
	if r.Sign() == 0 || s.Sign() == 0 || r.Cmp(secpN) >= 0 || s.Cmp(secpN) >= 0 {
		return r32, s32, errors.New("invalid r or s")
	}

	// If v == 28, flip s and set v = 27 so on-chain ecrecover(hash, 27, r, s) will work.
	if v == 28 {
		s.Sub(secpN, s)
		if s.Sign() == 0 {
			return r32, s32, errors.New("s became zero after flip")
		}
	}

	// Serialize back to fixed 32-byte big-endian
	copy(r32[:], leftPad32(r.Bytes()))
	copy(s32[:], leftPad32(s.Bytes()))
	return r32, s32, nil
}

<<<<<<< HEAD
type KeystoreSigner interface {
	Sign(data []byte) ([]byte, error)
}

// TODO: duplication with the SignV27 function, should be refactored.
func SignV27WithKeystoreSigner(hash []byte, keystoreSigner KeystoreSigner) (r32, s32 [32]byte, addr common.Address, err error) {
	sig, err := keystoreSigner.Sign(hash)
	if err != nil {
		return r32, s32, common.Address{}, err
	}
	r32, s32, err = NormalizeToV27(sig)
	if err != nil {
		return r32, s32, common.Address{}, err
	}

	// Optional: verify our normalization actually recovers the expected address on-chain semantics.
	// We emulate ecrecover(hash,27,r,s) by reconstructing a 65B sig with v=0 and running SigToPub.
	check := make([]byte, 65)
	copy(check[0:32], r32[:])
	copy(check[32:64], s32[:])
	check[64] = 0 // SigToPub expects 0/1, not 27/28

	pub, err := crypto.SigToPub(hash, check)
	if err != nil {
		return r32, s32, common.Address{}, err
	}
	return r32, s32, crypto.PubkeyToAddress(*pub), nil
}

// SignV27 signs hash with priv and returns (r,s) such that on-chain ecrecover(hash,27,r,s) recovers the signer.
// This is equivalent to signing normally, then applying NormalizeToV27.
func SignV27(hash []byte, priv *ecdsa.PrivateKey) (r32, s32 [32]byte, addr common.Address, err error) {
	// go-ethereum's crypto.Sign returns 65 bytes: R||S||V, where V is 0/1 (recovery id).
	sig, err := crypto.Sign(hash, priv)
	if err != nil {
		return r32, s32, common.Address{}, err
	}
=======
func normalizeAndVerify(sig, hash []byte) (r32, s32 [32]byte, addr common.Address, err error) {
>>>>>>> 5fb8ba9d
	r32, s32, err = NormalizeToV27(sig)
	if err != nil {
		return r32, s32, common.Address{}, err
	}

	// Verify our normalization actually recovers the expected address on-chain semantics.
	// We emulate ecrecover(hash,27,r,s) by reconstructing a 65B sig with v=0 and running SigToPub.
	check := make([]byte, 65)
	copy(check[0:32], r32[:])
	copy(check[32:64], s32[:])
	check[64] = 0 // SigToPub expects 0/1, not 27/28

	pub, err := crypto.SigToPub(hash, check)
	if err != nil {
		return r32, s32, common.Address{}, err
	}
	return r32, s32, crypto.PubkeyToAddress(*pub), nil
}

// SignV27WithKeystoreSigner signs hash with the provided keystore signer and returns (r,s) such that on-chain ecrecover(hash,27,r,s) recovers the signer.
// This is equivalent to signing normally, then applying NormalizeToV27.
func SignV27WithKeystoreSigner(hash []byte, keystoreSigner interface {
	Sign(data []byte) ([]byte, error)
},
) (r32, s32 [32]byte, addr common.Address, err error) {
	sig, err := keystoreSigner.Sign(hash)
	if err != nil {
		return r32, s32, common.Address{}, err
	}

	return normalizeAndVerify(sig, hash)
}

// SignV27 signs hash with priv and returns (r,s) such that on-chain ecrecover(hash,27,r,s) recovers the signer.
// This is equivalent to signing normally, then applying NormalizeToV27.
func SignV27(hash []byte, priv *ecdsa.PrivateKey) (r32, s32 [32]byte, addr common.Address, err error) {
	// go-ethereum's crypto.Sign returns 65 bytes: R||S||V, where V is 0/1 (recovery id).
	sig, err := crypto.Sign(hash, priv)
	if err != nil {
		return r32, s32, common.Address{}, err
	}

	return normalizeAndVerify(sig, hash)
}

// Helper: left-pad a big-endian slice to 32 bytes.
func leftPad32(b []byte) []byte {
	out := make([]byte, 32)
	copy(out[32-len(b):], b)
	return out
}

// SortSignaturesBySigner sorts signatures by signer address in ascending order.
// This is required for onchain validation which expects ordered signatures.
func SortSignaturesBySigner(signatures []Data) {
	sort.Slice(signatures, func(i, j int) bool {
		// Compare addresses as big integers (uint160)
		addrI := signatures[i].Signer.Big()
		addrJ := signatures[j].Signer.Big()
		return addrI.Cmp(addrJ) < 0
	})
}

// EncodeSignatures encodes signatures in the simple format expected by CCIP v1.7 onchain validation.
// The format is: [2 bytes signature length][concatenated R,S pairs].
func EncodeSignatures(signatures []Data) ([]byte, error) {
	if len(signatures) == 0 {
		return nil, fmt.Errorf("no signatures provided")
	}

	// Sort signatures by signer address for onchain compatibility
	sortedSignatures := make([]Data, len(signatures))
	copy(sortedSignatures, signatures)
	SortSignaturesBySigner(sortedSignatures)

	// Calculate signature length (each signature is 64 bytes: 32 R + 32 S)
	//nolint:gosec // disable G115
	signatureLength := uint16(len(sortedSignatures) * 64)

	// Create result buffer
	result := make([]byte, 2+int(signatureLength))

	// Write signature length as first 2 bytes (big-endian uint16)
	result[0] = byte(signatureLength >> 8)
	result[1] = byte(signatureLength)

	// Write concatenated R,S pairs
	offset := 2
	for _, sig := range sortedSignatures {
		copy(result[offset:offset+32], sig.R[:])
		offset += 32
		copy(result[offset:offset+32], sig.S[:])
		offset += 32
	}

	return result, nil
}

// DecodeSignatures decodes simple-format signature data.
// The format is: [2 bytes signature length][concatenated R,S pairs]
// Returns rs, ss arrays in the same order as they appear in the data.
func DecodeSignatures(data []byte) ([][32]byte, [][32]byte, error) {
	if len(data) < 2 {
		return nil, nil, fmt.Errorf("signature data too short: need at least 2 bytes for length")
	}

	// Read signature length from first 2 bytes (big-endian uint16)
	signatureLength := uint16(data[0])<<8 | uint16(data[1])

	// Validate data length
	expectedLength := 2 + int(signatureLength)
	if len(data) < expectedLength {
		return nil, nil, fmt.Errorf("signature data too short: expected %d bytes, got %d", expectedLength, len(data))
	}

	// Validate signature length is multiple of 64 (32 R + 32 S per signature)
	if signatureLength%64 != 0 {
		return nil, nil, fmt.Errorf("invalid signature length: %d is not a multiple of 64", signatureLength)
	}

	numSignatures := int(signatureLength) / 64
	if numSignatures == 0 {
		return nil, nil, fmt.Errorf("no signatures found")
	}

	// Extract R and S arrays
	rs := make([][32]byte, numSignatures)
	ss := make([][32]byte, numSignatures)

	offset := 2
	for i := 0; i < numSignatures; i++ {
		copy(rs[i][:], data[offset:offset+32])
		offset += 32
		copy(ss[i][:], data[offset:offset+32])
		offset += 32
	}

	return rs, ss, nil
}

// RecoverSigners recovers signer addresses from signatures and a hash.
// This is useful after decoding signatures when you need the signer addresses.
func RecoverSigners(hash [32]byte, rs, ss [][32]byte) ([]common.Address, error) {
	if len(rs) != len(ss) {
		return nil, fmt.Errorf("rs and ss arrays have different lengths: %d vs %d", len(rs), len(ss))
	}

	signers := make([]common.Address, len(rs))
	for i := 0; i < len(rs); i++ {
		signer, err := RecoverSigner(hash, rs[i], ss[i])
		if err != nil {
			return nil, fmt.Errorf("failed to recover signer for signature %d: %w", i, err)
		}
		signers[i] = signer
	}

	return signers, nil
}

func RecoverSigner(hash, r, s [32]byte) (common.Address, error) {
	// Create signature with v=0 (crypto.Ecrecover expects 0/1, not 27/28)
	sig := make([]byte, 65)
	copy(sig[0:32], r[:])
	copy(sig[32:64], s[:])
	sig[64] = 0 // Always use v=0 since we normalize all signatures to v=27

	// Recover public key
	pubKey, err := crypto.Ecrecover(hash[:], sig)
	if err != nil {
		return common.Address{}, fmt.Errorf("failed to recover public key for signature: %w", err)
	}

	// Convert to address
	unmarshalledPub, err := crypto.UnmarshalPubkey(pubKey)
	if err != nil {
		return common.Address{}, fmt.Errorf("failed to unmarshal public key for signature: %w", err)
	}

	signer := crypto.PubkeyToAddress(*unmarshalledPub)

	return signer, nil
}<|MERGE_RESOLUTION|>--- conflicted
+++ resolved
@@ -62,47 +62,7 @@
 	return r32, s32, nil
 }
 
-<<<<<<< HEAD
-type KeystoreSigner interface {
-	Sign(data []byte) ([]byte, error)
-}
-
-// TODO: duplication with the SignV27 function, should be refactored.
-func SignV27WithKeystoreSigner(hash []byte, keystoreSigner KeystoreSigner) (r32, s32 [32]byte, addr common.Address, err error) {
-	sig, err := keystoreSigner.Sign(hash)
-	if err != nil {
-		return r32, s32, common.Address{}, err
-	}
-	r32, s32, err = NormalizeToV27(sig)
-	if err != nil {
-		return r32, s32, common.Address{}, err
-	}
-
-	// Optional: verify our normalization actually recovers the expected address on-chain semantics.
-	// We emulate ecrecover(hash,27,r,s) by reconstructing a 65B sig with v=0 and running SigToPub.
-	check := make([]byte, 65)
-	copy(check[0:32], r32[:])
-	copy(check[32:64], s32[:])
-	check[64] = 0 // SigToPub expects 0/1, not 27/28
-
-	pub, err := crypto.SigToPub(hash, check)
-	if err != nil {
-		return r32, s32, common.Address{}, err
-	}
-	return r32, s32, crypto.PubkeyToAddress(*pub), nil
-}
-
-// SignV27 signs hash with priv and returns (r,s) such that on-chain ecrecover(hash,27,r,s) recovers the signer.
-// This is equivalent to signing normally, then applying NormalizeToV27.
-func SignV27(hash []byte, priv *ecdsa.PrivateKey) (r32, s32 [32]byte, addr common.Address, err error) {
-	// go-ethereum's crypto.Sign returns 65 bytes: R||S||V, where V is 0/1 (recovery id).
-	sig, err := crypto.Sign(hash, priv)
-	if err != nil {
-		return r32, s32, common.Address{}, err
-	}
-=======
 func normalizeAndVerify(sig, hash []byte) (r32, s32 [32]byte, addr common.Address, err error) {
->>>>>>> 5fb8ba9d
 	r32, s32, err = NormalizeToV27(sig)
 	if err != nil {
 		return r32, s32, common.Address{}, err
