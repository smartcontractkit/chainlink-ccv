--- conflicted
+++ resolved
@@ -27,25 +27,17 @@
 }
 
 type MessageIDV1Response struct {
-<<<<<<< HEAD
-	Error           string           `json:"error,omitempty"`
-	Success         bool             `json:"success"`
-	VerifierResults []VerifierResult `json:"verifierResults"`
-=======
 	Error     string                       `json:"error,omitempty"`
 	Success   bool                         `json:"success"`
 	MessageID Bytes32                      `json:"messageID"`
 	Results   []VerifierResultWithMetadata `json:"results"`
 }
-
 type VerifierResultWithMetadata struct {
-	VerifierResult CCVData          `json:"verifierResult"`
+	VerifierResult VerifierResult   `json:"verifierResult"`
 	Metadata       VerifierMetadata `json:"metadata"`
 }
-
 type VerifierMetadata struct {
 	VerifierName         string    `json:"verifierName"`
 	AttestationTimestamp time.Time `json:"attestationTimestamp"`
 	IngestionTimestamp   time.Time `json:"ingestionTimestamp"`
->>>>>>> ce3762d1
 }