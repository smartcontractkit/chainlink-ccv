--- conflicted
+++ resolved
@@ -2,7 +2,6 @@
 
 import (
 	"context"
-
 	"sort"
 	"testing"
 	"time"
@@ -120,26 +119,10 @@
 	) *InMemoryOffchainStorage {
 		lggr := logger.Test(t)
 
-<<<<<<< HEAD
 		// Use fixed time provider for predictable tests
 		timeProvider := func() int64 { return baseTime }
 		storage := NewInMemoryOffchainStorageWithTimeProvider(
 			lggr, timeProvider, destChains, sourceChains, limit, offset, startTimestamp)
-=======
-	// Create test data with different timestamps by storing at different times
-	testData1 := []common.CCVData{
-		{
-			MessageID:             [32]byte{1},
-			SequenceNumber:        100,
-			SourceChainSelector:   1,
-			DestChainSelector:     2,
-			SourceVerifierAddress: verifierAddress,
-			DestVerifierAddress:   []byte("0x4567"),
-			CCVData:               []byte("sig1"),
-			Message:               createTestMessage(100, 1, 2),
-		},
-	}
->>>>>>> 78047a01
 
 		verifierAddress := []byte("0x1234")
 
@@ -153,28 +136,13 @@
 				SourceVerifierAddress: verifierAddress,
 				DestVerifierAddress:   []byte("0x4567"),
 				CCVData:               []byte("sig1"),
-				Message:               createTestMessage([32]byte{1}, 100, 1, 2),
+				Message:               createTestMessage(100, 1, 2),
 			},
 		}
 
-<<<<<<< HEAD
 		// Store first data at baseTime
 		err := storage.WriteCCVData(ctx, testData1)
 		require.NoError(t, err)
-=======
-	testData2 := []common.CCVData{
-		{
-			MessageID:             [32]byte{2},
-			SequenceNumber:        101,
-			SourceChainSelector:   1,
-			DestChainSelector:     2,
-			SourceVerifierAddress: verifierAddress,
-			DestVerifierAddress:   []byte("0x4567"),
-			CCVData:               []byte("sig2"),
-			Message:               createTestMessage(101, 1, 2),
-		},
-	}
->>>>>>> 78047a01
 
 		// Update time provider for second batch
 		timeProvider = func() int64 { return baseTime + 10000000 } // 10 seconds later in microseconds
@@ -189,27 +157,12 @@
 				SourceVerifierAddress: verifierAddress,
 				DestVerifierAddress:   []byte("0x4567"),
 				CCVData:               []byte("sig2"),
-				Message:               createTestMessage([32]byte{2}, 101, 1, 2),
+				Message:               createTestMessage(101, 1, 2),
 			},
 		}
 
-<<<<<<< HEAD
 		err = storage.WriteCCVData(ctx, testData2)
 		require.NoError(t, err)
-=======
-	testData3 := []common.CCVData{
-		{
-			MessageID:             [32]byte{3},
-			SequenceNumber:        102,
-			SourceChainSelector:   1,
-			DestChainSelector:     2,
-			SourceVerifierAddress: verifierAddress,
-			DestVerifierAddress:   []byte("0x4567"),
-			CCVData:               []byte("sig3"),
-			Message:               createTestMessage(102, 1, 2),
-		},
-	}
->>>>>>> 78047a01
 
 		// Update time provider for third batch
 		timeProvider = func() int64 { return baseTime + 20000000 } // 20 seconds later in microseconds
@@ -224,7 +177,7 @@
 				SourceVerifierAddress: verifierAddress,
 				DestVerifierAddress:   []byte("0x4567"),
 				CCVData:               []byte("sig3"),
-				Message:               createTestMessage([32]byte{3}, 102, 1, 2),
+				Message:               createTestMessage(102, 1, 2),
 			},
 		}
 
@@ -593,7 +546,7 @@
 				SourceVerifierAddress: []byte("0x1234"),
 				DestVerifierAddress:   []byte("0x4567"),
 				CCVData:               []byte("sig1"),
-				Message:               createTestMessage([32]byte{1}, 100, 1, 2),
+				Message:               createTestMessage(100, 1, 2),
 			},
 		}
 
@@ -697,7 +650,7 @@
 				SourceVerifierAddress: []byte("0x1234"),
 				DestVerifierAddress:   []byte("0x4567"),
 				CCVData:               []byte("sig1"),
-				Message:               createTestMessage([32]byte{1}, 100, 1, 2),
+				Message:               createTestMessage(100, 1, 2),
 			},
 		}
 		err := storage.WriteCCVData(t.Context(), testData1)
