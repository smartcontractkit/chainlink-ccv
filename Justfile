import './tools/lib/utils.justfile'

# Default: show available recipes
default:
    just --list

install-protoc:
    sudo ./tools/bin/install-protoc.sh $VERSION_PROTOC

install-go-tools:
    go install github.com/jmank88/gomods@v$VERSION_GOMODS
    go install github.com/jmank88/modgraph@v$VERSION_MODGRAPH
    go install google.golang.org/protobuf/cmd/protoc-gen-go@v$VERSION_PROTOC_GEN_GO
    go install google.golang.org/grpc/cmd/protoc-gen-go-grpc@v$VERSION_PROTOC_GEN_GO_GRPC
    go install github.com/bufbuild/buf/cmd/buf@v$VERSION_BUF
    go install github.com/golangci/golangci-lint/v2/cmd/golangci-lint@v$VERSION_GOLANGCI_LINT
    go install github.com/vektra/mockery/v2@v$VERSION_MOCKERY

install-pre-commit:
    brew install pre-commit
    pre-commit install

# Run go test on all modules.
test-all:
    @echo "Testing common"
    @just ./common/test
    @echo "Testing verifier"
    @just ./verifier/test
    @echo "Testing executor"
    @just ./executor/test
    @echo "Testing aggregator"
    @just ./aggregator/test
    @echo "Testing indexer"
    @just ./indexer/test

lint-all fix="":
    @echo "Linting protocol"
    @just ./protocol/lint {{fix}}
    @echo "Linting common"
    @just ./common/lint {{fix}}
    @echo "Linting verifier"
    @just ./verifier/lint {{fix}}
    @echo "Linting executor"
    @just ./executor/lint {{fix}}
    @echo "Linting aggregator"
    @just ./aggregator/lint {{fix}}
    @echo "Linting indexer"
    @just ./indexer/lint {{fix}}
    @echo "Linting devenv"
    @just ./build/devenv/lint {{fix}}

<<<<<<< HEAD
fmt: ensure-golangci-lint
    golangci-lint fmt

mod-tidy-all: ensure-gomods
    gomods tidy
=======
mod-tidy-all: ensure-gomods ensure-modgraph
    gomods tidy
    ./tools/bin/modgraph.sh > go.md
>>>>>>> 612b9db5
<|MERGE_RESOLUTION|>--- conflicted
+++ resolved
@@ -49,14 +49,9 @@
     @echo "Linting devenv"
     @just ./build/devenv/lint {{fix}}
 
-<<<<<<< HEAD
 fmt: ensure-golangci-lint
     golangci-lint fmt
 
 mod-tidy-all: ensure-gomods
     gomods tidy
-=======
-mod-tidy-all: ensure-gomods ensure-modgraph
-    gomods tidy
-    ./tools/bin/modgraph.sh > go.md
->>>>>>> 612b9db5
+    ./tools/bin/modgraph.sh > go.md