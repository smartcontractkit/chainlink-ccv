package sourcereader

import (
	"context"
	"encoding/binary"
	"errors"
	"fmt"
	"math/big"

	"github.com/ethereum/go-ethereum"
	"github.com/ethereum/go-ethereum/common"

	"github.com/smartcontractkit/chainlink-ccip/chains/evm/gobindings/generated/latest/onramp"
	"github.com/smartcontractkit/chainlink-ccv/protocol"
	"github.com/smartcontractkit/chainlink-common/pkg/logger"
	"github.com/smartcontractkit/chainlink-evm/pkg/client"

	verifiertypes "github.com/smartcontractkit/chainlink-ccv/verifier"
)

type EVMSourceReader struct {
	chainClient          client.Client
	contractAddress      common.Address
	ccipMessageSentTopic string
	chainSelector        protocol.ChainSelector
	lggr                 logger.Logger
}

func NewEVMSourceReader(chainClient client.Client, contractAddress common.Address, ccipMessageSentTopic string, chainSelector protocol.ChainSelector, lggr logger.Logger) (verifiertypes.SourceReader, error) {
	var errs []error
	appendIfNil := func(field any, fieldName string) {
		if field == nil {
			errs = append(errs, fmt.Errorf("%s is not set", fieldName))
		}
	}

	appendIfNil(chainClient, "chainClient")
	appendIfNil(lggr, "logger")

	if contractAddress == (common.Address{}) {
		errs = append(errs, fmt.Errorf("contractAddress is not set"))
	}
	if ccipMessageSentTopic == "" {
		errs = append(errs, fmt.Errorf("ccipMessageSentTopic is not set"))
	}
	if chainSelector == 0 {
		errs = append(errs, fmt.Errorf("chainSelector is not set"))
	}

	if len(errs) > 0 {
		return nil, errors.Join(errs...)
	}

	return &EVMSourceReader{
		chainClient:          chainClient,
		contractAddress:      contractAddress,
		ccipMessageSentTopic: ccipMessageSentTopic,
		chainSelector:        chainSelector,
		lggr:                 lggr,
	}, nil
}

// GetBlocksHeaders TODO: Should use batch requests for efficiency ticket: CCIP-7766.
func (r *EVMSourceReader) GetBlocksHeaders(ctx context.Context, blockNumbers []*big.Int) (map[*big.Int]protocol.BlockHeader, error) {
	headers := make(map[*big.Int]protocol.BlockHeader)
	for _, blockNumber := range blockNumbers {
		header, err := r.chainClient.HeadByNumber(ctx, blockNumber)
		if err != nil {
			return nil, err
		}
		if header.Number < 0 {
			return nil, fmt.Errorf("block number cannot be negative: %d", header.Number)
		}
		headers[blockNumber] = protocol.BlockHeader{
			Number:     uint64(header.Number),
			Hash:       protocol.Bytes32(header.Hash),
			ParentHash: protocol.Bytes32(header.ParentHash),
			Timestamp:  header.Timestamp,
		}
	}
	return headers, nil
}

// SubscribeNewHeads TODO: Update internal latestBlock and latestFinalizedBlock on new head subscription?
func (r *EVMSourceReader) SubscribeNewHeads(ctx context.Context) (<-chan *protocol.BlockHeader, error) {
	heads, _, err := r.chainClient.SubscribeToHeads(ctx)
	if err != nil {
		return nil, err
	}
	headers := make(chan *protocol.BlockHeader)
	go func() {
		for head := range heads {
			// Skip blocks with negative numbers or timestamps (should not happen in practice)
			if head.Number < 0 {
				r.lggr.Errorw("Received block with negative number", "number", head.Number)
				continue
			}
			headers <- &protocol.BlockHeader{
				Number:     uint64(head.Number),
				Hash:       protocol.Bytes32(head.Hash),
				ParentHash: protocol.Bytes32(head.ParentHash),
				Timestamp:  head.Timestamp,
			}
		}
	}()
	return headers, nil
}

// LatestBlockHeight returns the latest block height from the chain client.
func (r *EVMSourceReader) LatestBlockHeight(ctx context.Context) (*big.Int, error) {
	if r.chainClient == nil {
		return nil, fmt.Errorf("chain client not configured")
	}
	return r.chainClient.LatestBlockHeight(ctx)
}

// LatestFinalizedBlockHeight returns the latest finalized block height from the chain client.
func (r *EVMSourceReader) LatestFinalizedBlockHeight(ctx context.Context) (*big.Int, error) {
	if r.chainClient == nil {
		return nil, fmt.Errorf("chain client not configured")
	}

	// Try to get finalized block using the client's finalized block method
	head, err := r.chainClient.LatestFinalizedBlock(ctx)
	if err != nil {
		return nil, fmt.Errorf("failed to get latest finalized block: %w", err)
	}

	if head == nil {
		return nil, fmt.Errorf("finalized block head is nil")
	}

	return big.NewInt(head.Number), nil
}

// BlockTime returns the timestamp of a given block.
func (r *EVMSourceReader) BlockTime(ctx context.Context, block *big.Int) (uint64, error) {
	hdr, err := r.chainClient.HeaderByNumber(ctx, block)
	if err != nil {
		return 0, fmt.Errorf("failed to get block header for block %s: %w", block.String(), err)
	}
	return hdr.Time, nil
}

<<<<<<< HEAD
// VerificationTasks returns the channel where new message events are delivered.
=======
>>>>>>> 93941a57
func (r *EVMSourceReader) VerificationTasks(ctx context.Context, fromBlock, toBlock *big.Int) ([]verifiertypes.VerificationTask, error) {
	rangeQuery := ethereum.FilterQuery{
		FromBlock: fromBlock,
		ToBlock:   toBlock,
		Addresses: []common.Address{r.contractAddress},
		Topics:    [][]common.Hash{{common.HexToHash(r.ccipMessageSentTopic)}},
	}
	logs, err := r.chainClient.FilterLogs(ctx, rangeQuery)
	if err != nil {
		r.lggr.Warnw("⚠️ Failed to filter logs", "error", err)
		return nil, err
	}

	results := make([]verifiertypes.VerificationTask, 0, len(logs))

	// Process found events
	for _, log := range logs {
		r.lggr.Infow("🎉 Found CCIPMessageSent event!",
			"chainSelector", r.chainSelector,
			"blockNumber", log.BlockNumber,
			"txHash", log.TxHash.Hex(),
			"contract", log.Address.Hex())

		// Parse indexed topics
		var destChainSelector uint64
		var nonce uint64
		var messageID [32]byte

		if len(log.Topics) >= 4 {
			destChainSelector = binary.BigEndian.Uint64(log.Topics[1][24:]) // Last 8 bytes
			nonce = binary.BigEndian.Uint64(log.Topics[2][24:])             // Last 8 bytes
			copy(messageID[:], log.Topics[3][:])                            // Full 32 bytes

			r.lggr.Infow("📊 Event details",
				"sourceChainSelector", r.chainSelector,
				"destChainSelector", destChainSelector,
				"nonce", nonce,
				"messageId", common.Bytes2Hex(messageID[:]))
		}

		// Parse the event data using the ABI
		event := &onramp.OnRampCCIPMessageSent{}
		event.DestChainSelector = destChainSelector
		event.MessageId = messageID
		event.SequenceNumber = nonce
		abi, err := onramp.OnRampMetaData.GetAbi()
		if err != nil {
			r.lggr.Errorw("❌ Failed to get ABI", "error", err)
			continue // to next message
		}
		err = abi.UnpackIntoInterface(event, "CCIPMessageSent", log.Data)
		if err != nil {
			r.lggr.Errorw("❌ Failed to unpack CCIPMessageSent event payload", "error", err)
			continue // to next message
		}
		// Log the event structure using the fixed bindings
		r.lggr.Infow("📋 OnRamp Event Structure",
			"destChainSelector", event.DestChainSelector,
			"nonce", event.SequenceNumber,
			"messageId", common.Bytes2Hex(event.MessageId[:]),
			"ReceiptsCount", len(event.Receipts),
			"verifierBlobsCount", len(event.VerifierBlobs))

		if len(event.Receipts) < 1 {
			// The executor receipt is at Receipts[len-1], so we need at least one receipt
			r.lggr.Errorw("❌ Executor receipt is missing.", "count", len(event.Receipts))
			continue // to next message
		}

		// Log verifier receipts
		for i, vr := range event.Receipts {
			r.lggr.Infow("🧾 Verifier Receipt",
				"index", i,
				"issuer", vr.Issuer.Hex(),
				"destGasLimit", vr.DestGasLimit,
				"destBytesOverhead", vr.DestBytesOverhead,
				"feeTokenAmount", vr.FeeTokenAmount.String(),
				"extraArgs", common.Bytes2Hex(vr.ExtraArgs))
		}

		// Log executor receipt
		executorReceipt := event.Receipts[len(event.Receipts)-1]
		r.lggr.Infow("📋 Executor Receipt",
			"issuer", executorReceipt.Issuer.Hex(),
			"destGasLimit", executorReceipt.DestGasLimit,
			"destBytesOverhead", executorReceipt.DestBytesOverhead,
			"feeTokenAmount", executorReceipt.FeeTokenAmount.String(),
			"extraArgs", common.Bytes2Hex(executorReceipt.ExtraArgs))

		r.lggr.Infow("📋 Decoding encoded message",
			"encodedMessageLength", len(event.EncodedMessage),
			"messageId", common.Bytes2Hex(event.MessageId[:]))
		decodedMsg, err := protocol.DecodeMessage(event.EncodedMessage)
		if err != nil {
			r.lggr.Errorw("❌ Failed to decode message", "error", err)
			continue // to next message
		}
		r.lggr.Infow("📋 Decoded message",
			"message", decodedMsg)

		// Create receipt blobs from verifier receipts and receipt blobs
		receiptBlobs := make([]protocol.ReceiptWithBlob, 0, len(event.Receipts)+1)

		if len(event.Receipts) == 0 {
			r.lggr.Errorw("❌ No verifier receipts found")
			continue // to next message
		}
		// Process verifier receipts
		for i, vr := range event.Receipts {
			var blob []byte
			if i < len(event.VerifierBlobs) && len(event.VerifierBlobs[i]) > 0 {
				blob = event.VerifierBlobs[i]
			} else {
				r.lggr.Infow("⚠️ Empty or missing receipt blob",
					"verifierIndex", i,
				)
			}

			issuerAddr, _ := protocol.NewUnknownAddressFromHex(vr.Issuer.Hex())
			receiptBlob := protocol.ReceiptWithBlob{
				Issuer:            issuerAddr,
				DestGasLimit:      vr.DestGasLimit,
				DestBytesOverhead: vr.DestBytesOverhead,
				Blob:              blob,
				ExtraArgs:         vr.ExtraArgs,
				FeeTokenAmount:    vr.FeeTokenAmount,
			}
			receiptBlobs = append(receiptBlobs, receiptBlob)

			r.lggr.Infow("📋 Processed verifier receipt",
				"index", i,
				"issuer", vr.Issuer.Hex(),
				"blobLength", len(blob))
		}

		// Add executor receipt if available
		issuerAddr, _ := protocol.NewUnknownAddressFromHex(executorReceipt.Issuer.Hex())
		executorReceiptBlob := protocol.ReceiptWithBlob{
			Issuer:            issuerAddr,
			DestGasLimit:      executorReceipt.DestGasLimit,
			DestBytesOverhead: executorReceipt.DestBytesOverhead,
			Blob:              []byte{},
			ExtraArgs:         executorReceipt.ExtraArgs,
			FeeTokenAmount:    executorReceipt.FeeTokenAmount,
		}
		receiptBlobs = append(receiptBlobs, executorReceiptBlob)

		r.lggr.Infow("📋 Processed executor receipt",
			"issuer", executorReceipt.Issuer.Hex())

		// Create verification task
		results = append(results, verifiertypes.VerificationTask{
			Message:      *decodedMsg,
			ReceiptBlobs: receiptBlobs,
			BlockNumber:  log.BlockNumber,
		})
	}
	return results, nil
}<|MERGE_RESOLUTION|>--- conflicted
+++ resolved
@@ -142,10 +142,7 @@
 	return hdr.Time, nil
 }
 
-<<<<<<< HEAD
 // VerificationTasks returns the channel where new message events are delivered.
-=======
->>>>>>> 93941a57
 func (r *EVMSourceReader) VerificationTasks(ctx context.Context, fromBlock, toBlock *big.Int) ([]verifiertypes.VerificationTask, error) {
 	rangeQuery := ethereum.FilterQuery{
 		FromBlock: fromBlock,
