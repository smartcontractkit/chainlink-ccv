package sourcereader

import (
	"context"
	"encoding/binary"
	"errors"
	"fmt"
	"math/big"

	"github.com/ethereum/go-ethereum"
	"github.com/ethereum/go-ethereum/common"

	"github.com/smartcontractkit/chainlink-ccv/integration/pkg/rmnremotereader"

	"github.com/smartcontractkit/chainlink-ccip/ccv/chains/evm/gobindings/generated/latest/onramp"
	"github.com/smartcontractkit/chainlink-ccv/pkg/chainaccess"
	"github.com/smartcontractkit/chainlink-ccv/protocol"
	"github.com/smartcontractkit/chainlink-common/pkg/logger"
	"github.com/smartcontractkit/chainlink-evm/pkg/client"
	"github.com/smartcontractkit/chainlink-evm/pkg/heads"
)

// Compile-time checks to ensure EVMSourceReader implements the SourceReader interface.
var (
	_ chainaccess.SourceReader = (*EVMSourceReader)(nil)
)

type EVMSourceReader struct {
	chainClient          client.Client
	headTracker          heads.Tracker
	onRampAddress        common.Address
	rmnRemoteAddress     common.Address
	ccipMessageSentTopic string
	chainSelector        protocol.ChainSelector
	lggr                 logger.Logger
}

func NewEVMSourceReader(
	chainClient client.Client,
	headTracker heads.Tracker,
	onRampAddress common.Address,
	rmnRemoteAddress common.Address,
	ccipMessageSentTopic string,
	chainSelector protocol.ChainSelector,
	lggr logger.Logger,
) (chainaccess.SourceReader, error) {
	var errs []error
	appendIfNil := func(field any, fieldName string) {
		if field == nil {
			errs = append(errs, fmt.Errorf("%s is not set", fieldName))
		}
	}

	appendIfNil(chainClient, "chainClient")
	appendIfNil(headTracker, "headTracker")
	appendIfNil(lggr, "logger")

	if onRampAddress == (common.Address{}) {
		errs = append(errs, fmt.Errorf("onRampAddress is not set"))
	}
	if rmnRemoteAddress == (common.Address{}) {
		errs = append(errs, fmt.Errorf("rmnRemoteAddress is not set"))
	}
	if ccipMessageSentTopic == "" {
		errs = append(errs, fmt.Errorf("ccipMessageSentTopic is not set"))
	}
	if chainSelector == 0 {
		errs = append(errs, fmt.Errorf("chainSelector is not set"))
	}

	if len(errs) > 0 {
		return nil, errors.Join(errs...)
	}

	return &EVMSourceReader{
		chainClient:          chainClient,
		headTracker:          headTracker,
		onRampAddress:        onRampAddress,
		rmnRemoteAddress:     rmnRemoteAddress,
		ccipMessageSentTopic: ccipMessageSentTopic,
		chainSelector:        chainSelector,
		lggr:                 lggr,
	}, nil
}

// GetBlocksHeaders TODO: Should use batch requests for efficiency ticket: CCIP-7766.
func (r *EVMSourceReader) GetBlocksHeaders(ctx context.Context, blockNumbers []*big.Int) (map[*big.Int]protocol.BlockHeader, error) {
	// Get current finalized block to populate FinalizedBlockNumber field
	_, finalizedHeader, err := r.LatestAndFinalizedBlock(ctx)
	if err != nil {
		return nil, fmt.Errorf("failed to get finalized block: %w", err)
	}

	headers := make(map[*big.Int]protocol.BlockHeader)
	for _, blockNumber := range blockNumbers {
		header, err := r.chainClient.HeadByNumber(ctx, blockNumber)
		if err != nil {
			return nil, fmt.Errorf("failed to get block %s: %w", blockNumber.String(), err)
		}
		if header.Number < 0 {
			return nil, fmt.Errorf("block number cannot be negative: %d", header.Number)
		}
		headers[blockNumber] = protocol.BlockHeader{
			Number:               uint64(header.Number),
			Hash:                 protocol.Bytes32(header.Hash),
			ParentHash:           protocol.Bytes32(header.ParentHash),
			Timestamp:            header.Timestamp,
			FinalizedBlockNumber: finalizedHeader.Number,
		}
	}
	return headers, nil
}

// GetBlockHeaderByHash returns a block header by its hash.
// Required for walking back parent chain during LCA finding in reorg detection.
func (r *EVMSourceReader) GetBlockHeaderByHash(ctx context.Context, hash protocol.Bytes32) (*protocol.BlockHeader, error) {
	// Convert protocol.Bytes32 to common.Hash
	var ethHash common.Hash
	copy(ethHash[:], hash[:])

	header, err := r.chainClient.HeadByHash(ctx, ethHash)
	if err != nil {
		return nil, fmt.Errorf("failed to get block by hash %s: %w", ethHash.Hex(), err)
	}

	if header == nil {
		return nil, nil // Block not found
	}

	if header.Number < 0 {
		return nil, fmt.Errorf("block number cannot be negative: %d", header.Number)
	}

	finalizedBlockNum := header.LatestFinalizedHead().BlockNumber()
	if finalizedBlockNum < 0 {
		return nil, fmt.Errorf("finalized block number cannot be negative: %d", finalizedBlockNum)
	}

	return &protocol.BlockHeader{
		Number:               uint64(header.Number),
		Hash:                 protocol.Bytes32(header.Hash),
		ParentHash:           protocol.Bytes32(header.ParentHash),
		Timestamp:            header.Timestamp,
		FinalizedBlockNumber: uint64(finalizedBlockNum),
	}, nil
}

// BlockTime returns the timestamp of a given block.
func (r *EVMSourceReader) BlockTime(ctx context.Context, block *big.Int) (uint64, error) {
	hdr, err := r.chainClient.HeaderByNumber(ctx, block)
	if err != nil {
		return 0, fmt.Errorf("failed to get block header for block %s: %w", block.String(), err)
	}
	return hdr.Time, nil
}

// FetchMessageSentEvents returns MessageSentEvents in the given block range.
// The toBlock parameter can be nil to query up to the latest block.
func (r *EVMSourceReader) FetchMessageSentEvents(ctx context.Context, fromBlock, toBlock *big.Int) ([]protocol.MessageSentEvent, error) {
	rangeQuery := ethereum.FilterQuery{
		FromBlock: fromBlock,
		ToBlock:   toBlock,
		Addresses: []common.Address{r.onRampAddress},
		Topics:    [][]common.Hash{{common.HexToHash(r.ccipMessageSentTopic)}},
	}
	logs, err := r.chainClient.FilterLogs(ctx, rangeQuery)
	if err != nil {
		r.lggr.Warnw("Failed to filter logs", "error", err)
		return nil, err
	}

	results := make([]protocol.MessageSentEvent, 0, len(logs))

	// Process found events
	for _, log := range logs {
		r.lggr.Infow("🎉 Found CCIPMessageSent event!",
			"chainSelector", r.chainSelector,
			"blockNumber", log.BlockNumber,
			"txHash", log.TxHash.Hex(),
			"contract", log.Address.Hex())

		// Parse indexed topics
		var destChainSelector uint64
		var nonce uint64
		var messageID [32]byte

		if len(log.Topics) >= 4 {
			destChainSelector = binary.BigEndian.Uint64(log.Topics[1][24:]) // Last 8 bytes
			nonce = binary.BigEndian.Uint64(log.Topics[2][24:])             // Last 8 bytes
			copy(messageID[:], log.Topics[3][:])                            // Full 32 bytes

			r.lggr.Infow("📊 Event details",
				"sourceChainSelector", r.chainSelector,
				"destChainSelector", destChainSelector,
				"nonce", nonce,
				"messageId", common.Bytes2Hex(messageID[:]))
		}

		// Parse the event data using the ABI
		event := &onramp.OnRampCCIPMessageSent{}
		event.DestChainSelector = destChainSelector
		event.MessageId = messageID
		event.SequenceNumber = nonce
		abi, err := onramp.OnRampMetaData.GetAbi()
		if err != nil {
			r.lggr.Errorw("Failed to get ABI", "error", err)
			continue // to next message
		}
		err = abi.UnpackIntoInterface(event, "CCIPMessageSent", log.Data)
		if err != nil {
			r.lggr.Errorw("Failed to unpack CCIPMessageSent event payload", "error", err)
			continue // to next message
		}
		// Log the event structure using the fixed bindings
		r.lggr.Infow("OnRamp Event Structure",
			"destChainSelector", event.DestChainSelector,
			"nonce", event.SequenceNumber,
			"messageId", common.Bytes2Hex(event.MessageId[:]),
			"ReceiptsCount", len(event.Receipts),
			"verifierBlobsCount", len(event.VerifierBlobs))

		if len(event.Receipts) < 1 {
			// The executor receipt is at Receipts[len-1], so we need at least one receipt
			r.lggr.Errorw("Executor receipt is missing.", "count", len(event.Receipts))
			continue // to next message
		}

		// Log verifier receipts
		for i, vr := range event.Receipts {
			r.lggr.Infow("🧾 Verifier Receipt",
				"index", i,
				"issuer", vr.Issuer.Hex(),
				"destGasLimit", vr.DestGasLimit,
				"destBytesOverhead", vr.DestBytesOverhead,
				"feeTokenAmount", vr.FeeTokenAmount.String(),
				"extraArgs", common.Bytes2Hex(vr.ExtraArgs))
		}

		// Log executor receipt
		executorReceipt := event.Receipts[len(event.Receipts)-1]
		r.lggr.Infow("Executor Receipt",
			"issuer", executorReceipt.Issuer.Hex(),
			"destGasLimit", executorReceipt.DestGasLimit,
			"destBytesOverhead", executorReceipt.DestBytesOverhead,
			"feeTokenAmount", executorReceipt.FeeTokenAmount.String(),
			"extraArgs", common.Bytes2Hex(executorReceipt.ExtraArgs))

		r.lggr.Infow("Decoding encoded message",
			"encodedMessageLength", len(event.EncodedMessage),
			"messageId", common.Bytes2Hex(event.MessageId[:]))
		decodedMsg, err := protocol.DecodeMessage(event.EncodedMessage)
		if err != nil {
			r.lggr.Errorw("Failed to decode message", "error", err)
			continue // to next message
		}
		r.lggr.Infow("Decoded message",
			"message", decodedMsg)

		// Create receipt blobs from verifier receipts and receipt blobs
		receiptBlobs := make([]protocol.ReceiptWithBlob, 0, len(event.Receipts)+1)

		if len(event.Receipts) == 0 {
			r.lggr.Errorw("No verifier receipts found")
			continue // to next message
		}
		// Process verifier receipts
		for i, vr := range event.Receipts {
			var blob []byte
			if i < len(event.VerifierBlobs) && len(event.VerifierBlobs[i]) > 0 {
				blob = event.VerifierBlobs[i]
			} else {
				r.lggr.Infow("Empty or missing receipt blob",
					"verifierIndex", i,
				)
			}

			issuerAddr, _ := protocol.NewUnknownAddressFromHex(vr.Issuer.Hex())
			receiptBlob := protocol.ReceiptWithBlob{
				Issuer:            issuerAddr,
				DestGasLimit:      vr.DestGasLimit,
				DestBytesOverhead: vr.DestBytesOverhead,
				Blob:              blob,
				ExtraArgs:         vr.ExtraArgs,
				FeeTokenAmount:    vr.FeeTokenAmount,
			}
			receiptBlobs = append(receiptBlobs, receiptBlob)

			r.lggr.Infow("Processed verifier receipt",
				"index", i,
				"issuer", vr.Issuer.Hex(),
				"blobLength", len(blob))
		}

		// Add executor receipt if available
		issuerAddr, _ := protocol.NewUnknownAddressFromHex(executorReceipt.Issuer.Hex())
		executorReceiptBlob := protocol.ReceiptWithBlob{
			Issuer:            issuerAddr,
			DestGasLimit:      executorReceipt.DestGasLimit,
			DestBytesOverhead: executorReceipt.DestBytesOverhead,
			Blob:              []byte{},
			ExtraArgs:         executorReceipt.ExtraArgs,
			FeeTokenAmount:    executorReceipt.FeeTokenAmount,
		}
		receiptBlobs = append(receiptBlobs, executorReceiptBlob)

		r.lggr.Infow("Processed executor receipt",
			"issuer", executorReceipt.Issuer.Hex())

<<<<<<< HEAD
		// Create verification task
		results = append(results, verifiertypes.VerificationTask{
			Message:      *decodedMsg,
			ReceiptBlobs: receiptBlobs,
			BlockNumber:  log.BlockNumber,
=======
		results = append(results, protocol.MessageSentEvent{
			DestChainSelector: protocol.ChainSelector(event.DestChainSelector),
			SequenceNumber:    event.SequenceNumber,
			MessageID:         protocol.Bytes32(event.MessageId),
			Message:           *decodedMsg,
			Receipts:          receiptBlobs,
			BlockNumber:       log.BlockNumber,
>>>>>>> f22d14d4
		})
	}
	return results, nil
}

// LatestAndFinalizedBlock returns the latest and finalized block headers.
// Implements chainaccess.HeadTracker interface.
func (r *EVMSourceReader) LatestAndFinalizedBlock(ctx context.Context) (latest, finalized *protocol.BlockHeader, err error) {
	latestHead, finalizedHead, err := r.headTracker.LatestAndFinalizedBlock(ctx)
	if err != nil {
		return nil, nil, fmt.Errorf("failed to get latest and finalized blocks: %w", err)
	}

	if latestHead == nil || finalizedHead == nil {
		return nil, nil, fmt.Errorf("received nil head from tracker")
	}

	if latestHead.Number < 0 || finalizedHead.Number < 0 {
		return nil, nil, fmt.Errorf("block number cannot be negative: latest=%d, finalized=%d", latestHead.Number, finalizedHead.Number)
	}

	latest = &protocol.BlockHeader{
		Number:               uint64(latestHead.Number),
		Hash:                 protocol.Bytes32(latestHead.Hash),
		ParentHash:           protocol.Bytes32(latestHead.ParentHash),
		Timestamp:            latestHead.Timestamp,
		FinalizedBlockNumber: uint64(finalizedHead.Number),
	}

	finalized = &protocol.BlockHeader{
		Number:               uint64(finalizedHead.Number),
		Hash:                 protocol.Bytes32(finalizedHead.Hash),
		ParentHash:           protocol.Bytes32(finalizedHead.ParentHash),
		Timestamp:            finalizedHead.Timestamp,
		FinalizedBlockNumber: uint64(finalizedHead.Number),
	}

	return latest, finalized, nil
}

// GetRMNCursedSubjects queries this source chain's RMN Remote contract.
// Implements SourceReader and cursechecker.RMNCurseReader interfaces.
func (r *EVMSourceReader) GetRMNCursedSubjects(ctx context.Context) ([]protocol.Bytes16, error) {
	// Use the common helper function from cursechecker package
	// This avoids code duplication with EVMDestinationReader
	return rmnremotereader.EVMReadRMNCursedSubjects(ctx, r.chainClient, r.rmnRemoteAddress)
}<|MERGE_RESOLUTION|>--- conflicted
+++ resolved
@@ -306,13 +306,6 @@
 		r.lggr.Infow("Processed executor receipt",
 			"issuer", executorReceipt.Issuer.Hex())
 
-<<<<<<< HEAD
-		// Create verification task
-		results = append(results, verifiertypes.VerificationTask{
-			Message:      *decodedMsg,
-			ReceiptBlobs: receiptBlobs,
-			BlockNumber:  log.BlockNumber,
-=======
 		results = append(results, protocol.MessageSentEvent{
 			DestChainSelector: protocol.ChainSelector(event.DestChainSelector),
 			SequenceNumber:    event.SequenceNumber,
@@ -320,7 +313,6 @@
 			Message:           *decodedMsg,
 			Receipts:          receiptBlobs,
 			BlockNumber:       log.BlockNumber,
->>>>>>> f22d14d4
 		})
 	}
 	return results, nil
