package constructors

import (
	"fmt"
	"time"

	"github.com/ethereum/go-ethereum/common"

	"github.com/smartcontractkit/chainlink-ccv/executor"
	"github.com/smartcontractkit/chainlink-ccv/executor/pkg/leaderelector"
	"github.com/smartcontractkit/chainlink-ccv/executor/pkg/monitoring"
	"github.com/smartcontractkit/chainlink-ccv/integration/pkg/ccvstreamer"
	"github.com/smartcontractkit/chainlink-ccv/integration/pkg/contracttransmitter"
	"github.com/smartcontractkit/chainlink-ccv/integration/pkg/destinationreader"
	"github.com/smartcontractkit/chainlink-ccv/integration/storageaccess"
	"github.com/smartcontractkit/chainlink-ccv/protocol"
	"github.com/smartcontractkit/chainlink-common/pkg/beholder"
	"github.com/smartcontractkit/chainlink-common/pkg/logger"
	"github.com/smartcontractkit/chainlink-evm/pkg/chains/legacyevm"
	"github.com/smartcontractkit/chainlink-evm/pkg/keys"

	x "github.com/smartcontractkit/chainlink-ccv/executor/pkg/executor"
)

// NewExecutorCoordinator initializes the executor coordinator object.
func NewExecutorCoordinator(
	lggr logger.Logger,
	cfg executor.Configuration,
	// TODO: all these are EVM specific, shouldn't be.
	relayers map[protocol.ChainSelector]legacyevm.Chain,
	keys map[protocol.ChainSelector]keys.RoundRobin,
	fromAddresses map[protocol.ChainSelector][]common.Address,
) (*executor.Coordinator, error) {
	offRampAddresses, err := mapAddresses(cfg.OffRampAddresses)
	if err != nil {
		lggr.Errorw("Invalid CCV configuration, failed to map offramp addresses.", "error", err)
		return nil, fmt.Errorf("invalid ccv configuration: failed to map offramp addresses: %w", err)
	}

	transmitters := make(map[protocol.ChainSelector]executor.ContractTransmitter)
	destReaders := make(map[protocol.ChainSelector]executor.DestinationReader)
	for sel, chain := range relayers {
		if _, ok := offRampAddresses[sel]; !ok {
			lggr.Warnw("No offramp configured for chain, skipping.", "chainID", sel)
			continue
		}

		transmitters[sel] = contracttransmitter.NewEVMContractTransmitterFromTxm(
			logger.With(lggr, "component", "ContractTransmitter"),
			sel,
			chain.TxManager(),
			common.HexToAddress(offRampAddresses[sel].String()),
			keys[sel],
			fromAddresses[sel],
		)

		destReaders[sel] = destinationreader.NewEvmDestinationReader(
			logger.With(lggr, "component", "DestinationReader"),
			sel,
			chain.Client(),
			offRampAddresses[sel].String(), // TODO: use UnknownAddress instead of string?
			cfg.GetCCVInfoCacheExpiry())
	}

<<<<<<< HEAD
=======
	// TODO: monitoring config home
>>>>>>> 5fb8ba9d
	executorMonitoring, err := monitoring.InitMonitoring(beholder.Config{
		InsecureConnection:       cfg.Monitoring.Beholder.InsecureConnection,
		CACertFile:               cfg.Monitoring.Beholder.CACertFile,
		OtelExporterHTTPEndpoint: cfg.Monitoring.Beholder.OtelExporterHTTPEndpoint,
		OtelExporterGRPCEndpoint: cfg.Monitoring.Beholder.OtelExporterGRPCEndpoint,
		LogStreamingEnabled:      cfg.Monitoring.Beholder.LogStreamingEnabled,
		MetricReaderInterval:     time.Second * time.Duration(cfg.Monitoring.Beholder.MetricReaderInterval),
		TraceSampleRatio:         cfg.Monitoring.Beholder.TraceSampleRatio,
		TraceBatchTimeout:        time.Second * time.Duration(cfg.Monitoring.Beholder.TraceBatchTimeout),
	})
	if err != nil {
		lggr.Errorw("Failed to initialize executor monitoring", "error", err)
		return nil, fmt.Errorf("failed to initialize executor monitoring: %w", err)
	}

	// create indexer client which implements MessageReader and VerifierResultReader
	indexerClient := storageaccess.NewIndexerAPIReader(lggr, cfg.IndexerAddress)

	ex := x.NewChainlinkExecutor(
		logger.With(lggr, "component", "Executor"),
		transmitters,
		destReaders,
		indexerClient,
		executorMonitoring,
	)

	// create hash-based leader elector
	le := leaderelector.NewHashBasedLeaderElector(
		lggr,
		cfg.ExecutorPool,
		cfg.ExecutorID,
		cfg.GetExecutionInterval(),
		cfg.GetMinWaitPeriod(),
	)

	indexerStream := ccvstreamer.NewIndexerStorageStreamer(
		lggr,
		ccvstreamer.IndexerStorageConfig{
			IndexerClient:   indexerClient,
			LastQueryTime:   time.Now().Add(-1 * cfg.GetLookbackWindow()).UnixMilli(),
			PollingInterval: cfg.GetPollingInterval(),
			Backoff:         cfg.GetBackoffDuration(),
			QueryLimit:      cfg.IndexerQueryLimit,
		})

	exec, err := executor.NewCoordinator(
		logger.With(lggr, "component", "Coordinator"),
		ex,
		indexerStream,
		le,
		executorMonitoring,
	)
	if err != nil {
		lggr.Errorw("Failed to create execution coordinator.", "error", err)
		return nil, fmt.Errorf("failed to create coordinator: %w", err)
	}

	return exec, nil
	/*
		err = exec.Start(ctx)
		if err != nil {
			lggr.Errorw("Failed to start execution coordinator.", "error", err)
			return
		}

		for {
			lggr.Info("Executor is running:", exec.HealthReport())
			time.Sleep(10 * time.Second)
		}
	*/
}<|MERGE_RESOLUTION|>--- conflicted
+++ resolved
@@ -62,10 +62,7 @@
 			cfg.GetCCVInfoCacheExpiry())
 	}
 
-<<<<<<< HEAD
-=======
 	// TODO: monitoring config home
->>>>>>> 5fb8ba9d
 	executorMonitoring, err := monitoring.InitMonitoring(beholder.Config{
 		InsecureConnection:       cfg.Monitoring.Beholder.InsecureConnection,
 		CACertFile:               cfg.Monitoring.Beholder.CACertFile,
