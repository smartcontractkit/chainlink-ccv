package readers

import (
	"context"
	"errors"
	"testing"
	"time"

	"github.com/stretchr/testify/assert"
	"github.com/stretchr/testify/require"

	"github.com/smartcontractkit/chainlink-ccv/indexer/pkg/common"
	"github.com/smartcontractkit/chainlink-ccv/protocol"
)

func TestMockReader_EmitsMessagesImmediately(t *testing.T) {
	config := MockReaderConfig{
		EmitEmptyResponses: false,
		MaxMessages:        3,
	}

	reader := NewMockReader(config)

	ctx := context.Background()

	// Read messages
	for i := 0; i < 3; i++ {
		responses, err := reader.ReadCCVData(ctx)
		require.NoError(t, err)
		require.Len(t, responses, 1)
		assert.NotNil(t, responses[0].Timestamp)
		assert.Equal(t, protocol.SequenceNumber(i+1), responses[0].Data.Message.SequenceNumber)
	}

	assert.Equal(t, 3, reader.GetMessagesEmitted())
	assert.Equal(t, 3, reader.GetCallCount())
}

func TestMockReader_EmitsMessagesWithInterval(t *testing.T) {
	config := MockReaderConfig{
		EmitInterval:       100 * time.Millisecond,
		EmitEmptyResponses: true,
		MaxMessages:        2,
	}

	reader := NewMockReader(config)
	ctx := context.Background()

	start := time.Now()

	// First call should emit immediately
	responses, err := reader.ReadCCVData(ctx)
	require.NoError(t, err)
	require.Len(t, responses, 1)

	// Second call should return empty (not enough time passed)
	responses, err = reader.ReadCCVData(ctx)
	require.NoError(t, err)
	require.Len(t, responses, 0)

	// Wait for interval
	time.Sleep(110 * time.Millisecond)

	// Third call should emit a message
	responses, err = reader.ReadCCVData(ctx)
	require.NoError(t, err)
	require.Len(t, responses, 1)

	elapsed := time.Since(start)
	assert.GreaterOrEqual(t, elapsed, 100*time.Millisecond)

	assert.Equal(t, 2, reader.GetMessagesEmitted())
	assert.Equal(t, 3, reader.GetCallCount())
}

func TestMockReader_ReturnsErrorAfterCalls(t *testing.T) {
	expectedError := errors.New("mock error")
	config := MockReaderConfig{
		ErrorAfterCalls: 2,
		Error:           expectedError,
	}

	reader := NewMockReader(config)
	ctx := context.Background()

	// First call should succeed
	_, err := reader.ReadCCVData(ctx)
	require.NoError(t, err)

	// Second call should return error
	_, err = reader.ReadCCVData(ctx)
	require.Error(t, err)
	assert.Equal(t, expectedError, err)
}

func TestMockReader_CustomMessageGenerator(t *testing.T) {
<<<<<<< HEAD
	customNonce := uint64(999)
	customGenerator := func(callCount int) protocol.VerifierResult {
		return protocol.VerifierResult{
			Message: protocol.Message{
				SequenceNumber: protocol.SequenceNumber(customNonce),
=======
	customNonce := protocol.Nonce(999)
	customGenerator := func(callCount int) common.VerifierResultWithMetadata {
		return common.VerifierResultWithMetadata{
			VerifierResult: protocol.CCVData{
				Nonce: customNonce,
			},
			Metadata: common.VerifierResultMetadata{
				IngestionTimestamp:   time.Now(),
				AttestationTimestamp: time.Now(),
>>>>>>> ce3762d1
			},
		}
	}

	config := MockReaderConfig{
		MessageGenerator: customGenerator,
		MaxMessages:      1,
	}

	reader := NewMockReader(config)
	ctx := context.Background()

	responses, err := reader.ReadCCVData(ctx)
	require.NoError(t, err)
	require.Len(t, responses, 1)
	assert.Equal(t, protocol.SequenceNumber(customNonce), responses[0].Data.Message.SequenceNumber)
}

func TestMockReader_InfiniteMessages(t *testing.T) {
	config := MockReaderConfig{
		EmitEmptyResponses: false,
		// MaxMessages not set, so it should emit indefinitely
	}

	reader := NewMockReader(config)
	ctx := context.Background()

	// Read many messages
	for i := 0; i < 10; i++ {
		responses, err := reader.ReadCCVData(ctx)
		require.NoError(t, err)
		require.Len(t, responses, 1)
	}

	assert.Equal(t, 10, reader.GetMessagesEmitted())
}

func TestMockReader_DisconnectAfterMaxMessages(t *testing.T) {
	config := MockReaderConfig{
		MaxMessages:        2,
		EmitEmptyResponses: true,
	}

	reader := NewMockReader(config)
	ctx := context.Background()

	// Read first message
	responses, err := reader.ReadCCVData(ctx)
	require.NoError(t, err)
	require.Len(t, responses, 1)

	// Read second message
	responses, err = reader.ReadCCVData(ctx)
	require.NoError(t, err)
	require.Len(t, responses, 1)

	// Next call should return empty since max messages reached
	responses, err = reader.ReadCCVData(ctx)
	require.NoError(t, err)
	require.Len(t, responses, 0)
}

func TestMockReader_TimestampIncreases(t *testing.T) {
	config := MockReaderConfig{
		MaxMessages: 3,
	}

	reader := NewMockReader(config)
	ctx := context.Background()

	var lastTimestamp int64
	for i := 0; i < 3; i++ {
		responses, err := reader.ReadCCVData(ctx)
		require.NoError(t, err)
		require.Len(t, responses, 1)
		require.NotNil(t, responses[0].Timestamp)

		if i > 0 {
			assert.GreaterOrEqual(t, *responses[0].Timestamp, lastTimestamp)
		}
		lastTimestamp = *responses[0].Timestamp
	}
}

func TestMockReader_EmitsMultipleMessagesWhenTimeHasPassed(t *testing.T) {
	config := MockReaderConfig{
		EmitInterval:       100 * time.Millisecond,
		EmitEmptyResponses: true,
		MaxMessages:        10,
	}

	reader := NewMockReader(config)
	ctx := context.Background()

	// First call should emit one message
	responses, err := reader.ReadCCVData(ctx)
	require.NoError(t, err)
	require.Len(t, responses, 1)
	assert.Equal(t, protocol.SequenceNumber(1), responses[0].Data.Message.SequenceNumber)

	// Wait for 250ms (2.5 intervals)
	time.Sleep(250 * time.Millisecond)

	// Second call should emit 2 messages (for the 2 full intervals that passed)
	responses, err = reader.ReadCCVData(ctx)
	require.NoError(t, err)
	require.Len(t, responses, 2)
	assert.Equal(t, protocol.SequenceNumber(2), responses[0].Data.Message.SequenceNumber)
	assert.Equal(t, protocol.SequenceNumber(3), responses[1].Data.Message.SequenceNumber)

	// Verify timestamps are spaced correctly (100ms = 0.1 seconds in Unix timestamp)
	// Since we're using UnixMilli() which gives seconds, the difference should be at least 0
	// The timestamps should be increasing
	assert.GreaterOrEqual(t, *responses[1].Timestamp, *responses[0].Timestamp)

	assert.Equal(t, 3, reader.GetMessagesEmitted())
}

func TestMockReader_MultipleMessagesRespectsMaxLimit(t *testing.T) {
	config := MockReaderConfig{
		EmitInterval:       50 * time.Millisecond,
		EmitEmptyResponses: true,
		MaxMessages:        5,
	}

	reader := NewMockReader(config)
	ctx := context.Background()

	// First call - emit 1 message
	responses, err := reader.ReadCCVData(ctx)
	require.NoError(t, err)
	require.Len(t, responses, 1)

	// Wait for 10 intervals worth of time
	time.Sleep(500 * time.Millisecond)

	// Should emit 4 messages (to reach max of 5, not 10)
	responses, err = reader.ReadCCVData(ctx)
	require.NoError(t, err)
	require.Len(t, responses, 4)

	assert.Equal(t, 5, reader.GetMessagesEmitted())

	// Next call should return empty
	responses, err = reader.ReadCCVData(ctx)
	require.NoError(t, err)
	require.Len(t, responses, 0)
}

func TestMockReader_WithUniformLatency(t *testing.T) {
	minLatency := 10 * time.Millisecond
	maxLatency := 50 * time.Millisecond

	config := MockReaderConfig{
		MinLatency:  minLatency,
		MaxLatency:  maxLatency,
		MaxMessages: 5,
	}

	reader := NewMockReader(config)
	ctx := context.Background()

	// Measure latencies across multiple calls
	var latencies []time.Duration
	for i := 0; i < 5; i++ {
		start := time.Now()
		_, err := reader.ReadCCVData(ctx)
		require.NoError(t, err)
		elapsed := time.Since(start)
		latencies = append(latencies, elapsed)
	}

	// All latencies should be within the expected range (with some tolerance for execution time)
	for _, latency := range latencies {
		assert.GreaterOrEqual(t, latency, minLatency, "Latency should be >= min")
		assert.LessOrEqual(t, latency, maxLatency+10*time.Millisecond, "Latency should be <= max (with tolerance)")
	}

	// Verify we got some variation (not all the same)
	allSame := true
	firstLatency := latencies[0]
	for _, l := range latencies[1:] {
		if l != firstLatency {
			allSame = false
			break
		}
	}
	assert.False(t, allSame, "Expected variation in latencies")
}

func TestMockReader_WithConstantLatency(t *testing.T) {
	constantLatency := 20 * time.Millisecond

	config := MockReaderConfig{
		LatencyGenerator: NewConstantLatencyGenerator(constantLatency),
		MaxMessages:      3,
	}

	reader := NewMockReader(config)
	ctx := context.Background()

	// Measure latencies across multiple calls
	for i := 0; i < 3; i++ {
		start := time.Now()
		_, err := reader.ReadCCVData(ctx)
		require.NoError(t, err)
		elapsed := time.Since(start)

		// Should be approximately the constant latency (with tolerance for execution time)
		assert.GreaterOrEqual(t, elapsed, constantLatency)
		assert.LessOrEqual(t, elapsed, constantLatency+5*time.Millisecond)
	}
}

func TestMockReader_WithCustomLatencyGenerator(t *testing.T) {
	callCount := 0
	customLatency := func() time.Duration {
		callCount++
		// Increase latency with each call
		return time.Duration(callCount*5) * time.Millisecond
	}

	config := MockReaderConfig{
		LatencyGenerator: customLatency,
		MaxMessages:      3,
	}

	reader := NewMockReader(config)
	ctx := context.Background()

	// First call - 5ms latency
	start := time.Now()
	_, err := reader.ReadCCVData(ctx)
	require.NoError(t, err)
	elapsed1 := time.Since(start)
	assert.GreaterOrEqual(t, elapsed1, 5*time.Millisecond)

	// Second call - 10ms latency
	start = time.Now()
	_, err = reader.ReadCCVData(ctx)
	require.NoError(t, err)
	elapsed2 := time.Since(start)
	assert.GreaterOrEqual(t, elapsed2, 10*time.Millisecond)

	// Third call - 15ms latency
	start = time.Now()
	_, err = reader.ReadCCVData(ctx)
	require.NoError(t, err)
	elapsed3 := time.Since(start)
	assert.GreaterOrEqual(t, elapsed3, 15*time.Millisecond)

	// Verify increasing pattern
	assert.Less(t, elapsed1, elapsed2)
	assert.Less(t, elapsed2, elapsed3)
}

func TestMockReader_NoLatency(t *testing.T) {
	config := MockReaderConfig{
		MaxMessages: 3,
		// No latency configured
	}

	reader := NewMockReader(config)
	ctx := context.Background()

	// Should execute very quickly (< 5ms)
	start := time.Now()
	for i := 0; i < 3; i++ {
		_, err := reader.ReadCCVData(ctx)
		require.NoError(t, err)
	}
	totalElapsed := time.Since(start)

	assert.Less(t, totalElapsed, 10*time.Millisecond, "Without latency, calls should be very fast")
}

func TestMockReader_LatencyWithEmptyResponses(t *testing.T) {
	minLatency := 10 * time.Millisecond
	maxLatency := 20 * time.Millisecond

	config := MockReaderConfig{
		MinLatency:         minLatency,
		MaxLatency:         maxLatency,
		EmitInterval:       100 * time.Millisecond,
		EmitEmptyResponses: true,
		MaxMessages:        5,
	}

	reader := NewMockReader(config)
	ctx := context.Background()

	// First call should emit with latency
	start := time.Now()
	responses, err := reader.ReadCCVData(ctx)
	require.NoError(t, err)
	require.Len(t, responses, 1)
	elapsed := time.Since(start)
	assert.GreaterOrEqual(t, elapsed, minLatency)

	// Second call (too soon) should return empty but still have latency
	start = time.Now()
	responses, err = reader.ReadCCVData(ctx)
	require.NoError(t, err)
	require.Len(t, responses, 0)
	elapsed = time.Since(start)
	assert.GreaterOrEqual(t, elapsed, minLatency, "Latency should apply even for empty responses")
}<|MERGE_RESOLUTION|>--- conflicted
+++ resolved
@@ -94,23 +94,17 @@
 }
 
 func TestMockReader_CustomMessageGenerator(t *testing.T) {
-<<<<<<< HEAD
-	customNonce := uint64(999)
-	customGenerator := func(callCount int) protocol.VerifierResult {
-		return protocol.VerifierResult{
-			Message: protocol.Message{
-				SequenceNumber: protocol.SequenceNumber(customNonce),
-=======
 	customNonce := protocol.Nonce(999)
 	customGenerator := func(callCount int) common.VerifierResultWithMetadata {
 		return common.VerifierResultWithMetadata{
-			VerifierResult: protocol.CCVData{
-				Nonce: customNonce,
+			VerifierResult: protocol.VerifierResult{
+				Message: protocol.Message{
+					SequenceNumber: protocol.SequenceNumber(customNonce),
+				},
 			},
 			Metadata: common.VerifierResultMetadata{
 				IngestionTimestamp:   time.Now(),
 				AttestationTimestamp: time.Now(),
->>>>>>> ce3762d1
 			},
 		}
 	}
