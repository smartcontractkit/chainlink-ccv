package readers

import (
	"context"
	"math/rand/v2"
	"sync"
	"time"

	"github.com/smartcontractkit/chainlink-ccv/indexer/pkg/common"
	"github.com/smartcontractkit/chainlink-ccv/protocol"
)

var (
	_ protocol.OffchainStorageReader = (*MockReader)(nil)
	_ protocol.VerifierResultsAPI    = (*MockReader)(nil)
)

// MockReaderConfig configures the behavior of the mock reader.
type MockReaderConfig struct {
	// MessageGenerator is a function that generates CCVData for the mock reader.
	// If nil, a default generator will be used.
	// The parameter is the message number (1-indexed), not the call count.
<<<<<<< HEAD
	MessageGenerator func(messageNumber int) protocol.VerifierResult
=======
	MessageGenerator func(messageNumber int) common.VerifierResultWithMetadata
>>>>>>> ce3762d1

	// EmitInterval is the interval at which messages should be emitted.
	// If zero, messages are emitted on every call to ReadCCVData.
	EmitInterval time.Duration

	// MaxMessages is the maximum number of messages to emit before signaling disconnection.
	// If zero, the reader will emit messages indefinitely.
	MaxMessages int

	// ErrorAfterCalls will cause ReadCCVData to return an error after the specified number of calls.
	// If zero, no error will be returned.
	ErrorAfterCalls int

	// Error is the error to return when ErrorAfterCalls is reached.
	Error error

	// EmitEmptyResponses controls whether to return empty responses when no message is ready.
	// If false, the reader will block/wait until a message is ready.
	// If true, the reader will return an empty slice immediately.
	EmitEmptyResponses bool

	// LatencyGenerator is a function that returns a latency duration to simulate read delays.
	// If nil, no latency is added. Use DefaultLatencyGenerator for a uniform distribution.
	LatencyGenerator func() time.Duration

	// MinLatency is the minimum latency for the default latency generator.
	// Only used if LatencyGenerator is nil and MinLatency > 0.
	MinLatency time.Duration

	// MaxLatency is the maximum latency for the default latency generator.
	// Only used if LatencyGenerator is nil and MaxLatency > MinLatency.
	MaxLatency time.Duration
}

// MockReader is a mock implementation of OffchainStorageReader for testing.
// It emits messages at a configurable interval and can be configured to disconnect
// after a certain number of messages. When EmitInterval is set, it will emit multiple
// messages in a single call if enough time has passed since the last call.
type MockReader struct {
	config          MockReaderConfig
	mu              sync.Mutex
	callCount       int
	messagesEmitted int
	lastEmitTime    time.Time
	lastCallTime    time.Time
}

// NewMockReader creates a new mock reader with the given configuration.
func NewMockReader(config MockReaderConfig) *MockReader {
	// Set default message generator if not provided
	if config.MessageGenerator == nil {
		config.MessageGenerator = DefaultMessageGenerator
	}

	// Set up default latency generator if min/max latency is configured
	if config.LatencyGenerator == nil && config.MinLatency > 0 && config.MaxLatency > config.MinLatency {
		config.LatencyGenerator = NewUniformLatencyGenerator(config.MinLatency, config.MaxLatency)
	}

	return &MockReader{
		config: config,
		// Initialize lastEmitTime to zero so the first message emits immediately
		lastEmitTime: time.Time{},
	}
}

func (m *MockReader) GetVerifications(ctx context.Context, batch []protocol.Bytes32) (map[protocol.Bytes32]protocol.VerifierResult, error) {
	return nil, nil
}

// ReadCCVData implements the OffchainStorageReader interface.
// It returns CCVData based on the configured emit interval and max messages.
// If EmitInterval is set and enough time has passed since the last call,
// it will emit multiple messages to "catch up" on missed intervals.
func (m *MockReader) ReadCCVData(ctx context.Context) ([]protocol.QueryResponse, error) {
	m.mu.Lock()
	defer m.mu.Unlock()

	m.callCount++
	now := time.Now()
	m.lastCallTime = now

	// Check for error condition
	if err := m.shouldReturnError(); err != nil {
		m.addLatency()
		return nil, err
	}

	// Check if we've already reached the max messages
	if m.hasReachedMaxMessages() {
		m.addLatency()
		return []protocol.QueryResponse{}, nil
	}

	// Calculate how many messages to emit
	messagesToEmit, updatedNow := m.calculateMessagesToEmit(now)
	if messagesToEmit == 0 {
		m.addLatency()
		return []protocol.QueryResponse{}, nil
	}

	// Respect max messages limit
	messagesToEmit = m.capMessagesToEmit(messagesToEmit)

	// Generate response messages
	responses := m.generateResponses(messagesToEmit, updatedNow)

	// Update tracking state
	m.updateLastEmitTime(messagesToEmit, updatedNow)

	// Apply latency simulation if configured
	m.addLatency()

	return responses, nil
}

func (m *MockReader) addLatency() {
	if m.config.LatencyGenerator != nil {
		latency := m.config.LatencyGenerator()
		time.Sleep(latency)
	}
}

// shouldReturnError checks if an error should be returned based on call count.
func (m *MockReader) shouldReturnError() error {
	if m.config.ErrorAfterCalls > 0 && m.callCount >= m.config.ErrorAfterCalls {
		if m.config.Error != nil {
			return m.config.Error
		}
	}
	return nil
}

// hasReachedMaxMessages checks if the maximum message limit has been reached.
func (m *MockReader) hasReachedMaxMessages() bool {
	return m.config.MaxMessages > 0 && m.messagesEmitted >= m.config.MaxMessages
}

// calculateMessagesToEmit determines how many messages should be emitted based on time elapsed.
// Returns the number of messages to emit and the potentially updated current time (if sleep occurred).
func (m *MockReader) calculateMessagesToEmit(now time.Time) (int, time.Time) {
	// No interval configured, emit one message per call
	if m.config.EmitInterval == 0 {
		return 1, now
	}

	// Handle first call (lastEmitTime is zero)
	if m.lastEmitTime.IsZero() {
		return 1, now
	}

	timeSinceLastEmit := now.Sub(m.lastEmitTime)

	// Not enough time has passed
	if timeSinceLastEmit < m.config.EmitInterval {
		if m.config.EmitEmptyResponses {
			return 0, now
		}
		// Wait until the interval has passed
		sleepDuration := m.config.EmitInterval - timeSinceLastEmit
		time.Sleep(sleepDuration)
		now = time.Now()
		timeSinceLastEmit = now.Sub(m.lastEmitTime)
	}

	// Calculate how many intervals have passed
	messagesToEmit := int(timeSinceLastEmit / m.config.EmitInterval)
	if messagesToEmit == 0 {
		messagesToEmit = 1
	}

	return messagesToEmit, now
}

// capMessagesToEmit ensures the number of messages doesn't exceed the max limit.
func (m *MockReader) capMessagesToEmit(messagesToEmit int) int {
	if m.config.MaxMessages > 0 {
		remainingMessages := m.config.MaxMessages - m.messagesEmitted
		if messagesToEmit > remainingMessages {
			return remainingMessages
		}
	}
	return messagesToEmit
}

// generateResponses creates the response messages.
func (m *MockReader) generateResponses(messagesToEmit int, now time.Time) []protocol.QueryResponse {
	responses := make([]protocol.QueryResponse, 0, messagesToEmit)

	for i := 0; i < messagesToEmit; i++ {
		m.messagesEmitted++

		messageTime := m.calculateMessageTime(i, now)
		ccvData := m.config.MessageGenerator(m.messagesEmitted)
		timestamp := messageTime.UnixMilli()

		response := protocol.QueryResponse{
			Timestamp: &timestamp,
			Data:      ccvData.VerifierResult,
		}
		responses = append(responses, response)
	}

	return responses
}

// calculateMessageTime determines the timestamp for a message based on its position in the batch.
func (m *MockReader) calculateMessageTime(messageIndex int, now time.Time) time.Time {
	if m.config.EmitInterval > 0 && !m.lastEmitTime.IsZero() {
		// Subsequent messages: space them by EmitInterval
		return m.lastEmitTime.Add(m.config.EmitInterval * time.Duration(messageIndex+1))
	}
	// First message or no interval: use current time
	return now
}

// updateLastEmitTime updates the last emit time after messages have been generated.
func (m *MockReader) updateLastEmitTime(messagesToEmit int, now time.Time) {
	if m.config.EmitInterval > 0 {
		if m.lastEmitTime.IsZero() {
			// First emission: set to now
			m.lastEmitTime = now
		} else {
			// Subsequent emissions: advance by the number of intervals
			m.lastEmitTime = m.lastEmitTime.Add(m.config.EmitInterval * time.Duration(messagesToEmit))
		}
	} else {
		m.lastEmitTime = now
	}
}

// GetCallCount returns the number of times ReadCCVData has been called.
// This is useful for testing and verification.
func (m *MockReader) GetCallCount() int {
	m.mu.Lock()
	defer m.mu.Unlock()
	return m.callCount
}

// GetMessagesEmitted returns the number of messages that have been emitted.
// This is useful for testing and verification.
func (m *MockReader) GetMessagesEmitted() int {
	m.mu.Lock()
	defer m.mu.Unlock()
	return m.messagesEmitted
}

// DefaultMessageGenerator is the default message generator function.
// It creates a simple CCVData with predictable values for testing.
// The parameter represents the message number (not call count).
<<<<<<< HEAD
func DefaultMessageGenerator(messageNumber int) protocol.VerifierResult {
=======
func DefaultMessageGenerator(messageNumber int) common.VerifierResultWithMetadata {
>>>>>>> ce3762d1
	sourceAddr, _ := protocol.RandomAddress()
	destAddr, _ := protocol.RandomAddress()
	onRampAddr, _ := protocol.RandomAddress()
	offRampAddr, _ := protocol.RandomAddress()
	sender, _ := protocol.RandomAddress()
	receiver, _ := protocol.RandomAddress()

	// #nosec G115 -- integer conversions are safe: messageNumber is controlled
	message := protocol.Message{
		Version:              protocol.MessageVersion,
		SourceChainSelector:  protocol.ChainSelector(1),
		DestChainSelector:    protocol.ChainSelector(2),
		SequenceNumber:       protocol.SequenceNumber(messageNumber),
		OnRampAddressLength:  uint8(len(onRampAddr)),
		OnRampAddress:        onRampAddr,
		OffRampAddressLength: uint8(len(offRampAddr)),
		OffRampAddress:       offRampAddr,
		Finality:             10,
		SenderLength:         uint8(len(sender)),
		Sender:               sender,
		ReceiverLength:       uint8(len(receiver)),
		Receiver:             receiver,
		DataLength:           0,
		Data:                 []byte{},
		TokenTransferLength:  0,
		TokenTransfer:        []byte{},
		DestBlobLength:       0,
		DestBlob:             []byte{},
	}

	messageID, _ := message.MessageID()

<<<<<<< HEAD
	return protocol.VerifierResult{
		MessageID:              messageID,
		Message:                message,
		MessageCCVAddresses:    []protocol.UnknownAddress{sourceAddr},
		MessageExecutorAddress: destAddr,
		CCVData:                []byte{},
		Timestamp:              time.Now(),
		VerifierDestAddress:    destAddr,
=======
	return common.VerifierResultWithMetadata{
		VerifierResult: protocol.CCVData{
			SourceVerifierAddress: sourceAddr,
			DestVerifierAddress:   destAddr,
			Message:               message,
			Nonce:                 message.Nonce,
			SourceChainSelector:   message.SourceChainSelector,
			DestChainSelector:     message.DestChainSelector,
			MessageID:             messageID,
			CCVData:               []byte{},
			BlobData:              []byte{},
			ReceiptBlobs:          []protocol.ReceiptWithBlob{},
			Timestamp:             time.Now(),
		},
		Metadata: common.VerifierResultMetadata{
			AttestationTimestamp: time.Now(),
			IngestionTimestamp:   time.Now(),
		},
>>>>>>> ce3762d1
	}
}

// NewUniformLatencyGenerator creates a latency generator that returns a random duration
// uniformly distributed between min and max latency.
func NewUniformLatencyGenerator(minLatency, maxLatency time.Duration) func() time.Duration {
	if maxLatency <= minLatency {
		// If invalid range, return constant latency
		return func() time.Duration { return minLatency }
	}

	latencyRange := maxLatency - minLatency
	return func() time.Duration {
		randomDuration := time.Duration(rand.Int64N(int64(latencyRange))) // #nosec G404 -- weak random is acceptable for test latency simulation
		return minLatency + randomDuration
	}
}

// NewConstantLatencyGenerator creates a latency generator that always returns the same latency.
func NewConstantLatencyGenerator(latency time.Duration) func() time.Duration {
	return func() time.Duration { return latency }
}<|MERGE_RESOLUTION|>--- conflicted
+++ resolved
@@ -20,11 +20,7 @@
 	// MessageGenerator is a function that generates CCVData for the mock reader.
 	// If nil, a default generator will be used.
 	// The parameter is the message number (1-indexed), not the call count.
-<<<<<<< HEAD
-	MessageGenerator func(messageNumber int) protocol.VerifierResult
-=======
 	MessageGenerator func(messageNumber int) common.VerifierResultWithMetadata
->>>>>>> ce3762d1
 
 	// EmitInterval is the interval at which messages should be emitted.
 	// If zero, messages are emitted on every call to ReadCCVData.
@@ -275,11 +271,7 @@
 // DefaultMessageGenerator is the default message generator function.
 // It creates a simple CCVData with predictable values for testing.
 // The parameter represents the message number (not call count).
-<<<<<<< HEAD
-func DefaultMessageGenerator(messageNumber int) protocol.VerifierResult {
-=======
 func DefaultMessageGenerator(messageNumber int) common.VerifierResultWithMetadata {
->>>>>>> ce3762d1
 	sourceAddr, _ := protocol.RandomAddress()
 	destAddr, _ := protocol.RandomAddress()
 	onRampAddr, _ := protocol.RandomAddress()
@@ -312,35 +304,21 @@
 
 	messageID, _ := message.MessageID()
 
-<<<<<<< HEAD
-	return protocol.VerifierResult{
-		MessageID:              messageID,
-		Message:                message,
-		MessageCCVAddresses:    []protocol.UnknownAddress{sourceAddr},
-		MessageExecutorAddress: destAddr,
-		CCVData:                []byte{},
-		Timestamp:              time.Now(),
-		VerifierDestAddress:    destAddr,
-=======
 	return common.VerifierResultWithMetadata{
-		VerifierResult: protocol.CCVData{
-			SourceVerifierAddress: sourceAddr,
-			DestVerifierAddress:   destAddr,
-			Message:               message,
-			Nonce:                 message.Nonce,
-			SourceChainSelector:   message.SourceChainSelector,
-			DestChainSelector:     message.DestChainSelector,
-			MessageID:             messageID,
-			CCVData:               []byte{},
-			BlobData:              []byte{},
-			ReceiptBlobs:          []protocol.ReceiptWithBlob{},
-			Timestamp:             time.Now(),
+		VerifierResult: protocol.VerifierResult{
+			VerifierSourceAddress:  sourceAddr,
+			VerifierDestAddress:    destAddr,
+			Message:                message,
+			MessageID:              messageID,
+			CCVData:                []byte{},
+			MessageCCVAddresses:    []protocol.UnknownAddress{},
+			MessageExecutorAddress: protocol.UnknownAddress{},
+			Timestamp:              time.Now(),
 		},
 		Metadata: common.VerifierResultMetadata{
 			AttestationTimestamp: time.Now(),
 			IngestionTimestamp:   time.Now(),
 		},
->>>>>>> ce3762d1
 	}
 }
 
