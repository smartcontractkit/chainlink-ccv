--- conflicted
+++ resolved
@@ -75,12 +75,7 @@
 				c.JSON(http.StatusBadRequest, gin.H{"error": "Bad Request", "status": http.StatusBadRequest})
 				return nil, false
 			}
-<<<<<<< HEAD
-
-			selectorTypes = append(selectorTypes, types.ChainSelector(i)) // #nosec G115
-=======
-			selectorTypes = append(selectorTypes, types.ChainSelector(u))
->>>>>>> effe1e73
+			selectorTypes = append(selectorTypes, types.ChainSelector(u)) // #nosec G115
 		}
 	}
 	return selectorTypes, true
