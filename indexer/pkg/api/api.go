--- conflicted
+++ resolved
@@ -14,26 +14,17 @@
 
 func NewV1API(lggr logger.Logger, storage common.IndexerStorage, monitoring common.IndexerMonitoring) *gin.Engine {
 	router := gin.Default()
-<<<<<<< HEAD
-	v1Group := router.Group("/v1")
-
-=======
 
 	// Add the active requests middleware to all routes
 	router.Use(middleware.ActiveRequestsMiddleware(monitoring, lggr))
 
 	v1Group := router.Group("/v1")
 
->>>>>>> 42cfda37
 	v1Group.GET("/ping", func(c *gin.Context) {
 		c.JSON(200, gin.H{"message": "pong"})
 	})
 
-<<<<<<< HEAD
-	ccvDataV1Handler := v1.NewCCVDataV1Handler(storage, lggr)
-=======
 	ccvDataV1Handler := v1.NewCCVDataV1Handler(storage, lggr, monitoring)
->>>>>>> 42cfda37
 	v1Group.GET("/ccvdata", ccvDataV1Handler.Handle)
 
 	return router
