package api

import (
	"fmt"

	"github.com/gin-gonic/gin"

	v1 "github.com/smartcontractkit/chainlink-ccv/indexer/pkg/api/handlers/v1"
	"github.com/smartcontractkit/chainlink-ccv/indexer/pkg/api/middleware"
	"github.com/smartcontractkit/chainlink-ccv/indexer/pkg/common"
	"github.com/smartcontractkit/chainlink-ccv/indexer/pkg/config"
	sharedmiddleware "github.com/smartcontractkit/chainlink-ccv/integration/pkg/api/middleware"
	"github.com/smartcontractkit/chainlink-common/pkg/logger"
)

func NewV1API(lggr logger.Logger, cfg *config.Config, storage common.IndexerStorage, monitoring common.IndexerMonitoring) *gin.Engine {
<<<<<<< HEAD
	router := gin.New()
	router.Use(gin.Logger())
=======
	router := gin.Default()
	err := router.SetTrustedProxies(cfg.API.TrustedProxies)
	if err != nil {
		lggr.Fatalf("Unable to set Trusted Proxies", "error", err, "trustedProxies", cfg.API.TrustedProxies)
	}
>>>>>>> c7ef50b2

	// Add the active requests middleware to all routes
	router.Use(middleware.ActiveRequestsMiddleware(monitoring, lggr))
	router.Use(middleware.RateLimit(lggr, cfg))
	router.Use(sharedmiddleware.SecureRecovery(lggr))

	v1Group := router.Group("/v1")

	// View all known verifications over a time range
	verifierResponseHandler := v1.NewVerifierResultHandler(storage, lggr, monitoring)
	v1Group.GET("/verifierresult", verifierResponseHandler.Handle)

	// Get all messages over a time range
	messagesHandler := v1.NewMessagesHandler(storage, lggr, monitoring)
	v1Group.GET("/messages", messagesHandler.Handle)

	// Get all verifications for a specific messageID
	messageIDHandler := v1.NewMessageIDHandler(storage, lggr, monitoring)
	v1Group.GET("/messageid/:messageID", messageIDHandler.Handle)

	return router
}

func Serve(router *gin.Engine, port int) {
	err := router.Run(fmt.Sprintf(":%d", port))
	if err != nil {
		panic(err)
	}
}<|MERGE_RESOLUTION|>--- conflicted
+++ resolved
@@ -14,16 +14,12 @@
 )
 
 func NewV1API(lggr logger.Logger, cfg *config.Config, storage common.IndexerStorage, monitoring common.IndexerMonitoring) *gin.Engine {
-<<<<<<< HEAD
 	router := gin.New()
 	router.Use(gin.Logger())
-=======
-	router := gin.Default()
 	err := router.SetTrustedProxies(cfg.API.TrustedProxies)
 	if err != nil {
 		lggr.Fatalf("Unable to set Trusted Proxies", "error", err, "trustedProxies", cfg.API.TrustedProxies)
 	}
->>>>>>> c7ef50b2
 
 	// Add the active requests middleware to all routes
 	router.Use(middleware.ActiveRequestsMiddleware(monitoring, lggr))
