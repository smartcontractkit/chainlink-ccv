package config

import (
	"errors"
	"fmt"
	"os"

	"github.com/pelletier/go-toml/v2"
)

// Config provides all configuration for the indexer.
type Config struct {
	// Monitoring is the configuration for the monitoring system inside the indexer.
	Monitoring MonitoringConfig `toml:"Monitoring"`
	// Discovery is the configuration for the discovery system inside the indexer.
	Discovery DiscoveryConfig `toml:"Discovery"`
	// Scheduler is the configuration for the scheduling component inside the indexer.
	Scheduler SchedulerConfig `toml:"Scheduler"`
	// Pool is the configuration for the worker pool within the indexer.
	Pool PoolConfig `toml:"Pool"`
	// Verifiers contains the configured verifiers known to the indexer.
	Verifiers []VerifierConfig `toml:"Verifier"`
	// Storage is the configuration for the storage inside the indexer.
	Storage StorageConfig `toml:"Storage"`
	// API is the configuration for the API inside the indexer.
	API APIConfig `toml:"API"`
}

type SchedulerConfig struct {
	// TickerInterval defines the number of milliseconds to wait before running the next scheduling loop.
	TickerInterval int `toml:"TickerInterval"`
	// VerificationVisibilityWindow defines the number of seconds before we will no longer attempt to retrieve verifications.
	VerificationVisibilityWindow int `toml:"VerificationVisibilityWindow"`
	// BaseDelay defines the minimum number of milliseconds to wait before retrying the message.
	BaseDelay int `toml:"BaseDelay"`
	// MaxDelay defines the maximum number of milliseconds to wait before retrying the message.
	MaxDelay int `toml:"MaxDelay"`
}

type PoolConfig struct {
	// ConcurrentWorkers is the maximum number of concurrent workers, equates to maximum number of concurrent messages being indexed.
	ConcurrentWorkers int `toml:"ConcurrentWorkers"`
	// WorkerTimeout is the number of seconds a worker can attempt to retrieve verifications for
	// Note: This value should always be higher then the maximum timeout on the slowest configured verifier.
	WorkerTimeout int `toml:"WorkerTimeout"`
}

// APIConfig provides all configuration for the API inside the indexer.
type APIConfig struct {
	// RateLimit is the configuration for the rate limiting system inside the indexer.
	RateLimit RateLimitConfig `toml:"RateLimit"`
}

// RateLimitConfig provides all configuration for the rate limiting system inside the indexer.
type RateLimitConfig struct {
	// Enabled enables the rate limiting system inside the indexer.
	Enabled bool `toml:"Enabled"`
}

// StorageConfig allows you to change the storage strategy used by the indexer.
type StorageConfig struct {
	// Strategy is the storage strategy to use (single, sink).
	Strategy StorageStrategy `toml:"Strategy"`
	// Single is the configuration for a single storage backend (required if strategy is single).
	Single *SingleStorageConfig `toml:"Single"`
	// Sink is the configuration for multiple storage backends (required if strategy is sink).
	Sink *SinkStorageConfig `toml:"Sink"`
}

// StorageStrategy defines the storage strategy to use.
type StorageStrategy string

const (
	// StorageStrategySingle uses a single storage backend.
	StorageStrategySingle StorageStrategy = "single"
	// StorageStrategySink uses multiple storage backends with read conditions.
	StorageStrategySink StorageStrategy = "sink"
)

// SingleStorageConfig provides configuration for a single storage backend.
type SingleStorageConfig struct {
	// Type is the type of storage backend to use (memory, postgres).
	Type StorageBackendType `toml:"Type"`
	// Memory is the configuration for the in-memory storage backend (required if type is memory).
	Memory *InMemoryStorageConfig `toml:"Memory"`
	// Postgres is the configuration for the postgres storage backend (required if type is postgres).
	Postgres *PostgresConfig `toml:"Postgres"`
}

// SinkStorageConfig provides configuration for multiple storage backends.
type SinkStorageConfig struct {
	// Storages is the list of storage backends to use in the sink.
	// The order determines read and write priority.
	Storages []StorageBackendConfig `toml:"Storages"`
}

// StorageBackendConfig provides configuration for a single storage backend with read conditions.
type StorageBackendConfig struct {
	// Type is the type of storage backend to use (memory, postgres).
	Type StorageBackendType `toml:"Type"`
	// Memory is the configuration for the in-memory storage backend (required if type is memory).
	Memory *InMemoryStorageConfig `toml:"Memory"`
	// Postgres is the configuration for the postgres storage backend (required if type is postgres).
	Postgres *PostgresConfig `toml:"Postgres"`
}

// InMemoryStorageConfig provides configuration for the in-memory storage backend.
type InMemoryStorageConfig struct {
	// TTL is the time-to-live for items in seconds. Items older than this will be evicted.
	// Set to 0 to disable TTL-based eviction.
	TTL int64 `toml:"TTL"`
	// MaxSize is the maximum number of items to keep in storage.
	// When exceeded, oldest items will be evicted.
	// Set to 0 to disable size-based eviction.
	MaxSize int `toml:"MaxSize"`
	// CleanupInterval is how often to run the background cleanup goroutine in seconds.
	// Defaults to 60 seconds if not set and TTL or MaxSize is enabled.
	CleanupInterval int64 `toml:"CleanupInterval"`
}

// PostgresConfig provides configuration for the postgres storage backend.
type PostgresConfig struct {
	// URI is the connection string for the postgres database.
	URI string `toml:"URI"`
	// MaxOpenConnections is the maximum number of open connections to the database.
	MaxOpenConnections int `toml:"MaxOpenConnections"`
	// MaxIdleConnections is the maximum number of idle connections to the database.
	MaxIdleConnections int `toml:"MaxIdleConnections"`
	// IdleInTxSessionTimeout is the idle_in_transaction_session_timeout in seconds.
	IdleInTxSessionTimeout int64 `toml:"IdleInTxSessionTimeout"`
	// LockTimeout is the lock_timeout in seconds.
	LockTimeout int64 `toml:"LockTimeout"`
}

// StorageBackendType is the type of storage backend to use (memory, postgres).
type StorageBackendType string

const (
	StorageBackendTypeMemory   StorageBackendType = "memory"
	StorageBackendTypePostgres StorageBackendType = "postgres"
)

// DiscoveryConfig allows you to change the discovery system used by the indexer.
type DiscoveryConfig struct {
	AggregatorReaderConfig
	PollInterval int
	Timeout      int
}

type VerifierConfig struct {
	Type            ReaderType `toml:"Type"`
	IssuerAddresses []string   `toml:"IssuerAddresses"`
<<<<<<< HEAD
	Name            string     `toml:"Name"`
=======
	// BatchSize is the maximum batch size to send to the verifier.
	BatchSize int `toml:"BatchSize"`
	// MaxBatchWaitTime is the maximum time to wait in milliseconds before sending a batch to the verifier.
	MaxBatchWaitTime int `toml:"MaxBatchWaitTime"`
>>>>>>> c05a3772
	AggregatorReaderConfig
	RestReaderConfig
}

// ReaderType is the type of reader to use (aggregator).
type ReaderType string

const (
	ReaderTypeAggregator ReaderType = "aggregator"
	ReaderTypeRest       ReaderType = "rest"
)

// AggregatorReaderConfig allows you to change the aggregator reader used by the indexer.
type AggregatorReaderConfig struct {
	// Address is the known grpc address of the aggregator.
	Address string `toml:"Address"`
	// Since is the unix timestamp in seconds to start reading from.
	Since int64 `toml:"Since"`
	// APIKey is the client's API Key (UUID format)
	APIKey string `toml:"APIKey"`
	// Secret is the HMAC secret used to sign requests
	Secret string `toml:"Secret"`
}

// RestReaderConfig allows you to change the rest reader used by the indexer.
type RestReaderConfig struct {
	// BaseURL is the base URL for the rest reader.
	BaseURL string `toml:"BaseURL"`
	// RequestTimeout is the timeout in seconds for the rest reader.
	RequestTimeout int64 `toml:"RequestTimeout"`
}

// LoadConfig loads configuration from a TOML file.
// It returns an error if the file cannot be read or parsed.
func LoadConfig() (*Config, error) {
	filepath, ok := os.LookupEnv("INDEXER_CONFIG_PATH")
	if !ok {
		filepath = "config.toml"
	}
	data, err := os.ReadFile(filepath) //nolint:gosec // file is either config.toml or set by user through env var
	if err != nil {
		return nil, fmt.Errorf("failed to read config file config.toml: %w", err)
	}

	return LoadConfigFromBytes(data)
}

// LoadConfigFromBytes loads configuration from TOML bytes.
// It returns an error if the data cannot be parsed.
func LoadConfigFromBytes(data []byte) (*Config, error) {
	var config Config
	if err := toml.Unmarshal(data, &config); err != nil {
		return nil, fmt.Errorf("failed to parse TOML config: %w", err)
	}

	if err := config.Validate(); err != nil {
		return nil, fmt.Errorf("config validation failed: %w", err)
	}

	return &config, nil
}

// Validate performs basic validation on the configuration.
// It returns an error if the configuration is invalid.
func (c *Config) Validate() error {
	if err := c.Scheduler.Validate(); err != nil {
		return fmt.Errorf("scheduler config validation failed: %w", err)
	}

	if err := c.Discovery.Validate(0); err != nil {
		return fmt.Errorf("discovery config validation failed: %w", err)
	}

	// Validate storage config
	if err := c.Storage.Validate(); err != nil {
		return fmt.Errorf("storage config validation failed: %w", err)
	}

	if c.Monitoring.Enabled && c.Monitoring.Type == "" {
		return fmt.Errorf("monitoring type is required when monitoring is enabled")
	}

	// Validate beholder config if monitoring is enabled and type is beholder
	if c.Monitoring.Enabled && c.Monitoring.Type == "beholder" {
		if err := c.Monitoring.Beholder.Validate(); err != nil {
			return fmt.Errorf("beholder config validation failed: %w", err)
		}
	}

	return nil
}

func (s *SchedulerConfig) Validate() error {
	if s.BaseDelay <= 0 {
		return fmt.Errorf("base delay must be greater than 0")
	}

	if s.MaxDelay <= s.BaseDelay {
		return fmt.Errorf("max delay must be greater than base delay")
	}

	if s.TickerInterval <= 20 {
		return fmt.Errorf("ticker interval must be greater than 20 milliseconds")
	}

	if s.VerificationVisibilityWindow <= (s.MaxDelay / 1000) {
		return fmt.Errorf("verification visability window must be greater than max delay after seconds conversion")
	}

	return nil
}

// Validate performs validation on the storage configuration.
func (s *StorageConfig) Validate() error {
	if s.Strategy == "" {
		return fmt.Errorf("storage strategy is required")
	}

	switch s.Strategy {
	case StorageStrategySingle:
		if s.Single == nil {
			return fmt.Errorf("single storage config is required when strategy is single")
		}
		if err := s.Single.Validate(); err != nil {
			return fmt.Errorf("single storage config validation failed: %w", err)
		}
	case StorageStrategySink:
		if s.Sink == nil {
			return fmt.Errorf("sink storage config is required when strategy is sink")
		}
		if err := s.Sink.Validate(); err != nil {
			return fmt.Errorf("sink storage config validation failed: %w", err)
		}
	default:
		return fmt.Errorf("unknown storage strategy: %s (must be 'single' or 'sink')", s.Strategy)
	}

	return nil
}

// Validate performs validation on the single storage configuration.
func (s *SingleStorageConfig) Validate() error {
	if s.Type == "" {
		return fmt.Errorf("storage backend type is required")
	}

	switch s.Type {
	case StorageBackendTypeMemory:
		// Memory storage config is optional (can use defaults)
		if s.Memory != nil {
			if err := s.Memory.Validate(); err != nil {
				return fmt.Errorf("memory storage config validation failed: %w", err)
			}
		}
	case StorageBackendTypePostgres:
		if s.Postgres == nil {
			return fmt.Errorf("postgres storage config is required when type is postgres")
		}
		if err := s.Postgres.Validate(); err != nil {
			return fmt.Errorf("postgres storage config validation failed: %w", err)
		}
	default:
		return fmt.Errorf("unknown storage backend type: %s (must be 'memory' or 'postgres')", s.Type)
	}

	return nil
}

// Validate performs validation on the sink storage configuration.
func (s *SinkStorageConfig) Validate() error {
	if len(s.Storages) == 0 {
		return fmt.Errorf("at least one storage backend is required for sink strategy")
	}

	for i, storage := range s.Storages {
		if err := storage.Validate(i); err != nil {
			return err
		}
	}

	return nil
}

// Validate performs validation on the storage backend configuration.
func (s *StorageBackendConfig) Validate(index int) error {
	if s.Type == "" {
		return fmt.Errorf("storage[%d]: backend type is required", index)
	}

	switch s.Type {
	case StorageBackendTypeMemory:
		// Memory storage config is optional (can use defaults)
		if s.Memory != nil {
			if err := s.Memory.Validate(); err != nil {
				return fmt.Errorf("storage[%d]: memory storage config validation failed: %w", index, err)
			}
		}
	case StorageBackendTypePostgres:
		if s.Postgres == nil {
			return fmt.Errorf("storage[%d]: postgres storage config is required when type is postgres", index)
		}
		if err := s.Postgres.Validate(); err != nil {
			return fmt.Errorf("storage[%d]: postgres storage config validation failed: %w", index, err)
		}
	default:
		return fmt.Errorf("storage[%d]: unknown backend type: %s (must be 'memory' or 'postgres')", index, s.Type)
	}

	return nil
}

// Validate performs validation on the in-memory storage configuration.
func (i *InMemoryStorageConfig) Validate() error {
	if i.TTL < 0 {
		return fmt.Errorf("TTL must be non-negative, got %d", i.TTL)
	}

	if i.MaxSize < 0 {
		return fmt.Errorf("max_size must be non-negative, got %d", i.MaxSize)
	}

	if i.CleanupInterval < 0 {
		return fmt.Errorf("cleanup_interval must be non-negative, got %d", i.CleanupInterval)
	}

	return nil
}

func (v *VerifierConfig) Validate(index int) error {
	switch v.Type {
	case ReaderTypeAggregator:
		return v.AggregatorReaderConfig.Validate(index)
	case ReaderTypeRest:
		return v.RestReaderConfig.Validate(index)
	default:
		return errors.New("invalid verifier type")
	}
}

// Validate performs validation on the aggregator reader configuration.
func (a *AggregatorReaderConfig) Validate(index int) error {
	if a.Address == "" {
		return fmt.Errorf("reader %d aggregator address is required", index)
	}

	if a.Since < 0 {
		return fmt.Errorf("reader %d aggregator since must be non-negative, got %d", index, a.Since)
	}

	return nil
}

func (r *RestReaderConfig) Validate(index int) error {
	if r.BaseURL == "" {
		return fmt.Errorf("verifier %d base url is required", index)
	}

	if r.RequestTimeout <= 0 {
		return fmt.Errorf("verifier %d request timeout must be greater than 0", index)
	}

	return nil
}

// Validate performs validation on the postgres configuration.
func (p *PostgresConfig) Validate() error {
	if p.URI == "" {
		return fmt.Errorf("postgres URI is required")
	}

	if p.MaxOpenConnections <= 0 {
		return fmt.Errorf("postgres max_open_connections must be positive, got %d", p.MaxOpenConnections)
	}

	if p.MaxIdleConnections < 0 {
		return fmt.Errorf("postgres max_idle_connections must be non-negative, got %d", p.MaxIdleConnections)
	}

	if p.MaxIdleConnections > p.MaxOpenConnections {
		return fmt.Errorf("postgres max_idle_connections (%d) cannot be greater than max_open_connections (%d)", p.MaxIdleConnections, p.MaxOpenConnections)
	}

	if p.IdleInTxSessionTimeout < 0 {
		return fmt.Errorf("postgres idle_in_tx_session_timeout must be non-negative, got %d", p.IdleInTxSessionTimeout)
	}

	if p.LockTimeout < 0 {
		return fmt.Errorf("postgres lock_timeout must be non-negative, got %d", p.LockTimeout)
	}

	return nil
}<|MERGE_RESOLUTION|>--- conflicted
+++ resolved
@@ -150,14 +150,11 @@
 type VerifierConfig struct {
 	Type            ReaderType `toml:"Type"`
 	IssuerAddresses []string   `toml:"IssuerAddresses"`
-<<<<<<< HEAD
 	Name            string     `toml:"Name"`
-=======
 	// BatchSize is the maximum batch size to send to the verifier.
 	BatchSize int `toml:"BatchSize"`
 	// MaxBatchWaitTime is the maximum time to wait in milliseconds before sending a batch to the verifier.
 	MaxBatchWaitTime int `toml:"MaxBatchWaitTime"`
->>>>>>> c05a3772
 	AggregatorReaderConfig
 	RestReaderConfig
 }
