package storage

import (
	"context"
	"fmt"
	"math/rand/v2"
	"testing"
	"time"

	"github.com/stretchr/testify/assert"
	"github.com/stretchr/testify/require"

	"github.com/smartcontractkit/chainlink-ccv/indexer/pkg/common"
	"github.com/smartcontractkit/chainlink-ccv/indexer/pkg/monitoring"
	"github.com/smartcontractkit/chainlink-ccv/protocol"
	"github.com/smartcontractkit/chainlink-common/pkg/logger"
)

func TestInMemoryStorage_TTLEviction(t *testing.T) {
	lggr := logger.Test(t)
	mon := monitoring.NewNoopIndexerMonitoring()

	// Create storage with 2 second TTL and fast cleanup interval
	config := InMemoryStorageConfig{
		TTL:             5 * time.Second,
		CleanupInterval: 500 * time.Millisecond,
	}
	storage := NewInMemoryStorageWithConfig(lggr, mon, config).(*InMemoryStorage)
	defer storage.Close()

	ctx := context.Background()

	// Insert some test data
	now := time.Now().UnixMilli()
<<<<<<< HEAD
	testData := []protocol.VerifierResult{
=======
	testData := []common.VerifierResultWithMetadata{
>>>>>>> ce3762d1
		createTestCCVDataForEviction("0x001", time.UnixMilli(now-10000), 1, 2), // 10 seconds old (should be evicted)
		createTestCCVDataForEviction("0x002", time.UnixMilli(now-1000), 1, 2),  // 1 second old (should remain)
		createTestCCVDataForEviction("0x003", time.UnixMilli(now), 1, 2),       // just now (should remain)
	}

	for _, data := range testData {
		err := storage.InsertCCVData(ctx, data)
		require.NoError(t, err)
	}

	// Verify all data is present
	storage.mu.RLock()
	count := len(storage.verifierResultStorage.byTimestamp)
	storage.mu.RUnlock()
	assert.Equal(t, 3, count)

	// Wait for cleanup to run (TTL is 2 seconds, cleanup runs every 500ms)
	time.Sleep(1 * time.Second)

	// Check that old data was evicted
	storage.mu.RLock()
	count = len(storage.verifierResultStorage.byTimestamp)
	storage.mu.RUnlock()

	assert.LessOrEqual(t, count, 2, "Expected old data to be evicted")

	// Verify that trying to get the old message returns not found
	_, err := storage.GetCCVData(ctx, testData[0].VerifierResult.MessageID)
	assert.ErrorIs(t, err, ErrCCVDataNotFound)

	// Verify recent messages are still present
	data2, err := storage.GetCCVData(ctx, testData[1].VerifierResult.MessageID)
	require.NoError(t, err)
	assert.Len(t, data2, 1)
}

func TestInMemoryStorage_SizeBasedEviction(t *testing.T) {
	lggr := logger.Test(t)
	mon := monitoring.NewNoopIndexerMonitoring()

	// Create storage with max size of 5 items and fast cleanup interval
	config := InMemoryStorageConfig{
		MaxSize:         5,
		CleanupInterval: 500 * time.Millisecond,
	}
	storage := NewInMemoryStorageWithConfig(lggr, mon, config).(*InMemoryStorage)
	defer storage.Close()

	ctx := context.Background()

	// Insert 10 items
	now := time.Now().Unix()
	for i := 0; i < 10; i++ {
		data := createTestCCVDataForEviction(
			fmt.Sprintf("0x%03d", i),
			time.Unix(now+int64(i), 0), // incrementing timestamps
			1,
			2,
		)
		err := storage.InsertCCVData(ctx, data)
		require.NoError(t, err)
	}

	// Verify all 10 items are initially present
	storage.mu.RLock()
	count := len(storage.verifierResultStorage.byTimestamp)
	storage.mu.RUnlock()
	assert.Equal(t, 10, count)

	// Wait for cleanup to run
	time.Sleep(1 * time.Second)

	// Check that storage is at or below max size
	storage.mu.RLock()
	count = len(storage.verifierResultStorage.byTimestamp)
	storage.mu.RUnlock()

	assert.LessOrEqual(t, count, 5, "Expected storage to be trimmed to max size")

	// Verify that the oldest items were evicted (items 0-4)
	for i := 0; i < 5; i++ {
		msgID, _ := protocol.NewBytes32FromString(fmt.Sprintf("0x%064s", fmt.Sprintf("%03d", i)))
		_, err := storage.GetCCVData(ctx, msgID)
		assert.ErrorIs(t, err, ErrCCVDataNotFound, "Expected old item %d to be evicted", i)
	}

	// Verify that the newest items remain (items 5-9)
	for i := 5; i < 10; i++ {
		msgID, _ := protocol.NewBytes32FromString(fmt.Sprintf("0x%064s", fmt.Sprintf("%03d", i)))
		data, err := storage.GetCCVData(ctx, msgID)
		require.NoError(t, err, "Expected recent item %d to remain", i)
		assert.Len(t, data, 1)
	}
}

func TestInMemoryStorage_CombinedTTLAndSizeEviction(t *testing.T) {
	lggr := logger.Test(t)
	mon := monitoring.NewNoopIndexerMonitoring()

	// Create storage with both TTL (3 seconds) and max size (5 items)
	config := InMemoryStorageConfig{
		TTL:             3 * time.Second,
		MaxSize:         5,
		CleanupInterval: 500 * time.Millisecond,
	}
	storage := NewInMemoryStorageWithConfig(lggr, mon, config).(*InMemoryStorage)
	defer storage.Close()

	ctx := context.Background()

	// Insert 8 items with varying timestamps
	now := time.Now().Unix()
	timestamps := []int64{
		now - 5, // Expired by TTL
		now - 4, // Expired by TTL
		now - 2, // Within TTL but may be evicted by size
		now - 1, // Within TTL but may be evicted by size
		now,     // Within TTL but may be evicted by size
		now + 1, // Within TTL, should remain
		now + 2, // Within TTL, should remain
		now + 3, // Within TTL, should remain
	}

	for i, ts := range timestamps {
		data := createTestCCVDataForEviction(
			fmt.Sprintf("0x%03d", i),
			time.Unix(ts, 0),
			1,
			2,
		)
		err := storage.InsertCCVData(ctx, data)
		require.NoError(t, err)
	}

	// Wait for cleanup to run
	time.Sleep(1 * time.Second)

	// Check that storage is at or below max size
	storage.mu.RLock()
	count := len(storage.verifierResultStorage.byTimestamp)
	storage.mu.RUnlock()

	assert.LessOrEqual(t, count, 5, "Expected storage to respect max size")

	// First two should be evicted due to TTL
	for i := 0; i < 2; i++ {
		msgID, _ := protocol.NewBytes32FromString(fmt.Sprintf("0x%064s", fmt.Sprintf("%03d", i)))
		_, err := storage.GetCCVData(ctx, msgID)
		assert.ErrorIs(t, err, ErrCCVDataNotFound, "Expected expired item %d to be evicted", i)
	}
}

func TestInMemoryStorage_NoEviction(t *testing.T) {
	lggr := logger.Test(t)
	mon := monitoring.NewNoopIndexerMonitoring()

	// Create storage with no eviction configured
	config := InMemoryStorageConfig{}
	storage := NewInMemoryStorageWithConfig(lggr, mon, config).(*InMemoryStorage)
	defer storage.Close()

	ctx := context.Background()

	// Insert some test data
	now := time.Now().Unix()
	for i := 0; i < 10; i++ {
		data := createTestCCVDataForEviction(
			fmt.Sprintf("0x%03d", i),
			time.Unix(now-int64(i*10), 0), // Old timestamps
			1,
			2,
		)
		err := storage.InsertCCVData(ctx, data)
		require.NoError(t, err)
	}

	// Verify all 10 items remain (no cleanup goroutine running)
	storage.mu.RLock()
	count := len(storage.verifierResultStorage.byTimestamp)
	storage.mu.RUnlock()
	assert.Equal(t, 10, count)

	// Verify no cleanup goroutine is running
	assert.Nil(t, storage.cleanupStop)
	assert.Nil(t, storage.cleanupDone)
}

func TestInMemoryStorage_CleanupStopsOnClose(t *testing.T) {
	lggr := logger.Test(t)
	mon := monitoring.NewNoopIndexerMonitoring()

	config := InMemoryStorageConfig{
		TTL:             10 * time.Second,
		CleanupInterval: 100 * time.Millisecond,
	}
	storage := NewInMemoryStorageWithConfig(lggr, mon, config).(*InMemoryStorage)

	// Verify cleanup goroutine is running
	assert.NotNil(t, storage.cleanupStop)
	assert.NotNil(t, storage.cleanupDone)

	// Close should stop the cleanup goroutine
	err := storage.Close()
	require.NoError(t, err)

	// Verify cleanupDone channel is closed
	select {
	case <-storage.cleanupDone:
		// Success - channel is closed
	case <-time.After(1 * time.Second):
		t.Fatal("Expected cleanup goroutine to stop")
	}
}

// Helper function to create test CCVData for eviction tests.
<<<<<<< HEAD
func createTestCCVDataForEviction(messageIDHex string, timestamp time.Time, sourceChain, destChain protocol.ChainSelector) protocol.VerifierResult {
=======
func createTestCCVDataForEviction(messageIDHex string, timestamp time.Time, sourceChain, destChain protocol.ChainSelector) common.VerifierResultWithMetadata {
>>>>>>> ce3762d1
	// Ensure the messageID is properly padded to 64 hex characters.
	if len(messageIDHex) < 66 { // "0x" + 64 hex chars
		messageIDHex = fmt.Sprintf("0x%064s", messageIDHex[2:])
	}
	messageID, _ := protocol.NewBytes32FromString(messageIDHex)

	// Create a unique message for each CCVData to ensure proper MessageID generation.
	message := protocol.Message{
		Sender:               []byte{0x0d, 0x0e, 0x0f},
		Data:                 []byte{0x10, 0x11, 0x12},
		OnRampAddress:        []byte{0x13, 0x14, 0x15},
		TokenTransfer:        []byte{0x16, 0x17, 0x18},
		OffRampAddress:       []byte{0x19, 0x1a, 0x1b},
		DestBlob:             []byte{0x1c, 0x1d, 0x1e},
		Receiver:             []byte{0x1f, 0x20, 0x21},
		SourceChainSelector:  sourceChain,
		DestChainSelector:    destChain,
		SequenceNumber:       protocol.SequenceNumber(1),
		Finality:             1,
		DestBlobLength:       3,
		TokenTransferLength:  3,
		DataLength:           3,
		ReceiverLength:       3,
		SenderLength:         3,
		Version:              1,
		OffRampAddressLength: 3,
		OnRampAddressLength:  3,
	}

<<<<<<< HEAD
	return protocol.VerifierResult{
		MessageID:              messageID,
		Timestamp:              timestamp,
		Message:                message,
		MessageCCVAddresses:    []protocol.UnknownAddress{{byte(rand.IntN(256)), byte(rand.IntN(256)), byte(rand.IntN(256))}},
		MessageExecutorAddress: protocol.UnknownAddress{byte(rand.IntN(256)), byte(rand.IntN(256)), byte(rand.IntN(256))},
		VerifierDestAddress:    protocol.UnknownAddress{byte(rand.IntN(256)), byte(rand.IntN(256)), byte(rand.IntN(256))},
		VerifierSourceAddress:  protocol.UnknownAddress{byte(rand.IntN(256)), byte(rand.IntN(256)), byte(rand.IntN(256))},
		CCVData:                []byte{0x07, 0x08, 0x09},
=======
	return common.VerifierResultWithMetadata{
		VerifierResult: protocol.CCVData{
			MessageID:             messageID,
			Timestamp:             timestamp,
			SourceChainSelector:   sourceChain,
			DestChainSelector:     destChain,
			Nonce:                 protocol.Nonce(1),
			SourceVerifierAddress: protocol.UnknownAddress{byte(rand.IntN(256)), byte(rand.IntN(256)), byte(rand.IntN(256))},
			DestVerifierAddress:   protocol.UnknownAddress{byte(rand.IntN(256)), byte(rand.IntN(256)), byte(rand.IntN(256))},
			CCVData:               []byte{0x07, 0x08, 0x09},
			BlobData:              []byte{0x0a, 0x0b, 0x0c},
			ReceiptBlobs:          []protocol.ReceiptWithBlob{},
			Message:               message,
		},
		Metadata: common.VerifierResultMetadata{
			AttestationTimestamp: timestamp,
			IngestionTimestamp:   timestamp,
		},
>>>>>>> ce3762d1
	}
}<|MERGE_RESOLUTION|>--- conflicted
+++ resolved
@@ -32,11 +32,7 @@
 
 	// Insert some test data
 	now := time.Now().UnixMilli()
-<<<<<<< HEAD
-	testData := []protocol.VerifierResult{
-=======
 	testData := []common.VerifierResultWithMetadata{
->>>>>>> ce3762d1
 		createTestCCVDataForEviction("0x001", time.UnixMilli(now-10000), 1, 2), // 10 seconds old (should be evicted)
 		createTestCCVDataForEviction("0x002", time.UnixMilli(now-1000), 1, 2),  // 1 second old (should remain)
 		createTestCCVDataForEviction("0x003", time.UnixMilli(now), 1, 2),       // just now (should remain)
@@ -252,11 +248,7 @@
 }
 
 // Helper function to create test CCVData for eviction tests.
-<<<<<<< HEAD
-func createTestCCVDataForEviction(messageIDHex string, timestamp time.Time, sourceChain, destChain protocol.ChainSelector) protocol.VerifierResult {
-=======
 func createTestCCVDataForEviction(messageIDHex string, timestamp time.Time, sourceChain, destChain protocol.ChainSelector) common.VerifierResultWithMetadata {
->>>>>>> ce3762d1
 	// Ensure the messageID is properly padded to 64 hex characters.
 	if len(messageIDHex) < 66 { // "0x" + 64 hex chars
 		messageIDHex = fmt.Sprintf("0x%064s", messageIDHex[2:])
@@ -286,35 +278,20 @@
 		OnRampAddressLength:  3,
 	}
 
-<<<<<<< HEAD
-	return protocol.VerifierResult{
-		MessageID:              messageID,
-		Timestamp:              timestamp,
-		Message:                message,
-		MessageCCVAddresses:    []protocol.UnknownAddress{{byte(rand.IntN(256)), byte(rand.IntN(256)), byte(rand.IntN(256))}},
-		MessageExecutorAddress: protocol.UnknownAddress{byte(rand.IntN(256)), byte(rand.IntN(256)), byte(rand.IntN(256))},
-		VerifierDestAddress:    protocol.UnknownAddress{byte(rand.IntN(256)), byte(rand.IntN(256)), byte(rand.IntN(256))},
-		VerifierSourceAddress:  protocol.UnknownAddress{byte(rand.IntN(256)), byte(rand.IntN(256)), byte(rand.IntN(256))},
-		CCVData:                []byte{0x07, 0x08, 0x09},
-=======
 	return common.VerifierResultWithMetadata{
-		VerifierResult: protocol.CCVData{
-			MessageID:             messageID,
-			Timestamp:             timestamp,
-			SourceChainSelector:   sourceChain,
-			DestChainSelector:     destChain,
-			Nonce:                 protocol.Nonce(1),
-			SourceVerifierAddress: protocol.UnknownAddress{byte(rand.IntN(256)), byte(rand.IntN(256)), byte(rand.IntN(256))},
-			DestVerifierAddress:   protocol.UnknownAddress{byte(rand.IntN(256)), byte(rand.IntN(256)), byte(rand.IntN(256))},
-			CCVData:               []byte{0x07, 0x08, 0x09},
-			BlobData:              []byte{0x0a, 0x0b, 0x0c},
-			ReceiptBlobs:          []protocol.ReceiptWithBlob{},
-			Message:               message,
+		VerifierResult: protocol.VerifierResult{
+			MessageID:              messageID,
+			Timestamp:              timestamp,
+			VerifierSourceAddress:  protocol.UnknownAddress{byte(rand.IntN(256)), byte(rand.IntN(256)), byte(rand.IntN(256))},
+			VerifierDestAddress:    protocol.UnknownAddress{byte(rand.IntN(256)), byte(rand.IntN(256)), byte(rand.IntN(256))},
+			CCVData:                []byte{0x07, 0x08, 0x09},
+			MessageCCVAddresses:    []protocol.UnknownAddress{{byte(rand.IntN(256)), byte(rand.IntN(256)), byte(rand.IntN(256))}},
+			MessageExecutorAddress: protocol.UnknownAddress{byte(rand.IntN(256)), byte(rand.IntN(256)), byte(rand.IntN(256))},
+			Message:                message,
 		},
 		Metadata: common.VerifierResultMetadata{
 			AttestationTimestamp: timestamp,
 			IngestionTimestamp:   timestamp,
 		},
->>>>>>> ce3762d1
 	}
 }