--- conflicted
+++ resolved
@@ -83,11 +83,7 @@
 	ccvData3 := createTestCCVData("0x333", 3000, 1, 2)
 	ccvData4 := createTestCCVData("0x444", 4000, 1, 2)
 
-<<<<<<< HEAD
-	for _, data := range []protocol.VerifierResult{ccvData1, ccvData2, ccvData3, ccvData4} {
-=======
 	for _, data := range []common.VerifierResultWithMetadata{ccvData1, ccvData2, ccvData3, ccvData4} {
->>>>>>> ce3762d1
 		err := storage.InsertCCVData(ctx, data)
 		require.NoError(t, err)
 	}
@@ -111,11 +107,7 @@
 	ccvData2 := createTestCCVData("0x222", 2000, 2, 2) // source: 2
 	ccvData3 := createTestCCVData("0x333", 3000, 1, 2) // source: 1
 
-<<<<<<< HEAD
-	for _, data := range []protocol.VerifierResult{ccvData1, ccvData2, ccvData3} {
-=======
 	for _, data := range []common.VerifierResultWithMetadata{ccvData1, ccvData2, ccvData3} {
->>>>>>> ce3762d1
 		err := storage.InsertCCVData(ctx, data)
 		require.NoError(t, err)
 	}
@@ -140,11 +132,7 @@
 	ccvData2 := createTestCCVData("0x222", 2000, 1, 3) // dest: 3
 	ccvData3 := createTestCCVData("0x333", 3000, 1, 2) // dest: 2
 
-<<<<<<< HEAD
-	for _, data := range []protocol.VerifierResult{ccvData1, ccvData2, ccvData3} {
-=======
 	for _, data := range []common.VerifierResultWithMetadata{ccvData1, ccvData2, ccvData3} {
->>>>>>> ce3762d1
 		err := storage.InsertCCVData(ctx, data)
 		require.NoError(t, err)
 	}
@@ -170,11 +158,7 @@
 	ccvData3 := createTestCCVData("0x333", 3000, 2, 2) // source: 2, dest: 2
 	ccvData4 := createTestCCVData("0x444", 4000, 1, 2) // source: 1, dest: 2
 
-<<<<<<< HEAD
-	for _, data := range []protocol.VerifierResult{ccvData1, ccvData2, ccvData3, ccvData4} {
-=======
 	for _, data := range []common.VerifierResultWithMetadata{ccvData1, ccvData2, ccvData3, ccvData4} {
->>>>>>> ce3762d1
 		err := storage.InsertCCVData(ctx, data)
 		require.NoError(t, err)
 	}
@@ -444,11 +428,7 @@
 
 // Helper functions
 
-<<<<<<< HEAD
-func createTestCCVData(messageIDHex string, timestamp int64, sourceChain, destChain protocol.ChainSelector) protocol.VerifierResult {
-=======
 func createTestCCVData(messageIDHex string, timestamp int64, sourceChain, destChain protocol.ChainSelector) common.VerifierResultWithMetadata {
->>>>>>> ce3762d1
 	// Ensure the messageID is properly padded to 64 hex characters
 	if len(messageIDHex) < 66 { // "0x" + 64 hex chars
 		messageIDHex = fmt.Sprintf("0x%064s", messageIDHex[2:])
@@ -478,36 +458,21 @@
 		OnRampAddressLength:  3,
 	}
 
-<<<<<<< HEAD
-	return protocol.VerifierResult{
-		MessageID:              messageID,
-		Timestamp:              time.UnixMilli(timestamp),
-		Message:                message,
-		MessageCCVAddresses:    []protocol.UnknownAddress{{byte(rand.IntN(256)), byte(rand.IntN(256)), byte(rand.IntN(256))}},
-		MessageExecutorAddress: protocol.UnknownAddress{byte(rand.IntN(256)), byte(rand.IntN(256)), byte(rand.IntN(256))},
-		VerifierDestAddress:    protocol.UnknownAddress{byte(rand.IntN(256)), byte(rand.IntN(256)), byte(rand.IntN(256))},
-		VerifierSourceAddress:  protocol.UnknownAddress{byte(rand.IntN(256)), byte(rand.IntN(256)), byte(rand.IntN(256))},
-		CCVData:                []byte{0x07, 0x08, 0x09},
-=======
 	return common.VerifierResultWithMetadata{
-		VerifierResult: protocol.CCVData{
-			MessageID:             messageID,
-			Timestamp:             time.UnixMilli(timestamp),
-			SourceChainSelector:   sourceChain,
-			DestChainSelector:     destChain,
-			Nonce:                 protocol.Nonce(1),
-			SourceVerifierAddress: protocol.UnknownAddress{byte(rand.IntN(256)), byte(rand.IntN(256)), byte(rand.IntN(256))},
-			DestVerifierAddress:   protocol.UnknownAddress{byte(rand.IntN(256)), byte(rand.IntN(256)), byte(rand.IntN(256))},
-			CCVData:               []byte{0x07, 0x08, 0x09},
-			BlobData:              []byte{0x0a, 0x0b, 0x0c},
-			ReceiptBlobs:          []protocol.ReceiptWithBlob{},
-			Message:               message,
+		VerifierResult: protocol.VerifierResult{
+			MessageID:              messageID,
+			Timestamp:              time.UnixMilli(timestamp),
+			VerifierSourceAddress:  protocol.UnknownAddress{byte(rand.IntN(256)), byte(rand.IntN(256)), byte(rand.IntN(256))},
+			VerifierDestAddress:    protocol.UnknownAddress{byte(rand.IntN(256)), byte(rand.IntN(256)), byte(rand.IntN(256))},
+			CCVData:                []byte{0x07, 0x08, 0x09},
+			MessageCCVAddresses:    []protocol.UnknownAddress{{byte(rand.IntN(256)), byte(rand.IntN(256)), byte(rand.IntN(256))}},
+			MessageExecutorAddress: protocol.UnknownAddress{byte(rand.IntN(256)), byte(rand.IntN(256)), byte(rand.IntN(256))},
+			Message:                message,
 		},
 		Metadata: common.VerifierResultMetadata{
 			IngestionTimestamp:   time.UnixMilli(timestamp),
 			AttestationTimestamp: time.UnixMilli(timestamp),
 		},
->>>>>>> ce3762d1
 	}
 }
 
