package storage

import (
	"context"
	"database/sql"
	"encoding/json"
	"errors"
	"fmt"
	"sync"
	"time"

	"github.com/lib/pq"

	"github.com/smartcontractkit/chainlink-ccv/indexer/pkg/common"
	"github.com/smartcontractkit/chainlink-ccv/protocol"
	"github.com/smartcontractkit/chainlink-common/pkg/logger"
	"github.com/smartcontractkit/chainlink-common/pkg/sqlutil"
	"github.com/smartcontractkit/chainlink-common/pkg/sqlutil/pg"
)

var _ common.IndexerStorage = (*PostgresStorage)(nil)

type PostgresStorage struct {
	ds         sqlutil.DataSource
	lggr       logger.Logger
	monitoring common.IndexerMonitoring
	mu         sync.RWMutex
}

func NewPostgresStorage(ctx context.Context, lggr logger.Logger, monitoring common.IndexerMonitoring, uri, driverName string, config pg.DBConfig) (*PostgresStorage, error) {
	ds, err := config.New(ctx, uri, driverName)
	if err != nil {
		lggr.Errorw("Failed to create database", "error", err)
		return nil, err
	}

	return &PostgresStorage{
		ds:         ds,
		lggr:       lggr,
		monitoring: monitoring,
	}, nil
}

// GetCCVData performs a lookup by messageID in the database.
<<<<<<< HEAD
func (d *PostgresStorage) GetCCVData(ctx context.Context, messageID protocol.Bytes32) ([]protocol.VerifierResult, error) {
=======
func (d *PostgresStorage) GetCCVData(ctx context.Context, messageID protocol.Bytes32) ([]common.VerifierResultWithMetadata, error) {
>>>>>>> ce3762d1
	d.mu.RLock()
	defer d.mu.RUnlock()
	query := `
		SELECT 
			message_id,
<<<<<<< HEAD
			verifier_source_address,
			verifier_dest_address,
			timestamp,
=======
			source_verifier_address,
			dest_verifier_address,
			attestation_timestamp,
	        ingestion_timestamp,
			source_chain_selector,
			dest_chain_selector,
			nonce,
>>>>>>> ce3762d1
			ccv_data,
			message,
			message_ccv_addresses,
			message_executor_address,
			source_chain_selector,
			dest_chain_selector
		FROM indexer.verifier_results
		WHERE message_id = $1
	`

	rows, err := d.queryContext(ctx, query, messageID.String())
	if err != nil {
		d.lggr.Errorw("Failed to query CCV data", "error", err, "messageID", messageID.String())
		return nil, fmt.Errorf("failed to query CCV data: %w", err)
	}

	defer func() {
		if cerr := rows.Close(); cerr != nil {
			d.lggr.Warnw("Failed to close rows", "error", cerr)
		}
	}()

<<<<<<< HEAD
	var results []protocol.VerifierResult
=======
	var results []common.VerifierResultWithMetadata
>>>>>>> ce3762d1
	for rows.Next() {
		ccvData, err := d.scanCCVData(rows)
		if err != nil {
			return nil, fmt.Errorf("failed to scan CCV data: %w", err)
		}
		results = append(results, ccvData)
	}

	if err := rows.Err(); err != nil {
		return nil, fmt.Errorf("error iterating over rows: %w", err)
	}

	if len(results) == 0 {
		return nil, ErrCCVDataNotFound
	}

	return results, nil
}

// QueryCCVData retrieves all CCVData that matches the filter set with pagination.
func (d *PostgresStorage) QueryCCVData(
	ctx context.Context,
	start, end int64,
	sourceChainSelectors, destChainSelectors []protocol.ChainSelector,
	limit, offset uint64,
<<<<<<< HEAD
) (map[string][]protocol.VerifierResult, error) {
=======
) (map[string][]common.VerifierResultWithMetadata, error) {
>>>>>>> ce3762d1
	startQueryMetric := time.Now()
	d.mu.RLock()
	defer d.mu.RUnlock()

	// Build dynamic query with filters
	query := `
		SELECT 
			message_id,
<<<<<<< HEAD
			verifier_source_address,
			verifier_dest_address,
			timestamp,
=======
			source_verifier_address,
			dest_verifier_address,
			attestation_timestamp,
	        ingestion_timestamp,
			source_chain_selector,
			dest_chain_selector,
			nonce,
>>>>>>> ce3762d1
			ccv_data,
			message,
			message_ccv_addresses,
			message_executor_address,
			source_chain_selector,
			dest_chain_selector
		FROM indexer.verifier_results
		WHERE ingestion_timestamp >= $1 AND ingestion_timestamp <= $2
	`

	args := []any{time.UnixMilli(start), time.UnixMilli(end)}
	argCounter := 3

	// Add source chain selector filter if provided
	if len(sourceChainSelectors) > 0 {
		query += fmt.Sprintf(" AND source_chain_selector = ANY($%d)", argCounter)
		args = append(args, convertChainSelectorsToUint64Array(sourceChainSelectors))
		argCounter++
	}

	// Add dest chain selector filter if provided
	if len(destChainSelectors) > 0 {
		query += fmt.Sprintf(" AND dest_chain_selector = ANY($%d)", argCounter)
		args = append(args, convertChainSelectorsToUint64Array(destChainSelectors))
		argCounter++
	}

	// Add ordering and pagination
	query += fmt.Sprintf(" ORDER BY ingestion_timestamp ASC LIMIT $%d OFFSET $%d", argCounter, argCounter+1)
	args = append(args, limit, offset)

	rows, err := d.queryContext(ctx, query, args...)
	if err != nil {
		d.lggr.Errorw("Failed to query CCV data", "error", err)
		d.monitoring.Metrics().RecordStorageQueryDuration(ctx, time.Since(startQueryMetric))
		return nil, fmt.Errorf("failed to query CCV data: %w", err)
	}
	defer func() {
		if cerr := rows.Close(); cerr != nil {
			d.lggr.Errorw("Failed to close rows", "error", cerr)
		}
	}()

	// Group results by messageID
<<<<<<< HEAD
	results := make(map[string][]protocol.VerifierResult)
=======
	results := make(map[string][]common.VerifierResultWithMetadata)
>>>>>>> ce3762d1
	for rows.Next() {
		ccvData, err := d.scanCCVData(rows)
		if err != nil {
			d.monitoring.Metrics().RecordStorageQueryDuration(ctx, time.Since(startQueryMetric))
			return nil, fmt.Errorf("failed to scan CCV data: %w", err)
		}
		messageID := ccvData.VerifierResult.MessageID.String()
		results[messageID] = append(results[messageID], ccvData)
	}

	if err := rows.Err(); err != nil {
		d.monitoring.Metrics().RecordStorageQueryDuration(ctx, time.Since(startQueryMetric))
		return nil, fmt.Errorf("error iterating over rows: %w", err)
	}

	d.monitoring.Metrics().RecordStorageQueryDuration(ctx, time.Since(startQueryMetric))
	return results, nil
}

// InsertCCVData inserts a new CCVData entry into the database.
<<<<<<< HEAD
func (d *PostgresStorage) InsertCCVData(ctx context.Context, ccvData protocol.VerifierResult) error {
=======
func (d *PostgresStorage) InsertCCVData(ctx context.Context, ccvData common.VerifierResultWithMetadata) error {
>>>>>>> ce3762d1
	startInsertMetric := time.Now()
	d.mu.Lock()
	defer d.mu.Unlock()

	// Serialize message to JSON
	messageJSON, err := json.Marshal(ccvData.VerifierResult.Message)
	if err != nil {
		d.monitoring.Metrics().RecordStorageInsertErrorsCounter(ctx)
		return fmt.Errorf("failed to marshal message to JSON: %w", err)
	}

<<<<<<< HEAD
	// Convert CCV addresses to hex string array
	ccvAddressesHex := make([]string, len(ccvData.MessageCCVAddresses))
	for i, addr := range ccvData.MessageCCVAddresses {
		ccvAddressesHex[i] = addr.String()
=======
	// Serialize receipt blobs to JSON
	receiptBlobsJSON, err := json.Marshal(ccvData.VerifierResult.ReceiptBlobs)
	if err != nil {
		d.monitoring.Metrics().RecordStorageInsertErrorsCounter(ctx)
		return fmt.Errorf("failed to marshal receipt blobs to JSON: %w", err)
>>>>>>> ce3762d1
	}

	query := `
		INSERT INTO indexer.verifier_results (
			message_id,
<<<<<<< HEAD
			verifier_source_address,
			verifier_dest_address,
			timestamp,
=======
			source_verifier_address,
			dest_verifier_address,
			attestation_timestamp,
	        ingestion_timestamp,
			source_chain_selector,
			dest_chain_selector,
			nonce,
>>>>>>> ce3762d1
			ccv_data,
			message,
<<<<<<< HEAD
			message_ccv_addresses,
			message_executor_address,
			source_chain_selector,
			dest_chain_selector
		) VALUES ($1, $2, $3, $4, $5, $6, $7, $8, $9, $10)
		ON CONFLICT (message_id, verifier_source_address, verifier_dest_address) DO NOTHING
	`

	result, err := d.execContext(ctx, query,
		ccvData.MessageID.String(),
		ccvData.VerifierSourceAddress.String(),
		ccvData.VerifierDestAddress.String(),
		ccvData.Timestamp,
		ccvData.CCVData,
=======
			receipt_blobs
		) VALUES ($1, $2, $3, $4, $5, $6, $7, $8, $9, $10, $11, $12)
		ON CONFLICT (message_id, source_verifier_address, dest_verifier_address) DO NOTHING
	`

	result, err := d.execContext(ctx, query,
		ccvData.VerifierResult.MessageID.String(),
		ccvData.VerifierResult.SourceVerifierAddress.String(),
		ccvData.VerifierResult.DestVerifierAddress.String(),
		ccvData.Metadata.AttestationTimestamp,
		ccvData.Metadata.IngestionTimestamp,
		ccvData.VerifierResult.SourceChainSelector,
		ccvData.VerifierResult.DestChainSelector,
		ccvData.VerifierResult.Nonce,
		ccvData.VerifierResult.CCVData,
		ccvData.VerifierResult.BlobData,
>>>>>>> ce3762d1
		messageJSON,
		pq.Array(ccvAddressesHex),
		ccvData.MessageExecutorAddress.String(),
		uint64(ccvData.Message.SourceChainSelector),
		uint64(ccvData.Message.DestChainSelector),
	)
	if err != nil {
		d.lggr.Errorw("Failed to insert CCV data", "error", err, "messageID", ccvData.VerifierResult.MessageID.String())
		d.monitoring.Metrics().RecordStorageInsertErrorsCounter(ctx)
		d.monitoring.Metrics().RecordStorageWriteDuration(ctx, time.Since(startInsertMetric))
		return fmt.Errorf("failed to insert CCV data: %w", err)
	}

	rowsAffected, err := result.RowsAffected()
	if err != nil {
		d.lggr.Errorw("Failed to get rows affected", "error", err)
		d.monitoring.Metrics().RecordStorageWriteDuration(ctx, time.Since(startInsertMetric))
		return fmt.Errorf("failed to get rows affected: %w", err)
	}

	// If no rows were affected, it means the data already exists (ON CONFLICT DO NOTHING)
	if rowsAffected == 0 {
		d.monitoring.Metrics().RecordStorageWriteDuration(ctx, time.Since(startInsertMetric))
		return ErrDuplicateCCVData
	}

	// Check if this is a new unique message
	if err := d.trackUniqueMessage(ctx, ccvData.VerifierResult.MessageID); err != nil {
		d.lggr.Warnw("Failed to track unique message", "error", err, "messageID", ccvData.VerifierResult.MessageID.String())
		// Don't fail the insert if we can't track the unique message
	}

	// Increment the verification records counter
	d.monitoring.Metrics().IncrementVerificationRecordsCounter(ctx)
	d.monitoring.Metrics().RecordStorageWriteDuration(ctx, time.Since(startInsertMetric))

	return nil
}

// BatchInsertCCVData inserts multiple CCVData entries into the database efficiently using a batch insert.
<<<<<<< HEAD
func (d *PostgresStorage) BatchInsertCCVData(ctx context.Context, ccvDataList []protocol.VerifierResult) error {
=======
func (d *PostgresStorage) BatchInsertCCVData(ctx context.Context, ccvDataList []common.VerifierResultWithMetadata) error {
>>>>>>> ce3762d1
	if len(ccvDataList) == 0 {
		return nil
	}

	startInsertMetric := time.Now()
	d.mu.Lock()
	defer d.mu.Unlock()

	// Build batch insert query with multiple value sets
	query := `
		INSERT INTO indexer.verifier_results (
			message_id,
<<<<<<< HEAD
			verifier_source_address,
			verifier_dest_address,
			timestamp,
=======
			source_verifier_address,
			dest_verifier_address,
			attestation_timestamp,
            ingestion_timestamp,
			source_chain_selector,
			dest_chain_selector,
			nonce,
>>>>>>> ce3762d1
			ccv_data,
			message,
			message_ccv_addresses,
			message_executor_address,
			source_chain_selector,
			dest_chain_selector
		) VALUES
	`

	args := make([]any, 0, len(ccvDataList)*10)
	valueClauses := make([]string, 0, len(ccvDataList))

	for i, ccvData := range ccvDataList {
		// Serialize message to JSON
		messageJSON, err := json.Marshal(ccvData.VerifierResult.Message)
		if err != nil {
			d.monitoring.Metrics().RecordStorageInsertErrorsCounter(ctx)
			return fmt.Errorf("failed to marshal message to JSON at index %d: %w", i, err)
		}

<<<<<<< HEAD
		// Convert CCV addresses to hex string array
		ccvAddressesHex := make([]string, len(ccvData.MessageCCVAddresses))
		for j, addr := range ccvData.MessageCCVAddresses {
			ccvAddressesHex[j] = addr.String()
		}

		// Calculate parameter positions for this row
		baseIdx := i * 10
		valueClause := fmt.Sprintf("($%d, $%d, $%d, $%d, $%d, $%d, $%d, $%d, $%d, $%d)",
			baseIdx+1, baseIdx+2, baseIdx+3, baseIdx+4, baseIdx+5, baseIdx+6, baseIdx+7, baseIdx+8, baseIdx+9, baseIdx+10)
=======
		// Serialize receipt blobs to JSON
		receiptBlobsJSON, err := json.Marshal(ccvData.VerifierResult.ReceiptBlobs)
		if err != nil {
			d.monitoring.Metrics().RecordStorageInsertErrorsCounter(ctx)
			return fmt.Errorf("failed to marshal receipt blobs to JSON at index %d: %w", i, err)
		}

		// Calculate parameter positions for this row
		baseIdx := i * 12
		valueClause := fmt.Sprintf("($%d, $%d, $%d, $%d, $%d, $%d, $%d, $%d, $%d, $%d, $%d, $%d)",
			baseIdx+1, baseIdx+2, baseIdx+3, baseIdx+4, baseIdx+5, baseIdx+6,
			baseIdx+7, baseIdx+8, baseIdx+9, baseIdx+10, baseIdx+11, baseIdx+12)
>>>>>>> ce3762d1
		valueClauses = append(valueClauses, valueClause)

		// Add arguments for this row
		args = append(args,
<<<<<<< HEAD
			ccvData.MessageID.String(),
			ccvData.VerifierSourceAddress.String(),
			ccvData.VerifierDestAddress.String(),
			ccvData.Timestamp,
			ccvData.CCVData,
=======
			ccvData.VerifierResult.MessageID.String(),
			ccvData.VerifierResult.SourceVerifierAddress.String(),
			ccvData.VerifierResult.DestVerifierAddress.String(),
			ccvData.Metadata.AttestationTimestamp,
			ccvData.Metadata.IngestionTimestamp,
			ccvData.VerifierResult.SourceChainSelector,
			ccvData.VerifierResult.DestChainSelector,
			ccvData.VerifierResult.Nonce,
			ccvData.VerifierResult.CCVData,
			ccvData.VerifierResult.BlobData,
>>>>>>> ce3762d1
			messageJSON,
			pq.Array(ccvAddressesHex),
			ccvData.MessageExecutorAddress.String(),
			uint64(ccvData.Message.SourceChainSelector),
			uint64(ccvData.Message.DestChainSelector),
		)
	}

	// Complete the query with all value clauses and conflict resolution
	for i, vc := range valueClauses {
		if i > 0 {
			query += ", "
		}
		query += vc
	}
	query += " ON CONFLICT (message_id, verifier_source_address, verifier_dest_address) DO NOTHING"

	// Execute the batch insert
	result, err := d.execContext(ctx, query, args...)
	if err != nil {
		d.lggr.Errorw("Failed to batch insert CCV data", "error", err, "count", len(ccvDataList))
		d.monitoring.Metrics().RecordStorageInsertErrorsCounter(ctx)
		d.monitoring.Metrics().RecordStorageWriteDuration(ctx, time.Since(startInsertMetric))
		return fmt.Errorf("failed to batch insert CCV data: %w", err)
	}

	rowsAffected, err := result.RowsAffected()
	if err != nil {
		d.lggr.Errorw("Failed to get rows affected", "error", err)
	} else {
		d.lggr.Debugw("Batch insert completed", "requested", len(ccvDataList), "inserted", rowsAffected)
	}

	// Track unique messages and update metrics
	uniqueMessages := make(map[string]bool)
	for _, ccvData := range ccvDataList {
		uniqueMessages[ccvData.VerifierResult.MessageID.String()] = true
	}

	// Check which message IDs are new
	for messageID := range uniqueMessages {
		msgBytes32, err := protocol.NewBytes32FromString(messageID)
		if err != nil {
			continue
		}
		if err := d.trackUniqueMessage(ctx, msgBytes32); err != nil {
			d.lggr.Warnw("Failed to track unique message", "error", err, "messageID", messageID)
		}
	}

	// Increment the verification records counter by the number of rows actually inserted
	for range rowsAffected {
		d.monitoring.Metrics().IncrementVerificationRecordsCounter(ctx)
	}

	d.monitoring.Metrics().RecordStorageWriteDuration(ctx, time.Since(startInsertMetric))
	return nil
}

// BatchInsertMessages implements common.IndexerStorage.
func (d *PostgresStorage) BatchInsertMessages(ctx context.Context, messages []common.MessageWithMetadata) error {
	if len(messages) == 0 {
		return nil
	}

	startInsertMetric := time.Now()
	d.mu.Lock()
	defer d.mu.Unlock()

	// Build batch insert query with multiple value sets
	query := `
		INSERT INTO indexer.messages (
			message_id,
			message,
			status,
			lastErr,
			source_chain_selector,
			dest_chain_selector,
			ingestion_timestamp
		) VALUES
	`

	args := make([]any, 0, len(messages)*7)
	valueClauses := make([]string, 0, len(messages))

	for i, msg := range messages {
		// Serialize message to JSON
		messageJSON, err := json.Marshal(msg.Message)
		if err != nil {
			d.monitoring.Metrics().RecordStorageInsertErrorsCounter(ctx)
			return fmt.Errorf("failed to marshal message to JSON at index %d: %w", i, err)
		}

		// Calculate parameter positions for this row
		baseIdx := i * 7
		valueClause := fmt.Sprintf("($%d, $%d, $%d, $%d, $%d, $%d, $%d)",
			baseIdx+1, baseIdx+2, baseIdx+3, baseIdx+4, baseIdx+5, baseIdx+6, baseIdx+7)
		valueClauses = append(valueClauses, valueClause)

		// Add arguments for this row
		args = append(args,
			msg.Message.MustMessageID().String(),
			messageJSON,
			msg.Metadata.Status.String(),
			msg.Metadata.LastErr,
			msg.Message.SourceChainSelector,
			msg.Message.DestChainSelector,
			msg.Metadata.IngestionTimestamp,
		)
	}

	// Complete the query with all value clauses and conflict resolution
	for i, vc := range valueClauses {
		if i > 0 {
			query += ", "
		}
		query += vc
	}
	query += " ON CONFLICT (message_id) DO NOTHING"

	// Execute the batch insert
	result, err := d.execContext(ctx, query, args...)
	if err != nil {
		d.lggr.Errorw("Failed to batch insert messages", "error", err, "count", len(messages))
		d.monitoring.Metrics().RecordStorageInsertErrorsCounter(ctx)
		d.monitoring.Metrics().RecordStorageWriteDuration(ctx, time.Since(startInsertMetric))
		return fmt.Errorf("failed to batch insert messages: %w", err)
	}

	rowsAffected, err := result.RowsAffected()
	if err != nil {
		d.lggr.Warnw("Failed to get rows affected", "error", err)
	} else {
		d.lggr.Debugw("Batch insert messages completed", "requested", len(messages), "inserted", rowsAffected)
	}

	d.monitoring.Metrics().RecordStorageWriteDuration(ctx, time.Since(startInsertMetric))
	return nil
}

// InsertMessage implements common.IndexerStorage.
func (d *PostgresStorage) InsertMessage(ctx context.Context, message common.MessageWithMetadata) error {
	startInsertMetric := time.Now()
	d.mu.Lock()
	defer d.mu.Unlock()

	// Serialize message to JSON
	messageJSON, err := json.Marshal(message.Message)
	if err != nil {
		d.monitoring.Metrics().RecordStorageInsertErrorsCounter(ctx)
		return fmt.Errorf("failed to marshal message to JSON: %w", err)
	}

	query := `
		INSERT INTO indexer.messages (
			message_id,
			message,
			status,
			lastErr,
			source_chain_selector,
			dest_chain_selector,
			ingestion_timestamp
		) VALUES ($1, $2, $3, $4, $5, $6, $7)
		ON CONFLICT (message_id) DO NOTHING
	`

	result, err := d.execContext(ctx, query,
		message.Message.MustMessageID().String(),
		messageJSON,
		message.Metadata.Status.String(),
		message.Metadata.LastErr,
		message.Message.SourceChainSelector,
		message.Message.DestChainSelector,
		message.Metadata.IngestionTimestamp,
	)
	if err != nil {
		d.lggr.Errorw("Failed to insert message", "error", err, "messageID", message.Message.MustMessageID().String())
		d.monitoring.Metrics().RecordStorageInsertErrorsCounter(ctx)
		d.monitoring.Metrics().RecordStorageWriteDuration(ctx, time.Since(startInsertMetric))
		return fmt.Errorf("failed to insert message: %w", err)
	}

	rowsAffected, err := result.RowsAffected()
	if err != nil {
		d.lggr.Warnw("Failed to get rows affected", "error", err)
		d.monitoring.Metrics().RecordStorageWriteDuration(ctx, time.Since(startInsertMetric))
		return fmt.Errorf("failed to get rows affected: %w", err)
	}

	// If no rows were affected, it means the data already exists (ON CONFLICT DO NOTHING)
	// This is idempotent behavior, so we don't return an error
	if rowsAffected == 0 {
		d.lggr.Debugw("Message already exists, skipping insert", "messageID", message.Message.MustMessageID().String())
	}

	d.monitoring.Metrics().RecordStorageWriteDuration(ctx, time.Since(startInsertMetric))
	return nil
}

// GetMessage performs a lookup by messageID in the database.
func (d *PostgresStorage) GetMessage(ctx context.Context, messageID protocol.Bytes32) (common.MessageWithMetadata, error) {
	d.mu.RLock()
	defer d.mu.RUnlock()

	query := `
		SELECT 
			message_id,
			message,
			status,
			lastErr,
			source_chain_selector,
			dest_chain_selector,
			ingestion_timestamp
		FROM indexer.messages
		WHERE message_id = $1
	`

	row := d.queryRowContext(ctx, query, messageID.String())
	message, err := d.scanMessage(row)
	if err != nil {
		if errors.Is(err, sql.ErrNoRows) {
			return common.MessageWithMetadata{}, ErrMessageNotFound
		}
		d.lggr.Errorw("Failed to query message", "error", err, "messageID", messageID.String())
		return common.MessageWithMetadata{}, fmt.Errorf("failed to query message: %w", err)
	}

	return message, nil
}

// QueryMessages retrieves all messages that match the filter set with pagination.
func (d *PostgresStorage) QueryMessages(
	ctx context.Context,
	start, end int64,
	sourceChainSelectors, destChainSelectors []protocol.ChainSelector,
	limit, offset uint64,
) ([]common.MessageWithMetadata, error) {
	startQueryMetric := time.Now()
	d.mu.RLock()
	defer d.mu.RUnlock()

	query := `
		SELECT 
			message_id,
			message,
			status,
			lastErr,
			source_chain_selector,
			dest_chain_selector,
			ingestion_timestamp
		FROM indexer.messages
		WHERE ingestion_timestamp >= $1 AND ingestion_timestamp <= $2
	`

	args := []any{time.UnixMilli(start), time.UnixMilli(end)}
	argCounter := 3

	if len(sourceChainSelectors) > 0 {
		query += fmt.Sprintf(" AND source_chain_selector = ANY($%d)", argCounter)
		args = append(args, convertChainSelectorsToUint64Array(sourceChainSelectors))
		argCounter++
	}

	if len(destChainSelectors) > 0 {
		query += fmt.Sprintf(" AND dest_chain_selector = ANY($%d)", argCounter)
		args = append(args, convertChainSelectorsToUint64Array(destChainSelectors))
		argCounter++
	}

	query += fmt.Sprintf(" ORDER BY ingestion_timestamp ASC LIMIT $%d OFFSET $%d", argCounter, argCounter+1)
	args = append(args, limit, offset)

	rows, err := d.queryContext(ctx, query, args...)
	if err != nil {
		d.lggr.Errorw("Failed to query messages", "error", err)
		d.monitoring.Metrics().RecordStorageQueryDuration(ctx, time.Since(startQueryMetric))
		return nil, fmt.Errorf("failed to query messages: %w", err)
	}
	defer func() {
		if cerr := rows.Close(); cerr != nil {
			d.lggr.Errorw("Failed to close rows", "error", cerr)
		}
	}()

	var results []common.MessageWithMetadata
	for rows.Next() {
		message, err := d.scanMessage(rows)
		if err != nil {
			d.monitoring.Metrics().RecordStorageQueryDuration(ctx, time.Since(startQueryMetric))
			return nil, fmt.Errorf("failed to scan message: %w", err)
		}
		results = append(results, message)
	}

	if err := rows.Err(); err != nil {
		d.monitoring.Metrics().RecordStorageQueryDuration(ctx, time.Since(startQueryMetric))
		return nil, fmt.Errorf("error iterating over rows: %w", err)
	}

	d.monitoring.Metrics().RecordStorageQueryDuration(ctx, time.Since(startQueryMetric))
	return results, nil
}

// UpdateMessageStatus implements common.IndexerStorage.
func (d *PostgresStorage) UpdateMessageStatus(ctx context.Context, messageID protocol.Bytes32, status common.MessageStatus, lastErr string) error {
	startUpdateMetric := time.Now()
	d.mu.Lock()
	defer d.mu.Unlock()

	query := `
		UPDATE indexer.messages
		SET status = $1, lastErr = $2
		WHERE message_id = $3
	`

	result, err := d.execContext(ctx, query, status.String(), lastErr, messageID.String())
	if err != nil {
		d.lggr.Errorw("Failed to update message status", "error", err, "messageID", messageID.String())
		d.monitoring.Metrics().RecordStorageInsertErrorsCounter(ctx)
		d.monitoring.Metrics().RecordStorageWriteDuration(ctx, time.Since(startUpdateMetric))
		return fmt.Errorf("failed to update message status: %w", err)
	}

	rowsAffected, err := result.RowsAffected()
	if err != nil {
		d.lggr.Warnw("Failed to get rows affected", "error", err)
		d.monitoring.Metrics().RecordStorageWriteDuration(ctx, time.Since(startUpdateMetric))
		return fmt.Errorf("failed to get rows affected: %w", err)
	}

	if rowsAffected == 0 {
		d.monitoring.Metrics().RecordStorageWriteDuration(ctx, time.Since(startUpdateMetric))
		return fmt.Errorf("message not found: %s", messageID.String())
	}

	d.monitoring.Metrics().RecordStorageWriteDuration(ctx, time.Since(startUpdateMetric))
	return nil
}

// trackUniqueMessage checks if this is the first time we're seeing this message ID
// and increments the unique messages counter if so.
func (d *PostgresStorage) trackUniqueMessage(ctx context.Context, messageID protocol.Bytes32) error {
	query := `
		SELECT COUNT(DISTINCT message_id) = 1 as is_first
		FROM indexer.verifier_results
		WHERE message_id = $1
	`

	var isFirst bool
	err := d.queryRowContext(ctx, query, messageID.String()).Scan(&isFirst)
	if err != nil {
		return fmt.Errorf("failed to check unique message: %w", err)
	}

	if isFirst {
		d.monitoring.Metrics().IncrementUniqueMessagesCounter(ctx)
	}

	return nil
}

// scanCCVData scans a database row into a CCVData struct.
func (d *PostgresStorage) scanCCVData(row interface {
	Scan(dest ...any) error
},
<<<<<<< HEAD
) (protocol.VerifierResult, error) {
	var (
		messageIDStr           string
		verifierSourceAddrStr  string
		verifierDestAddrStr    string
		timestamp              time.Time
		ccvDataBytes           []byte
		messageJSON            []byte
		ccvAddressesHex        pq.StringArray
		messageExecutorAddrStr string
		sourceChainSelector    uint64
		destChainSelector      uint64
=======
) (common.VerifierResultWithMetadata, error) {
	var (
		messageIDStr          string
		sourceVerifierAddrStr string
		destVerifierAddrStr   string
		attestationTimestamp  time.Time
		ingestionTimestamp    time.Time
		sourceChainSelector   uint64
		destChainSelector     uint64
		nonce                 uint64
		ccvDataBytes          []byte
		blobDataBytes         []byte
		messageJSON           []byte
		receiptBlobsJSON      []byte
>>>>>>> ce3762d1
	)

	err := row.Scan(
		&messageIDStr,
<<<<<<< HEAD
		&verifierSourceAddrStr,
		&verifierDestAddrStr,
		&timestamp,
=======
		&sourceVerifierAddrStr,
		&destVerifierAddrStr,
		&attestationTimestamp,
		&ingestionTimestamp,
		&sourceChainSelector,
		&destChainSelector,
		&nonce,
>>>>>>> ce3762d1
		&ccvDataBytes,
		&messageJSON,
		&ccvAddressesHex,
		&messageExecutorAddrStr,
		&sourceChainSelector,
		&destChainSelector,
	)
	if err != nil {
<<<<<<< HEAD
		return protocol.VerifierResult{}, fmt.Errorf("failed to scan row: %w", err)
=======
		return common.VerifierResultWithMetadata{}, fmt.Errorf("failed to scan row: %w", err)
>>>>>>> ce3762d1
	}

	// Parse messageID from hex string to Bytes32
	messageID, err := protocol.NewBytes32FromString(messageIDStr)
	if err != nil {
<<<<<<< HEAD
		return protocol.VerifierResult{}, fmt.Errorf("failed to parse message ID: %w", err)
=======
		return common.VerifierResultWithMetadata{}, fmt.Errorf("failed to parse message ID: %w", err)
>>>>>>> ce3762d1
	}

	// Parse verifier source address from hex string
	verifierSourceAddress, err := protocol.NewUnknownAddressFromHex(verifierSourceAddrStr)
	if err != nil {
<<<<<<< HEAD
		return protocol.VerifierResult{}, fmt.Errorf("failed to parse verifier source address: %w", err)
=======
		return common.VerifierResultWithMetadata{}, fmt.Errorf("failed to parse source verifier address: %w", err)
>>>>>>> ce3762d1
	}

	// Parse verifier dest address from hex string
	verifierDestAddress, err := protocol.NewUnknownAddressFromHex(verifierDestAddrStr)
	if err != nil {
<<<<<<< HEAD
		return protocol.VerifierResult{}, fmt.Errorf("failed to parse verifier dest address: %w", err)
=======
		return common.VerifierResultWithMetadata{}, fmt.Errorf("failed to parse dest verifier address: %w", err)
>>>>>>> ce3762d1
	}

	// Deserialize message from JSON
	var message protocol.Message
	if err := json.Unmarshal(messageJSON, &message); err != nil {
<<<<<<< HEAD
		return protocol.VerifierResult{}, fmt.Errorf("failed to unmarshal message: %w", err)
	}

	// Parse CCV addresses from hex strings
	messageCCVAddresses := make([]protocol.UnknownAddress, len(ccvAddressesHex))
	for i, hexStr := range ccvAddressesHex {
		addr, err := protocol.NewUnknownAddressFromHex(hexStr)
		if err != nil {
			return protocol.VerifierResult{}, fmt.Errorf("failed to parse CCV address at index %d: %w", i, err)
		}
		messageCCVAddresses[i] = addr
	}

	// Parse executor address from hex string
	messageExecutorAddress, err := protocol.NewUnknownAddressFromHex(messageExecutorAddrStr)
	if err != nil {
		return protocol.VerifierResult{}, fmt.Errorf("failed to parse executor address: %w", err)
	}

	return protocol.VerifierResult{
		MessageID:              messageID,
		Message:                message,
		MessageCCVAddresses:    messageCCVAddresses,
		MessageExecutorAddress: messageExecutorAddress,
		CCVData:                ccvDataBytes,
		Timestamp:              timestamp,
		VerifierSourceAddress:  verifierSourceAddress,
		VerifierDestAddress:    verifierDestAddress,
=======
		return common.VerifierResultWithMetadata{}, fmt.Errorf("failed to unmarshal message: %w", err)
	}

	// Deserialize receipt blobs from JSON
	var receiptBlobs []protocol.ReceiptWithBlob
	if err := json.Unmarshal(receiptBlobsJSON, &receiptBlobs); err != nil {
		return common.VerifierResultWithMetadata{}, fmt.Errorf("failed to unmarshal receipt blobs: %w", err)
	}

	return common.VerifierResultWithMetadata{
		VerifierResult: protocol.CCVData{
			MessageID:             messageID,
			SourceVerifierAddress: sourceVerifierAddress,
			DestVerifierAddress:   destVerifierAddress,
			Timestamp:             attestationTimestamp,
			SourceChainSelector:   protocol.ChainSelector(sourceChainSelector),
			DestChainSelector:     protocol.ChainSelector(destChainSelector),
			Nonce:                 protocol.Nonce(nonce),
			CCVData:               ccvDataBytes,
			BlobData:              blobDataBytes,
			Message:               message,
			ReceiptBlobs:          receiptBlobs,
		},
		Metadata: common.VerifierResultMetadata{
			AttestationTimestamp: attestationTimestamp,
			IngestionTimestamp:   ingestionTimestamp,
		},
>>>>>>> ce3762d1
	}, nil
}

// convertChainSelectorsToUint64Array converts a slice of ChainSelector to a slice of uint64
// for use with PostgreSQL DECIMAL arrays.
func convertChainSelectorsToUint64Array(selectors []protocol.ChainSelector) []uint64 {
	result := make([]uint64, len(selectors))
	for i, selector := range selectors {
		result[i] = uint64(selector)
	}
	return result
}

// Close closes the database connection.
func (d *PostgresStorage) Close() error {
	if closer, ok := d.ds.(interface{ Close() error }); ok {
		return closer.Close()
	}
	return nil
}

// queryContext executes a query that returns rows.
func (d *PostgresStorage) queryContext(ctx context.Context, query string, args ...any) (*sql.Rows, error) {
	// Try to use the DataSource directly if it supports QueryContext
	if querier, ok := d.ds.(interface {
		QueryContext(context.Context, string, ...any) (*sql.Rows, error)
	}); ok {
		return querier.QueryContext(ctx, query, args...)
	}
	return nil, fmt.Errorf("DataSource does not support QueryContext")
}

// queryRowContext executes a query that returns a single row.
func (d *PostgresStorage) queryRowContext(ctx context.Context, query string, args ...any) *sql.Row {
	// Try to use the DataSource directly if it supports QueryRowContext
	if querier, ok := d.ds.(interface {
		QueryRowContext(context.Context, string, ...any) *sql.Row
	}); ok {
		return querier.QueryRowContext(ctx, query, args...)
	}
	// Return a row that will return an error when scanned
	return &sql.Row{}
}

// execContext executes a query without returning rows.
func (d *PostgresStorage) execContext(ctx context.Context, query string, args ...any) (sql.Result, error) {
	// Try to use the DataSource directly if it supports ExecContext
	if execer, ok := d.ds.(interface {
		ExecContext(context.Context, string, ...any) (sql.Result, error)
	}); ok {
		return execer.ExecContext(ctx, query, args...)
	}
	return nil, fmt.Errorf("DataSource does not support ExecContext")
}

// scanMessage scans a database row into a MessageWithMetadata struct.
func (d *PostgresStorage) scanMessage(row interface {
	Scan(dest ...any) error
},
) (common.MessageWithMetadata, error) {
	var (
		messageIDStr        string
		messageJSON         []byte
		statusStr           string
		lastErr             string
		sourceChainSelector uint64
		destChainSelector   uint64
		ingestionTimestamp  time.Time
	)

	err := row.Scan(
		&messageIDStr,
		&messageJSON,
		&statusStr,
		&lastErr,
		&sourceChainSelector,
		&destChainSelector,
		&ingestionTimestamp,
	)
	if err != nil {
		return common.MessageWithMetadata{}, fmt.Errorf("failed to scan row: %w", err)
	}

	var message protocol.Message
	if err := json.Unmarshal(messageJSON, &message); err != nil {
		return common.MessageWithMetadata{}, fmt.Errorf("failed to unmarshal message: %w", err)
	}

	status, err := common.NewMessageStatusFromString(statusStr)
	if err != nil {
		return common.MessageWithMetadata{}, fmt.Errorf("failed to parse status: %w", err)
	}

	return common.MessageWithMetadata{
		Message: message,
		Metadata: common.MessageMetadata{
			Status:             status,
			IngestionTimestamp: ingestionTimestamp,
			LastErr:            lastErr,
		},
	}, nil
}<|MERGE_RESOLUTION|>--- conflicted
+++ resolved
@@ -42,35 +42,22 @@
 }
 
 // GetCCVData performs a lookup by messageID in the database.
-<<<<<<< HEAD
-func (d *PostgresStorage) GetCCVData(ctx context.Context, messageID protocol.Bytes32) ([]protocol.VerifierResult, error) {
-=======
 func (d *PostgresStorage) GetCCVData(ctx context.Context, messageID protocol.Bytes32) ([]common.VerifierResultWithMetadata, error) {
->>>>>>> ce3762d1
 	d.mu.RLock()
 	defer d.mu.RUnlock()
 	query := `
 		SELECT 
 			message_id,
-<<<<<<< HEAD
 			verifier_source_address,
 			verifier_dest_address,
-			timestamp,
-=======
-			source_verifier_address,
-			dest_verifier_address,
 			attestation_timestamp,
 	        ingestion_timestamp,
 			source_chain_selector,
 			dest_chain_selector,
-			nonce,
->>>>>>> ce3762d1
 			ccv_data,
 			message,
 			message_ccv_addresses,
-			message_executor_address,
-			source_chain_selector,
-			dest_chain_selector
+			message_executor_address
 		FROM indexer.verifier_results
 		WHERE message_id = $1
 	`
@@ -87,11 +74,7 @@
 		}
 	}()
 
-<<<<<<< HEAD
-	var results []protocol.VerifierResult
-=======
 	var results []common.VerifierResultWithMetadata
->>>>>>> ce3762d1
 	for rows.Next() {
 		ccvData, err := d.scanCCVData(rows)
 		if err != nil {
@@ -117,11 +100,7 @@
 	start, end int64,
 	sourceChainSelectors, destChainSelectors []protocol.ChainSelector,
 	limit, offset uint64,
-<<<<<<< HEAD
-) (map[string][]protocol.VerifierResult, error) {
-=======
 ) (map[string][]common.VerifierResultWithMetadata, error) {
->>>>>>> ce3762d1
 	startQueryMetric := time.Now()
 	d.mu.RLock()
 	defer d.mu.RUnlock()
@@ -130,25 +109,16 @@
 	query := `
 		SELECT 
 			message_id,
-<<<<<<< HEAD
 			verifier_source_address,
 			verifier_dest_address,
-			timestamp,
-=======
-			source_verifier_address,
-			dest_verifier_address,
 			attestation_timestamp,
 	        ingestion_timestamp,
 			source_chain_selector,
 			dest_chain_selector,
-			nonce,
->>>>>>> ce3762d1
 			ccv_data,
 			message,
 			message_ccv_addresses,
-			message_executor_address,
-			source_chain_selector,
-			dest_chain_selector
+			message_executor_address
 		FROM indexer.verifier_results
 		WHERE ingestion_timestamp >= $1 AND ingestion_timestamp <= $2
 	`
@@ -187,11 +157,7 @@
 	}()
 
 	// Group results by messageID
-<<<<<<< HEAD
-	results := make(map[string][]protocol.VerifierResult)
-=======
 	results := make(map[string][]common.VerifierResultWithMetadata)
->>>>>>> ce3762d1
 	for rows.Next() {
 		ccvData, err := d.scanCCVData(rows)
 		if err != nil {
@@ -212,11 +178,7 @@
 }
 
 // InsertCCVData inserts a new CCVData entry into the database.
-<<<<<<< HEAD
-func (d *PostgresStorage) InsertCCVData(ctx context.Context, ccvData protocol.VerifierResult) error {
-=======
 func (d *PostgresStorage) InsertCCVData(ctx context.Context, ccvData common.VerifierResultWithMetadata) error {
->>>>>>> ce3762d1
 	startInsertMetric := time.Now()
 	d.mu.Lock()
 	defer d.mu.Unlock()
@@ -228,76 +190,41 @@
 		return fmt.Errorf("failed to marshal message to JSON: %w", err)
 	}
 
-<<<<<<< HEAD
 	// Convert CCV addresses to hex string array
-	ccvAddressesHex := make([]string, len(ccvData.MessageCCVAddresses))
-	for i, addr := range ccvData.MessageCCVAddresses {
+	ccvAddressesHex := make([]string, len(ccvData.VerifierResult.MessageCCVAddresses))
+	for i, addr := range ccvData.VerifierResult.MessageCCVAddresses {
 		ccvAddressesHex[i] = addr.String()
-=======
-	// Serialize receipt blobs to JSON
-	receiptBlobsJSON, err := json.Marshal(ccvData.VerifierResult.ReceiptBlobs)
-	if err != nil {
-		d.monitoring.Metrics().RecordStorageInsertErrorsCounter(ctx)
-		return fmt.Errorf("failed to marshal receipt blobs to JSON: %w", err)
->>>>>>> ce3762d1
 	}
 
 	query := `
 		INSERT INTO indexer.verifier_results (
 			message_id,
-<<<<<<< HEAD
 			verifier_source_address,
 			verifier_dest_address,
-			timestamp,
-=======
-			source_verifier_address,
-			dest_verifier_address,
 			attestation_timestamp,
 	        ingestion_timestamp,
 			source_chain_selector,
 			dest_chain_selector,
-			nonce,
->>>>>>> ce3762d1
 			ccv_data,
 			message,
-<<<<<<< HEAD
 			message_ccv_addresses,
-			message_executor_address,
-			source_chain_selector,
-			dest_chain_selector
-		) VALUES ($1, $2, $3, $4, $5, $6, $7, $8, $9, $10)
+			message_executor_address
+		) VALUES ($1, $2, $3, $4, $5, $6, $7, $8, $9, $10, $11)
 		ON CONFLICT (message_id, verifier_source_address, verifier_dest_address) DO NOTHING
-	`
-
-	result, err := d.execContext(ctx, query,
-		ccvData.MessageID.String(),
-		ccvData.VerifierSourceAddress.String(),
-		ccvData.VerifierDestAddress.String(),
-		ccvData.Timestamp,
-		ccvData.CCVData,
-=======
-			receipt_blobs
-		) VALUES ($1, $2, $3, $4, $5, $6, $7, $8, $9, $10, $11, $12)
-		ON CONFLICT (message_id, source_verifier_address, dest_verifier_address) DO NOTHING
 	`
 
 	result, err := d.execContext(ctx, query,
 		ccvData.VerifierResult.MessageID.String(),
-		ccvData.VerifierResult.SourceVerifierAddress.String(),
-		ccvData.VerifierResult.DestVerifierAddress.String(),
+		ccvData.VerifierResult.VerifierSourceAddress.String(),
+		ccvData.VerifierResult.VerifierDestAddress.String(),
 		ccvData.Metadata.AttestationTimestamp,
 		ccvData.Metadata.IngestionTimestamp,
-		ccvData.VerifierResult.SourceChainSelector,
-		ccvData.VerifierResult.DestChainSelector,
-		ccvData.VerifierResult.Nonce,
+		uint64(ccvData.VerifierResult.Message.SourceChainSelector),
+		uint64(ccvData.VerifierResult.Message.DestChainSelector),
 		ccvData.VerifierResult.CCVData,
-		ccvData.VerifierResult.BlobData,
->>>>>>> ce3762d1
 		messageJSON,
 		pq.Array(ccvAddressesHex),
-		ccvData.MessageExecutorAddress.String(),
-		uint64(ccvData.Message.SourceChainSelector),
-		uint64(ccvData.Message.DestChainSelector),
+		ccvData.VerifierResult.MessageExecutorAddress.String(),
 	)
 	if err != nil {
 		d.lggr.Errorw("Failed to insert CCV data", "error", err, "messageID", ccvData.VerifierResult.MessageID.String())
@@ -333,11 +260,7 @@
 }
 
 // BatchInsertCCVData inserts multiple CCVData entries into the database efficiently using a batch insert.
-<<<<<<< HEAD
-func (d *PostgresStorage) BatchInsertCCVData(ctx context.Context, ccvDataList []protocol.VerifierResult) error {
-=======
 func (d *PostgresStorage) BatchInsertCCVData(ctx context.Context, ccvDataList []common.VerifierResultWithMetadata) error {
->>>>>>> ce3762d1
 	if len(ccvDataList) == 0 {
 		return nil
 	}
@@ -350,29 +273,20 @@
 	query := `
 		INSERT INTO indexer.verifier_results (
 			message_id,
-<<<<<<< HEAD
 			verifier_source_address,
 			verifier_dest_address,
-			timestamp,
-=======
-			source_verifier_address,
-			dest_verifier_address,
 			attestation_timestamp,
             ingestion_timestamp,
 			source_chain_selector,
 			dest_chain_selector,
-			nonce,
->>>>>>> ce3762d1
 			ccv_data,
 			message,
 			message_ccv_addresses,
-			message_executor_address,
-			source_chain_selector,
-			dest_chain_selector
+			message_executor_address
 		) VALUES
 	`
 
-	args := make([]any, 0, len(ccvDataList)*10)
+	args := make([]any, 0, len(ccvDataList)*11)
 	valueClauses := make([]string, 0, len(ccvDataList))
 
 	for i, ccvData := range ccvDataList {
@@ -383,58 +297,32 @@
 			return fmt.Errorf("failed to marshal message to JSON at index %d: %w", i, err)
 		}
 
-<<<<<<< HEAD
 		// Convert CCV addresses to hex string array
-		ccvAddressesHex := make([]string, len(ccvData.MessageCCVAddresses))
-		for j, addr := range ccvData.MessageCCVAddresses {
+		ccvAddressesHex := make([]string, len(ccvData.VerifierResult.MessageCCVAddresses))
+		for j, addr := range ccvData.VerifierResult.MessageCCVAddresses {
 			ccvAddressesHex[j] = addr.String()
 		}
 
 		// Calculate parameter positions for this row
-		baseIdx := i * 10
-		valueClause := fmt.Sprintf("($%d, $%d, $%d, $%d, $%d, $%d, $%d, $%d, $%d, $%d)",
-			baseIdx+1, baseIdx+2, baseIdx+3, baseIdx+4, baseIdx+5, baseIdx+6, baseIdx+7, baseIdx+8, baseIdx+9, baseIdx+10)
-=======
-		// Serialize receipt blobs to JSON
-		receiptBlobsJSON, err := json.Marshal(ccvData.VerifierResult.ReceiptBlobs)
-		if err != nil {
-			d.monitoring.Metrics().RecordStorageInsertErrorsCounter(ctx)
-			return fmt.Errorf("failed to marshal receipt blobs to JSON at index %d: %w", i, err)
-		}
-
-		// Calculate parameter positions for this row
-		baseIdx := i * 12
-		valueClause := fmt.Sprintf("($%d, $%d, $%d, $%d, $%d, $%d, $%d, $%d, $%d, $%d, $%d, $%d)",
+		baseIdx := i * 11
+		valueClause := fmt.Sprintf("($%d, $%d, $%d, $%d, $%d, $%d, $%d, $%d, $%d, $%d, $%d)",
 			baseIdx+1, baseIdx+2, baseIdx+3, baseIdx+4, baseIdx+5, baseIdx+6,
-			baseIdx+7, baseIdx+8, baseIdx+9, baseIdx+10, baseIdx+11, baseIdx+12)
->>>>>>> ce3762d1
+			baseIdx+7, baseIdx+8, baseIdx+9, baseIdx+10, baseIdx+11)
 		valueClauses = append(valueClauses, valueClause)
 
 		// Add arguments for this row
 		args = append(args,
-<<<<<<< HEAD
-			ccvData.MessageID.String(),
-			ccvData.VerifierSourceAddress.String(),
-			ccvData.VerifierDestAddress.String(),
-			ccvData.Timestamp,
-			ccvData.CCVData,
-=======
 			ccvData.VerifierResult.MessageID.String(),
-			ccvData.VerifierResult.SourceVerifierAddress.String(),
-			ccvData.VerifierResult.DestVerifierAddress.String(),
+			ccvData.VerifierResult.VerifierSourceAddress.String(),
+			ccvData.VerifierResult.VerifierDestAddress.String(),
 			ccvData.Metadata.AttestationTimestamp,
 			ccvData.Metadata.IngestionTimestamp,
-			ccvData.VerifierResult.SourceChainSelector,
-			ccvData.VerifierResult.DestChainSelector,
-			ccvData.VerifierResult.Nonce,
+			uint64(ccvData.VerifierResult.Message.SourceChainSelector),
+			uint64(ccvData.VerifierResult.Message.DestChainSelector),
 			ccvData.VerifierResult.CCVData,
-			ccvData.VerifierResult.BlobData,
->>>>>>> ce3762d1
 			messageJSON,
 			pq.Array(ccvAddressesHex),
-			ccvData.MessageExecutorAddress.String(),
-			uint64(ccvData.Message.SourceChainSelector),
-			uint64(ccvData.Message.DestChainSelector),
+			ccvData.VerifierResult.MessageExecutorAddress.String(),
 		)
 	}
 
@@ -795,158 +683,93 @@
 func (d *PostgresStorage) scanCCVData(row interface {
 	Scan(dest ...any) error
 },
-<<<<<<< HEAD
-) (protocol.VerifierResult, error) {
-	var (
-		messageIDStr           string
-		verifierSourceAddrStr  string
-		verifierDestAddrStr    string
-		timestamp              time.Time
-		ccvDataBytes           []byte
-		messageJSON            []byte
-		ccvAddressesHex        pq.StringArray
-		messageExecutorAddrStr string
-		sourceChainSelector    uint64
-		destChainSelector      uint64
-=======
 ) (common.VerifierResultWithMetadata, error) {
 	var (
-		messageIDStr          string
-		sourceVerifierAddrStr string
-		destVerifierAddrStr   string
-		attestationTimestamp  time.Time
-		ingestionTimestamp    time.Time
-		sourceChainSelector   uint64
-		destChainSelector     uint64
-		nonce                 uint64
-		ccvDataBytes          []byte
-		blobDataBytes         []byte
-		messageJSON           []byte
-		receiptBlobsJSON      []byte
->>>>>>> ce3762d1
+		messageIDStr             string
+		sourceVerifierAddrStr    string
+		destVerifierAddrStr      string
+		attestationTimestamp     time.Time
+		ingestionTimestamp       time.Time
+		sourceChainSelector      uint64
+		destChainSelector        uint64
+		ccvDataBytes             []byte
+		messageJSON              []byte
+		messageCCVAddressesArray []string
+		messageExecutorAddrStr   string
 	)
 
 	err := row.Scan(
 		&messageIDStr,
-<<<<<<< HEAD
-		&verifierSourceAddrStr,
-		&verifierDestAddrStr,
-		&timestamp,
-=======
 		&sourceVerifierAddrStr,
 		&destVerifierAddrStr,
 		&attestationTimestamp,
 		&ingestionTimestamp,
 		&sourceChainSelector,
 		&destChainSelector,
-		&nonce,
->>>>>>> ce3762d1
 		&ccvDataBytes,
 		&messageJSON,
-		&ccvAddressesHex,
+		pq.Array(&messageCCVAddressesArray),
 		&messageExecutorAddrStr,
-		&sourceChainSelector,
-		&destChainSelector,
 	)
 	if err != nil {
-<<<<<<< HEAD
-		return protocol.VerifierResult{}, fmt.Errorf("failed to scan row: %w", err)
-=======
 		return common.VerifierResultWithMetadata{}, fmt.Errorf("failed to scan row: %w", err)
->>>>>>> ce3762d1
 	}
 
 	// Parse messageID from hex string to Bytes32
 	messageID, err := protocol.NewBytes32FromString(messageIDStr)
 	if err != nil {
-<<<<<<< HEAD
-		return protocol.VerifierResult{}, fmt.Errorf("failed to parse message ID: %w", err)
-=======
 		return common.VerifierResultWithMetadata{}, fmt.Errorf("failed to parse message ID: %w", err)
->>>>>>> ce3762d1
 	}
 
 	// Parse verifier source address from hex string
-	verifierSourceAddress, err := protocol.NewUnknownAddressFromHex(verifierSourceAddrStr)
-	if err != nil {
-<<<<<<< HEAD
-		return protocol.VerifierResult{}, fmt.Errorf("failed to parse verifier source address: %w", err)
-=======
+	verifierSourceAddress, err := protocol.NewUnknownAddressFromHex(sourceVerifierAddrStr)
+	if err != nil {
 		return common.VerifierResultWithMetadata{}, fmt.Errorf("failed to parse source verifier address: %w", err)
->>>>>>> ce3762d1
 	}
 
 	// Parse verifier dest address from hex string
-	verifierDestAddress, err := protocol.NewUnknownAddressFromHex(verifierDestAddrStr)
-	if err != nil {
-<<<<<<< HEAD
-		return protocol.VerifierResult{}, fmt.Errorf("failed to parse verifier dest address: %w", err)
-=======
+	verifierDestAddress, err := protocol.NewUnknownAddressFromHex(destVerifierAddrStr)
+	if err != nil {
 		return common.VerifierResultWithMetadata{}, fmt.Errorf("failed to parse dest verifier address: %w", err)
->>>>>>> ce3762d1
+	}
+
+	// Parse message executor address from hex string
+	messageExecutorAddress, err := protocol.NewUnknownAddressFromHex(messageExecutorAddrStr)
+	if err != nil {
+		return common.VerifierResultWithMetadata{}, fmt.Errorf("failed to parse message executor address: %w", err)
+	}
+
+	// Parse message CCV addresses from hex strings
+	messageCCVAddresses := make([]protocol.UnknownAddress, len(messageCCVAddressesArray))
+	for i, addrStr := range messageCCVAddressesArray {
+		addr, err := protocol.NewUnknownAddressFromHex(addrStr)
+		if err != nil {
+			return common.VerifierResultWithMetadata{}, fmt.Errorf("failed to parse message CCV address at index %d: %w", i, err)
+		}
+		messageCCVAddresses[i] = addr
 	}
 
 	// Deserialize message from JSON
 	var message protocol.Message
 	if err := json.Unmarshal(messageJSON, &message); err != nil {
-<<<<<<< HEAD
-		return protocol.VerifierResult{}, fmt.Errorf("failed to unmarshal message: %w", err)
-	}
-
-	// Parse CCV addresses from hex strings
-	messageCCVAddresses := make([]protocol.UnknownAddress, len(ccvAddressesHex))
-	for i, hexStr := range ccvAddressesHex {
-		addr, err := protocol.NewUnknownAddressFromHex(hexStr)
-		if err != nil {
-			return protocol.VerifierResult{}, fmt.Errorf("failed to parse CCV address at index %d: %w", i, err)
-		}
-		messageCCVAddresses[i] = addr
-	}
-
-	// Parse executor address from hex string
-	messageExecutorAddress, err := protocol.NewUnknownAddressFromHex(messageExecutorAddrStr)
-	if err != nil {
-		return protocol.VerifierResult{}, fmt.Errorf("failed to parse executor address: %w", err)
-	}
-
-	return protocol.VerifierResult{
-		MessageID:              messageID,
-		Message:                message,
-		MessageCCVAddresses:    messageCCVAddresses,
-		MessageExecutorAddress: messageExecutorAddress,
-		CCVData:                ccvDataBytes,
-		Timestamp:              timestamp,
-		VerifierSourceAddress:  verifierSourceAddress,
-		VerifierDestAddress:    verifierDestAddress,
-=======
 		return common.VerifierResultWithMetadata{}, fmt.Errorf("failed to unmarshal message: %w", err)
 	}
 
-	// Deserialize receipt blobs from JSON
-	var receiptBlobs []protocol.ReceiptWithBlob
-	if err := json.Unmarshal(receiptBlobsJSON, &receiptBlobs); err != nil {
-		return common.VerifierResultWithMetadata{}, fmt.Errorf("failed to unmarshal receipt blobs: %w", err)
-	}
-
 	return common.VerifierResultWithMetadata{
-		VerifierResult: protocol.CCVData{
-			MessageID:             messageID,
-			SourceVerifierAddress: sourceVerifierAddress,
-			DestVerifierAddress:   destVerifierAddress,
-			Timestamp:             attestationTimestamp,
-			SourceChainSelector:   protocol.ChainSelector(sourceChainSelector),
-			DestChainSelector:     protocol.ChainSelector(destChainSelector),
-			Nonce:                 protocol.Nonce(nonce),
-			CCVData:               ccvDataBytes,
-			BlobData:              blobDataBytes,
-			Message:               message,
-			ReceiptBlobs:          receiptBlobs,
+		VerifierResult: protocol.VerifierResult{
+			MessageID:              messageID,
+			Message:                message,
+			MessageCCVAddresses:    messageCCVAddresses,
+			MessageExecutorAddress: messageExecutorAddress,
+			CCVData:                ccvDataBytes,
+			Timestamp:              attestationTimestamp,
+			VerifierSourceAddress:  verifierSourceAddress,
+			VerifierDestAddress:    verifierDestAddress,
 		},
 		Metadata: common.VerifierResultMetadata{
 			AttestationTimestamp: attestationTimestamp,
 			IngestionTimestamp:   ingestionTimestamp,
 		},
->>>>>>> ce3762d1
 	}, nil
 }
 
