--- conflicted
+++ resolved
@@ -27,23 +27,7 @@
 	chain, err := NewSink(lggr, memStorage1, memStorage2)
 	require.NoError(t, err)
 
-<<<<<<< HEAD
-	// Create test data
-	testData := protocol.VerifierResult{
-		MessageID:              protocol.Bytes32{0x01},
-		MessageCCVAddresses:    []protocol.UnknownAddress{{0x02}},
-		MessageExecutorAddress: protocol.UnknownAddress{0x03},
-		VerifierDestAddress:    protocol.UnknownAddress{0x03},
-		Timestamp:              time.UnixMilli(1000),
-		Message: protocol.Message{
-			SourceChainSelector: protocol.ChainSelector(1),
-			DestChainSelector:   protocol.ChainSelector(2),
-			SequenceNumber:      protocol.SequenceNumber(1),
-		},
-	}
-=======
 	testData := createTestCCVData("0x1", 1, protocol.ChainSelector(1), protocol.ChainSelector(2))
->>>>>>> ce3762d1
 
 	// Insert into first storage only
 	err = memStorage1.InsertCCVData(ctx, testData)
@@ -69,23 +53,7 @@
 	chain, err := NewSink(lggr, memStorage1, memStorage2)
 	require.NoError(t, err)
 
-<<<<<<< HEAD
-	// Create test data
-	testData := protocol.VerifierResult{
-		MessageID:              protocol.Bytes32{0x01},
-		MessageCCVAddresses:    []protocol.UnknownAddress{{0x02}},
-		MessageExecutorAddress: protocol.UnknownAddress{0x03},
-		VerifierDestAddress:    protocol.UnknownAddress{0x03},
-		Timestamp:              time.UnixMilli(1000),
-		Message: protocol.Message{
-			SourceChainSelector: protocol.ChainSelector(1),
-			DestChainSelector:   protocol.ChainSelector(2),
-			SequenceNumber:      protocol.SequenceNumber(1),
-		},
-	}
-=======
 	testData := createTestCCVData("0x1", 1, protocol.ChainSelector(1), protocol.ChainSelector(2))
->>>>>>> ce3762d1
 
 	// Insert into second storage only
 	err = memStorage2.InsertCCVData(ctx, testData)
@@ -131,23 +99,7 @@
 	chain, err := NewSink(lggr, memStorage1, memStorage2)
 	require.NoError(t, err)
 
-<<<<<<< HEAD
-	// Create test data
-	testData := protocol.VerifierResult{
-		MessageID:              protocol.Bytes32{0x01},
-		MessageCCVAddresses:    []protocol.UnknownAddress{{0x02}},
-		MessageExecutorAddress: protocol.UnknownAddress{0x03},
-		VerifierDestAddress:    protocol.UnknownAddress{0x03},
-		Timestamp:              time.UnixMilli(1000),
-		Message: protocol.Message{
-			SourceChainSelector: protocol.ChainSelector(1),
-			DestChainSelector:   protocol.ChainSelector(2),
-			SequenceNumber:      protocol.SequenceNumber(1),
-		},
-	}
-=======
 	testData := createTestCCVData("0x1", 1, protocol.ChainSelector(1), protocol.ChainSelector(2))
->>>>>>> ce3762d1
 
 	// Write through chain
 	err = chain.InsertCCVData(ctx, testData)
@@ -176,23 +128,7 @@
 	chain, err := NewSink(lggr, memStorage1, memStorage2)
 	require.NoError(t, err)
 
-<<<<<<< HEAD
-	// Create test data
-	testData := protocol.VerifierResult{
-		MessageID:              protocol.Bytes32{0x01},
-		MessageCCVAddresses:    []protocol.UnknownAddress{{0x02}},
-		MessageExecutorAddress: protocol.UnknownAddress{0x03},
-		VerifierDestAddress:    protocol.UnknownAddress{0x03},
-		Timestamp:              time.UnixMilli(1000),
-		Message: protocol.Message{
-			SourceChainSelector: protocol.ChainSelector(1),
-			DestChainSelector:   protocol.ChainSelector(2),
-			SequenceNumber:      protocol.SequenceNumber(1),
-		},
-	}
-=======
 	testData := createTestCCVData("0x1", 1, protocol.ChainSelector(1), protocol.ChainSelector(2))
->>>>>>> ce3762d1
 
 	// Insert into first storage
 	err = memStorage1.InsertCCVData(ctx, testData)
@@ -217,23 +153,7 @@
 	chain, err := NewSink(lggr, memStorage1, memStorage2)
 	require.NoError(t, err)
 
-<<<<<<< HEAD
-	// Create test data
-	testData := protocol.VerifierResult{
-		MessageID:              protocol.Bytes32{0x01},
-		MessageCCVAddresses:    []protocol.UnknownAddress{{0x02}},
-		MessageExecutorAddress: protocol.UnknownAddress{0x03},
-		VerifierDestAddress:    protocol.UnknownAddress{0x03},
-		Timestamp:              time.UnixMilli(1000),
-		Message: protocol.Message{
-			SourceChainSelector: protocol.ChainSelector(1),
-			DestChainSelector:   protocol.ChainSelector(2),
-			SequenceNumber:      protocol.SequenceNumber(1),
-		},
-	}
-=======
 	testData := createTestCCVData("0x1", 1, protocol.ChainSelector(1), protocol.ChainSelector(2))
->>>>>>> ce3762d1
 
 	// Write first time
 	err = chain.InsertCCVData(ctx, testData)
