--- conflicted
+++ resolved
@@ -37,11 +37,7 @@
 
 // GetCCVData tries to retrieve data from each storage in order until found.
 // Returns the first successful result, or the last error if all storages fail.
-<<<<<<< HEAD
-func (d *Sink) GetCCVData(ctx context.Context, messageID protocol.Bytes32) ([]protocol.VerifierResult, error) {
-=======
 func (d *Sink) GetCCVData(ctx context.Context, messageID protocol.Bytes32) ([]common.VerifierResultWithMetadata, error) {
->>>>>>> ce3762d1
 	var lastErr error
 
 	for i, storage := range d.storages {
@@ -81,11 +77,7 @@
 	return nil, lastErr
 }
 
-<<<<<<< HEAD
-func (d *Sink) GetCCVDataSkipCache(ctx context.Context, messageID protocol.Bytes32) ([]protocol.VerifierResult, error) {
-=======
 func (d *Sink) GetCCVDataSkipCache(ctx context.Context, messageID protocol.Bytes32) ([]common.VerifierResultWithMetadata, error) {
->>>>>>> ce3762d1
 	var lastErr error
 
 	storageLength := len(d.storages)
@@ -124,11 +116,7 @@
 	start, end int64,
 	sourceChainSelectors, destChainSelectors []protocol.ChainSelector,
 	limit, offset uint64,
-<<<<<<< HEAD
-) (map[string][]protocol.VerifierResult, error) {
-=======
 ) (map[string][]common.VerifierResultWithMetadata, error) {
->>>>>>> ce3762d1
 	var lastErr error
 	attemptedCount := 0
 
@@ -182,11 +170,7 @@
 // InsertCCVData writes data to all storages in order.
 // If any storage fails (except duplicate errors), it continues to the next storage
 // and returns an error at the end indicating which storages failed.
-<<<<<<< HEAD
-func (d *Sink) InsertCCVData(ctx context.Context, ccvData protocol.VerifierResult) error {
-=======
 func (d *Sink) InsertCCVData(ctx context.Context, ccvData common.VerifierResultWithMetadata) error {
->>>>>>> ce3762d1
 	var errs []error
 	successCount := 0
 
@@ -307,11 +291,7 @@
 // BatchInsertCCVData writes multiple CCVData entries to all storages in order.
 // If any storage fails (except duplicate errors), it continues to the next storage
 // and returns an error at the end indicating which storages failed.
-<<<<<<< HEAD
-func (d *Sink) BatchInsertCCVData(ctx context.Context, ccvDataList []protocol.VerifierResult) error {
-=======
 func (d *Sink) BatchInsertCCVData(ctx context.Context, ccvDataList []common.VerifierResultWithMetadata) error {
->>>>>>> ce3762d1
 	if len(ccvDataList) == 0 {
 		return nil
 	}
