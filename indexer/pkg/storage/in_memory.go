package storage

import (
	"context"
	"fmt"
	"sort"
	"sync"
	"time"

	"github.com/smartcontractkit/chainlink-ccv/indexer/pkg/common"
	"github.com/smartcontractkit/chainlink-ccv/protocol"
	"github.com/smartcontractkit/chainlink-common/pkg/logger"
)

var _ common.IndexerStorage = (*InMemoryStorage)(nil)

// InMemoryStorage provides efficient in-memory storage optimized for query performance.
type InMemoryStorage struct {
<<<<<<< HEAD
	// Primary storage: messageID -> []CCVData (for O(1) lookup by messageID)
	byMessageID map[string][]protocol.VerifierResult

	// Timestamp-sorted slice for O(log n) range queries
	byTimestamp []protocol.VerifierResult
=======
	// Storage
	verifierResultStorage *InMemoryVerifierResultStorage
	messageStorage        *InMemoryMessageStorage

	// Eviction configuration
	ttl         time.Duration // 0 means no TTL-based eviction
	maxSize     int           // 0 means no size-based eviction
	cleanupStop chan struct{}
	cleanupDone chan struct{}
	closeOnce   sync.Once

	mu         sync.RWMutex
	monitoring common.IndexerMonitoring
	lggr       logger.Logger
}

type InMemoryVerifierResultStorage struct {
	// Primary storage: messageID -> []VerifierResultWithMetadata (for O(1) lookup by messageID)
	byMessageID map[string][]common.VerifierResultWithMetadata

	// Timestamp-sorted slice for O(log n) range queries
	byTimestamp []common.VerifierResultWithMetadata
>>>>>>> ce3762d1

	// Chain selector indexes: selector -> indices into byTimestamp slice
	bySourceChain map[protocol.ChainSelector][]int
	byDestChain   map[protocol.ChainSelector][]int

	// Deduplication index: unique key -> bool (for duplicate detection)
	uniqueKeys map[string]bool
}

type InMemoryMessageStorage struct {
	// Primary storage: messageID -> MessageWithMetadata (for O(1) lookup by messageID)
	byMessageID map[string]common.MessageWithMetadata

	// Timestamp-sorted slice for O(log n) range queries
	byTimestamp []common.MessageWithMetadata

	// Chain selector indexes: selector -> indices into byTimestamp slice
	bySourceChain map[protocol.ChainSelector][]int
	byDestChain   map[protocol.ChainSelector][]int
}

// InMemoryStorageConfig holds configuration for InMemoryStorage.
type InMemoryStorageConfig struct {
	// TTL is the time-to-live for items. Items older than this will be evicted.
	// Set to 0 to disable TTL-based eviction.
	TTL time.Duration
	// MaxSize is the maximum number of items to keep in storage.
	// When exceeded, oldest items will be evicted.
	// Set to 0 to disable size-based eviction.
	MaxSize int
	// CleanupInterval is how often to run the background cleanup goroutine.
	// Defaults to 1 minute if not set and TTL is enabled.
	CleanupInterval time.Duration
}

func NewInMemoryStorage(lggr logger.Logger, monitoring common.IndexerMonitoring) common.IndexerStorage {
	return NewInMemoryStorageWithConfig(lggr, monitoring, InMemoryStorageConfig{})
}

func NewInMemoryStorageWithConfig(lggr logger.Logger, monitoring common.IndexerMonitoring, config InMemoryStorageConfig) common.IndexerStorage {
	storage := &InMemoryStorage{
<<<<<<< HEAD
		byMessageID:   make(map[string][]protocol.VerifierResult),
		byTimestamp:   make([]protocol.VerifierResult, 0),
		bySourceChain: make(map[protocol.ChainSelector][]int),
		byDestChain:   make(map[protocol.ChainSelector][]int),
		uniqueKeys:    make(map[string]bool),
		ttl:           config.TTL,
		maxSize:       config.MaxSize,
		lggr:          lggr,
		monitoring:    monitoring,
=======
		verifierResultStorage: &InMemoryVerifierResultStorage{
			byMessageID:   make(map[string][]common.VerifierResultWithMetadata),
			byTimestamp:   make([]common.VerifierResultWithMetadata, 0),
			bySourceChain: make(map[protocol.ChainSelector][]int),
			byDestChain:   make(map[protocol.ChainSelector][]int),
			uniqueKeys:    make(map[string]bool),
		},
		messageStorage: &InMemoryMessageStorage{
			byMessageID:   make(map[string]common.MessageWithMetadata),
			byTimestamp:   make([]common.MessageWithMetadata, 0),
			bySourceChain: make(map[protocol.ChainSelector][]int),
			byDestChain:   make(map[protocol.ChainSelector][]int),
		},
		ttl:        config.TTL,
		maxSize:    config.MaxSize,
		lggr:       lggr,
		monitoring: monitoring,
>>>>>>> ce3762d1
	}

	// Start background cleanup goroutine if TTL or MaxSize is enabled
	if config.TTL > 0 || config.MaxSize > 0 {
		cleanupInterval := config.CleanupInterval
		if cleanupInterval == 0 {
			if config.TTL > 0 {
				cleanupInterval = 1 * time.Minute
			} else {
				// For size-only eviction, check less frequently
				cleanupInterval = 5 * time.Minute
			}
		}

		storage.cleanupStop = make(chan struct{})
		storage.cleanupDone = make(chan struct{})

		go storage.backgroundCleanup(cleanupInterval)

		lggr.Infow("Started in-memory storage with eviction",
			"ttl", config.TTL,
			"maxSize", config.MaxSize,
			"cleanupInterval", cleanupInterval,
		)
	}

	return storage
}

// InsertMessage inserts a message into storage.
func (i *InMemoryStorage) InsertMessage(ctx context.Context, message common.MessageWithMetadata) error {
	startInsertMetric := time.Now()
	i.mu.Lock()
	defer i.mu.Unlock()

	messageID := message.Message.MustMessageID().String()

	// Check if message already exists
	if _, exists := i.messageStorage.byMessageID[messageID]; exists {
		// Message already exists, don't overwrite (idempotent behavior)
		return nil
	}

	// Store in messageID index
	i.messageStorage.byMessageID[messageID] = message

	// Insert into timestamp-sorted index
	insertPos := i.findMessageTimestampIndex(message.Metadata.IngestionTimestamp, func(ts, target int64) bool { return ts > target })
	i.messageStorage.byTimestamp = append(i.messageStorage.byTimestamp, common.MessageWithMetadata{})
	copy(i.messageStorage.byTimestamp[insertPos+1:], i.messageStorage.byTimestamp[insertPos:])
	i.messageStorage.byTimestamp[insertPos] = message

	// Update chain selector indexes with index into timestamp slice
	i.addToChainIndex(i.messageStorage.bySourceChain, message.Message.SourceChainSelector, insertPos)
	i.addToChainIndex(i.messageStorage.byDestChain, message.Message.DestChainSelector, insertPos)

	i.monitoring.Metrics().RecordStorageWriteDuration(ctx, time.Since(startInsertMetric))
	return nil
}

// BatchInsertMessages inserts multiple messages efficiently.
func (i *InMemoryStorage) BatchInsertMessages(ctx context.Context, messages []common.MessageWithMetadata) error {
	if len(messages) == 0 {
		return nil
	}

	startInsertMetric := time.Now()
	i.mu.Lock()
	defer i.mu.Unlock()

	insertedCount := 0

	for _, message := range messages {
		messageID := message.Message.MustMessageID().String()

		// Check if message already exists
		if _, exists := i.messageStorage.byMessageID[messageID]; exists {
			continue // Skip duplicates
		}

		// Store in messageID index
		i.messageStorage.byMessageID[messageID] = message

		// Insert into timestamp-sorted index
		insertPos := i.findMessageTimestampIndex(message.Metadata.IngestionTimestamp, func(ts, target int64) bool { return ts > target })
		i.messageStorage.byTimestamp = append(i.messageStorage.byTimestamp, common.MessageWithMetadata{})
		copy(i.messageStorage.byTimestamp[insertPos+1:], i.messageStorage.byTimestamp[insertPos:])
		i.messageStorage.byTimestamp[insertPos] = message

		// Update chain selector indexes with index into timestamp slice
		i.addToChainIndex(i.messageStorage.bySourceChain, message.Message.SourceChainSelector, insertPos)
		i.addToChainIndex(i.messageStorage.byDestChain, message.Message.DestChainSelector, insertPos)

		insertedCount++
	}

	i.monitoring.Metrics().RecordStorageWriteDuration(ctx, time.Since(startInsertMetric))
	return nil
}

// GetMessage performs a O(1) lookup by messageID.
func (i *InMemoryStorage) GetMessage(ctx context.Context, messageID protocol.Bytes32) (common.MessageWithMetadata, error) {
	i.mu.RLock()
	defer i.mu.RUnlock()

	message, ok := i.messageStorage.byMessageID[messageID.String()]
	if !ok {
		return common.MessageWithMetadata{}, ErrMessageNotFound
	}
	return message, nil
}

// QueryMessages retrieves all messages that match the filter set.
func (i *InMemoryStorage) QueryMessages(ctx context.Context, start, end int64, sourceChainSelectors, destChainSelectors []protocol.ChainSelector, limit, offset uint64) ([]common.MessageWithMetadata, error) {
	startQueryMetric := time.Now()
	i.mu.RLock()
	defer i.mu.RUnlock()

	// Get chain selector indices if filters provided
	var chainIndices []int
	if len(sourceChainSelectors) > 0 || len(destChainSelectors) > 0 {
		chainIndices = i.getMessageChainSelectorIndices(sourceChainSelectors, destChainSelectors)
		if len(chainIndices) == 0 {
			return []common.MessageWithMetadata{}, nil
		}
	}

	// Binary search for timestamp range
	startIdx := i.findMessageTimestampIndex(time.UnixMilli(start), func(ts, target int64) bool { return ts >= target })
	endIdx := i.findMessageTimestampIndex(time.UnixMilli(end), func(ts, target int64) bool { return ts > target })
	if startIdx >= endIdx {
		return []common.MessageWithMetadata{}, nil
	}

	// Get candidates and apply pagination
	var candidates []common.MessageWithMetadata
	if len(chainIndices) > 0 {
		candidates = i.intersectMessageTimestampAndChainIndices(startIdx, endIdx, chainIndices)
	} else {
		candidates = i.messageStorage.byTimestamp[startIdx:endIdx]
	}

	if offset >= uint64(len(candidates)) {
		return []common.MessageWithMetadata{}, nil
	}

	startPos, endPos := int(offset), int(offset+limit) // #nosec G115
	if endPos > len(candidates) {
		endPos = len(candidates)
	}

	i.monitoring.Metrics().RecordStorageQueryDuration(ctx, time.Since(startQueryMetric))
	return candidates[startPos:endPos], nil
}

// UpdateMessageStatus updates the status of a message in storage.
func (i *InMemoryStorage) UpdateMessageStatus(ctx context.Context, messageID protocol.Bytes32, status common.MessageStatus, lastErr string) error {
	startUpdateMetric := time.Now()
	i.mu.Lock()
	defer i.mu.Unlock()

	messageIDStr := messageID.String()
	message, exists := i.messageStorage.byMessageID[messageIDStr]
	if !exists {
		return fmt.Errorf("message not found: %s", messageIDStr)
	}

	// Update the status and lastErr
	message.Metadata.Status = status
	message.Metadata.LastErr = lastErr

	// Update in the byMessageID index
	i.messageStorage.byMessageID[messageIDStr] = message

	// Update in the timestamp-sorted slice
	// Find the message in the slice and update it
	for idx := range i.messageStorage.byTimestamp {
		if i.messageStorage.byTimestamp[idx].Message.MustMessageID().String() == messageIDStr {
			i.messageStorage.byTimestamp[idx] = message
			break
		}
	}

	i.monitoring.Metrics().RecordStorageWriteDuration(ctx, time.Since(startUpdateMetric))
	return nil
}

// findMessageTimestampIndex finds the first index where timestamp satisfies the condition for messages.
func (i *InMemoryStorage) findMessageTimestampIndex(timestamp time.Time, condition func(int64, int64) bool) int {
	return sort.Search(len(i.messageStorage.byTimestamp), func(idx int) bool {
		return condition(i.messageStorage.byTimestamp[idx].Metadata.IngestionTimestamp.UnixMilli(), timestamp.UnixMilli())
	})
}

// GetCCVData performs a O(1) lookup by messageID.
<<<<<<< HEAD
func (i *InMemoryStorage) GetCCVData(ctx context.Context, messageID protocol.Bytes32) ([]protocol.VerifierResult, error) {
=======
func (i *InMemoryStorage) GetCCVData(ctx context.Context, messageID protocol.Bytes32) ([]common.VerifierResultWithMetadata, error) {
>>>>>>> ce3762d1
	i.mu.RLock()
	defer i.mu.RUnlock()

	ccvData, ok := i.verifierResultStorage.byMessageID[messageID.String()]
	if !ok {
		return nil, ErrCCVDataNotFound
	}
	return ccvData, nil
}

// QueryCCVData retrieves all CCVData that matches the filter set.
<<<<<<< HEAD
func (i *InMemoryStorage) QueryCCVData(ctx context.Context, start, end int64, sourceChainSelectors, destChainSelectors []protocol.ChainSelector, limit, offset uint64) (map[string][]protocol.VerifierResult, error) {
=======
func (i *InMemoryStorage) QueryCCVData(ctx context.Context, start, end int64, sourceChainSelectors, destChainSelectors []protocol.ChainSelector, limit, offset uint64) (map[string][]common.VerifierResultWithMetadata, error) {
>>>>>>> ce3762d1
	startQueryMetric := time.Now()
	i.mu.RLock()
	defer i.mu.RUnlock()

	// Get chain selector indices if filters provided
	var chainIndices []int
	if len(sourceChainSelectors) > 0 || len(destChainSelectors) > 0 {
		chainIndices = i.getChainSelectorIndices(sourceChainSelectors, destChainSelectors)
		if len(chainIndices) == 0 {
<<<<<<< HEAD
			return make(map[string][]protocol.VerifierResult), nil
=======
			return make(map[string][]common.VerifierResultWithMetadata), nil
>>>>>>> ce3762d1
		}
	}

	// Binary search for timestamp range
	startIdx := i.findTimestampIndex(time.UnixMilli(start), func(ts, target int64) bool { return ts >= target })
	endIdx := i.findTimestampIndex(time.UnixMilli(end), func(ts, target int64) bool { return ts > target })
	if startIdx >= endIdx {
<<<<<<< HEAD
		return make(map[string][]protocol.VerifierResult), nil
	}

	// Get candidates and apply pagination
	var candidates []protocol.VerifierResult
=======
		return make(map[string][]common.VerifierResultWithMetadata), nil
	}

	// Get candidates and apply pagination
	var candidates []common.VerifierResultWithMetadata
>>>>>>> ce3762d1
	if len(chainIndices) > 0 {
		candidates = i.intersectTimestampAndChainIndices(startIdx, endIdx, chainIndices)
	} else {
		candidates = i.verifierResultStorage.byTimestamp[startIdx:endIdx]
	}

	if offset >= uint64(len(candidates)) {
<<<<<<< HEAD
		return make(map[string][]protocol.VerifierResult), nil
=======
		return make(map[string][]common.VerifierResultWithMetadata), nil
>>>>>>> ce3762d1
	}

	startPos, endPos := int(offset), int(offset+limit) // #nosec G115
	if endPos > len(candidates) {
		endPos = len(candidates)
	}

	// Group results by messageID
<<<<<<< HEAD
	results := make(map[string][]protocol.VerifierResult)
=======
	results := make(map[string][]common.VerifierResultWithMetadata)
>>>>>>> ce3762d1
	for _, candidate := range candidates[startPos:endPos] {
		messageID := candidate.VerifierResult.MessageID.String()
		results[messageID] = append(results[messageID], candidate)
	}

	i.monitoring.Metrics().RecordStorageQueryDuration(ctx, time.Since(startQueryMetric))
	if len(results) == 0 {
		return nil, ErrCCVDataNotFound
	}

	return results, nil
}

// generateUniqueKey creates a unique key for CCVData based on critical fields.
<<<<<<< HEAD
func (i *InMemoryStorage) generateUniqueKey(ccvData protocol.VerifierResult) string {
	return fmt.Sprintf("%s:%s:%s",
		ccvData.MessageID.String(),
		ccvData.VerifierSourceAddress.String(),
		ccvData.VerifierDestAddress.String(),
=======
func (i *InMemoryStorage) generateUniqueKey(ccvData common.VerifierResultWithMetadata) string {
	return fmt.Sprintf("%s:%s:%s",
		ccvData.VerifierResult.MessageID.String(),
		ccvData.VerifierResult.SourceVerifierAddress.String(),
		ccvData.VerifierResult.DestVerifierAddress.String(),
>>>>>>> ce3762d1
	)
}

// InsertCCVData appends a new CCVData to the storage for the given messageID.
<<<<<<< HEAD
func (i *InMemoryStorage) InsertCCVData(ctx context.Context, ccvData protocol.VerifierResult) error {
=======
func (i *InMemoryStorage) InsertCCVData(ctx context.Context, ccvData common.VerifierResultWithMetadata) error {
>>>>>>> ce3762d1
	startInsertMetric := time.Now()
	i.mu.Lock()
	defer i.mu.Unlock()

	// Check for duplicates
	uniqueKey := i.generateUniqueKey(ccvData)
	if i.verifierResultStorage.uniqueKeys[uniqueKey] {
		return ErrDuplicateCCVData
	}

	// Add to messageID index
	messageID := ccvData.VerifierResult.MessageID.String()

	// If the MessageID is not in the index, it must be a new message and we should increment the unique messages counter
	if _, ok := i.verifierResultStorage.byMessageID[messageID]; !ok {
		i.monitoring.Metrics().IncrementUniqueMessagesCounter(ctx)
	}

	i.verifierResultStorage.byMessageID[messageID] = append(i.verifierResultStorage.byMessageID[messageID], ccvData)

	// Mark this data as inserted
	i.verifierResultStorage.uniqueKeys[uniqueKey] = true

	// Increment the verification records counter
	i.monitoring.Metrics().IncrementVerificationRecordsCounter(ctx)

	// Insert into timestamp-sorted index
<<<<<<< HEAD
	insertPos := i.findTimestampIndex(ccvData.Timestamp, func(ts, target int64) bool { return ts > target })
	i.byTimestamp = append(i.byTimestamp, protocol.VerifierResult{})
	copy(i.byTimestamp[insertPos+1:], i.byTimestamp[insertPos:])
	i.byTimestamp[insertPos] = ccvData

	// Update chain selector indexes with index into timestamp slice
	i.addToChainIndex(i.bySourceChain, ccvData.Message.SourceChainSelector, insertPos)
	i.addToChainIndex(i.byDestChain, ccvData.Message.DestChainSelector, insertPos)
=======
	insertPos := i.findTimestampIndex(ccvData.Metadata.IngestionTimestamp, func(ts, target int64) bool { return ts > target })
	i.verifierResultStorage.byTimestamp = append(i.verifierResultStorage.byTimestamp, common.VerifierResultWithMetadata{})
	copy(i.verifierResultStorage.byTimestamp[insertPos+1:], i.verifierResultStorage.byTimestamp[insertPos:])
	i.verifierResultStorage.byTimestamp[insertPos] = ccvData

	// Update chain selector indexes with index into timestamp slice
	i.addToChainIndex(i.verifierResultStorage.bySourceChain, ccvData.VerifierResult.SourceChainSelector, insertPos)
	i.addToChainIndex(i.verifierResultStorage.byDestChain, ccvData.VerifierResult.DestChainSelector, insertPos)
>>>>>>> ce3762d1

	i.monitoring.Metrics().RecordStorageWriteDuration(ctx, time.Since(startInsertMetric))
	return nil
}

// BatchInsertCCVData inserts multiple CCVData entries efficiently.
<<<<<<< HEAD
func (i *InMemoryStorage) BatchInsertCCVData(ctx context.Context, ccvDataList []protocol.VerifierResult) error {
=======
func (i *InMemoryStorage) BatchInsertCCVData(ctx context.Context, ccvDataList []common.VerifierResultWithMetadata) error {
>>>>>>> ce3762d1
	if len(ccvDataList) == 0 {
		return nil
	}

	startInsertMetric := time.Now()
	i.mu.Lock()
	defer i.mu.Unlock()

	// Track unique messages we've seen before this batch
	newUniqueMessages := 0
	insertedCount := 0

	for _, ccvData := range ccvDataList {
		// Check for duplicates
		uniqueKey := i.generateUniqueKey(ccvData)
		if i.verifierResultStorage.uniqueKeys[uniqueKey] {
			continue // Skip duplicates
		}

		// Add to messageID index
		messageID := ccvData.VerifierResult.MessageID.String()

		// If the MessageID is not in the index, it must be a new message
		if _, ok := i.verifierResultStorage.byMessageID[messageID]; !ok {
			newUniqueMessages++
		}

		i.verifierResultStorage.byMessageID[messageID] = append(i.verifierResultStorage.byMessageID[messageID], ccvData)

		// Mark this data as inserted
		i.verifierResultStorage.uniqueKeys[uniqueKey] = true
		insertedCount++

		// Insert into timestamp-sorted index
<<<<<<< HEAD
		insertPos := i.findTimestampIndex(ccvData.Timestamp, func(ts, target int64) bool { return ts > target })
		i.byTimestamp = append(i.byTimestamp, protocol.VerifierResult{})
		copy(i.byTimestamp[insertPos+1:], i.byTimestamp[insertPos:])
		i.byTimestamp[insertPos] = ccvData

		// Update chain selector indexes with index into timestamp slice
		i.addToChainIndex(i.bySourceChain, ccvData.Message.SourceChainSelector, insertPos)
		i.addToChainIndex(i.byDestChain, ccvData.Message.DestChainSelector, insertPos)
=======
		insertPos := i.findTimestampIndex(ccvData.Metadata.IngestionTimestamp, func(ts, target int64) bool { return ts > target })
		i.verifierResultStorage.byTimestamp = append(i.verifierResultStorage.byTimestamp, common.VerifierResultWithMetadata{})
		copy(i.verifierResultStorage.byTimestamp[insertPos+1:], i.verifierResultStorage.byTimestamp[insertPos:])
		i.verifierResultStorage.byTimestamp[insertPos] = ccvData

		// Update chain selector indexes with index into timestamp slice
		i.addToChainIndex(i.verifierResultStorage.bySourceChain, ccvData.VerifierResult.SourceChainSelector, insertPos)
		i.addToChainIndex(i.verifierResultStorage.byDestChain, ccvData.VerifierResult.DestChainSelector, insertPos)
>>>>>>> ce3762d1
	}

	// Update metrics
	for j := 0; j < newUniqueMessages; j++ {
		i.monitoring.Metrics().IncrementUniqueMessagesCounter(ctx)
	}
	for j := 0; j < insertedCount; j++ {
		i.monitoring.Metrics().IncrementVerificationRecordsCounter(ctx)
	}

	i.monitoring.Metrics().RecordStorageWriteDuration(ctx, time.Since(startInsertMetric))
	return nil
}

// findTimestampIndex finds the first index where timestamp satisfies the condition.
func (i *InMemoryStorage) findTimestampIndex(timestamp time.Time, condition func(int64, int64) bool) int {
	return sort.Search(len(i.verifierResultStorage.byTimestamp), func(idx int) bool {
		return condition(i.verifierResultStorage.byTimestamp[idx].Metadata.IngestionTimestamp.UnixMilli(), timestamp.UnixMilli())
	})
}

func (i *InMemoryStorage) addToChainIndex(index map[protocol.ChainSelector][]int, selector protocol.ChainSelector, idx int) {
	index[selector] = append(index[selector], idx)
}

// getChainSelectorIndices gets indices for chain selector filters.
func (i *InMemoryStorage) getChainSelectorIndices(sourceChains, destChains []protocol.ChainSelector) []int {
	if len(sourceChains) > 0 && len(destChains) > 0 {
		sourceIndices := i.collectIndices(i.verifierResultStorage.bySourceChain, sourceChains)
		destIndices := i.collectIndices(i.verifierResultStorage.byDestChain, destChains)
		return i.intersectIndices(sourceIndices, destIndices)
	} else if len(sourceChains) > 0 {
		return i.collectIndices(i.verifierResultStorage.bySourceChain, sourceChains)
	} else if len(destChains) > 0 {
		return i.collectIndices(i.verifierResultStorage.byDestChain, destChains)
	}
	return nil
}

// collectIndices collects all indices for the given chain selectors.
func (i *InMemoryStorage) collectIndices(index map[protocol.ChainSelector][]int, selectors []protocol.ChainSelector) []int {
	var result []int
	for _, selector := range selectors {
		if indices, exists := index[selector]; exists {
			result = append(result, indices...)
		}
	}
	return result
}

// intersectIndices finds the intersection of two index slices.
func (i *InMemoryStorage) intersectIndices(slice1, slice2 []int) []int {
	set := make(map[int]bool)
	for _, idx := range slice2 {
		set[idx] = true
	}
	var result []int
	for _, idx := range slice1 {
		if set[idx] {
			result = append(result, idx)
		}
	}
	return result
}

// intersectTimestampAndChainIndices finds data that is both in timestamp range AND chain selector set (optimized).
<<<<<<< HEAD
func (i *InMemoryStorage) intersectTimestampAndChainIndices(startIdx, endIdx int, chainIndices []int) []protocol.VerifierResult {
=======
func (i *InMemoryStorage) intersectTimestampAndChainIndices(startIdx, endIdx int, chainIndices []int) []common.VerifierResultWithMetadata {
>>>>>>> ce3762d1
	// Pre-allocate with expected capacity
	expectedSize := len(chainIndices)
	if expectedSize > endIdx-startIdx {
		expectedSize = endIdx - startIdx
	}
<<<<<<< HEAD
	candidates := make([]protocol.VerifierResult, 0, expectedSize)
=======
	candidates := make([]common.VerifierResultWithMetadata, 0, expectedSize)
>>>>>>> ce3762d1

	// Create a set of valid indices for O(1) lookup
	chainIndexSet := make(map[int]bool, len(chainIndices))
	for _, idx := range chainIndices {
		chainIndexSet[idx] = true
	}

	// Iterate through timestamp range and check membership
	for idx := startIdx; idx < endIdx; idx++ {
		if chainIndexSet[idx] {
			candidates = append(candidates, i.verifierResultStorage.byTimestamp[idx])
		}
	}
	return candidates
}

// backgroundCleanup runs periodic cleanup to remove expired items.
func (i *InMemoryStorage) backgroundCleanup(interval time.Duration) {
	defer close(i.cleanupDone)

	ticker := time.NewTicker(interval)
	defer ticker.Stop()

	for {
		select {
		case <-ticker.C:
			i.cleanup()
		case <-i.cleanupStop:
			i.lggr.Info("Stopping background cleanup goroutine")
			return
		}
	}
}

// cleanup removes items that have exceeded their TTL or exceed the max size.
func (i *InMemoryStorage) cleanup() {
	i.mu.Lock()
	defer i.mu.Unlock()

	beforeCount := len(i.verifierResultStorage.byTimestamp)
	if beforeCount == 0 {
		return
	}

	// Calculate how many items to remove
	itemsToRemove := 0

	// 1. Check for TTL-based eviction
	if i.ttl > 0 {
		cutoffTime := time.Now().Add(-i.ttl).UnixMilli()
		// Find the first index where timestamp is >= cutoffTime
		expiredCount := 0
		for _, data := range i.verifierResultStorage.byTimestamp {
			if data.Metadata.IngestionTimestamp.UnixMilli() >= cutoffTime {
				break // Since byTimestamp is sorted, we can stop here
			}
			expiredCount++
		}
		itemsToRemove = expiredCount
	}

	// 2. Check for size-based eviction
	if i.maxSize > 0 {
		remainingAfterTTL := beforeCount - itemsToRemove
		if remainingAfterTTL > i.maxSize {
			// Need to remove additional items beyond TTL expiration
			additionalToRemove := remainingAfterTTL - i.maxSize
			itemsToRemove += additionalToRemove
		}
	}

	if itemsToRemove == 0 {
		return
	}

	// Don't remove more than we have
	if itemsToRemove > beforeCount {
		itemsToRemove = beforeCount
	}

	// Remove items from the front of byTimestamp (oldest items)
	i.evictOldestItems(itemsToRemove)

	i.lggr.Infow("Cleaned up expired/excess items",
		"removedCount", itemsToRemove,
		"beforeCount", beforeCount,
		"afterCount", len(i.verifierResultStorage.byTimestamp),
	)
}

// evictOldestItems removes the first n items from storage.
// Must be called with lock held.
func (i *InMemoryStorage) evictOldestItems(n int) {
	if n <= 0 || n > len(i.verifierResultStorage.byTimestamp) {
		return
	}

	// Items to remove are at the front of the byTimestamp slice
	itemsToRemove := i.verifierResultStorage.byTimestamp[:n]

	// Track which messageIDs need to be cleaned up
	messageIDCounts := make(map[string]int)
	for _, data := range i.verifierResultStorage.byMessageID {
		messageIDCounts[data[0].VerifierResult.MessageID.String()] = len(data)
	}

	// Remove from indexes
	for _, data := range itemsToRemove {
		messageID := data.VerifierResult.MessageID.String()

		// Remove from uniqueKeys
		uniqueKey := i.generateUniqueKey(data)
		delete(i.verifierResultStorage.uniqueKeys, uniqueKey)

		// Remove from byMessageID
		if existing, ok := i.verifierResultStorage.byMessageID[messageID]; ok {
			// Find and remove this specific entry
<<<<<<< HEAD
			newList := make([]protocol.VerifierResult, 0, len(existing)-1)
=======
			newList := make([]common.VerifierResultWithMetadata, 0, len(existing)-1)
>>>>>>> ce3762d1
			for _, item := range existing {
				if i.generateUniqueKey(item) != uniqueKey {
					newList = append(newList, item)
				}
			}

			if len(newList) == 0 {
				delete(i.verifierResultStorage.byMessageID, messageID)
			} else {
				i.verifierResultStorage.byMessageID[messageID] = newList
			}
		}
	}

	// Remove from byTimestamp (just slice it)
	i.verifierResultStorage.byTimestamp = i.verifierResultStorage.byTimestamp[n:]

	// Rebuild chain selector indexes since indices have changed
	i.rebuildChainIndexes()
}

// rebuildChainIndexes rebuilds the chain selector indexes after items are removed.
// Must be called with lock held.
func (i *InMemoryStorage) rebuildChainIndexes() {
	i.verifierResultStorage.bySourceChain = make(map[protocol.ChainSelector][]int)
	i.verifierResultStorage.byDestChain = make(map[protocol.ChainSelector][]int)

	for idx, data := range i.verifierResultStorage.byTimestamp {
		i.verifierResultStorage.bySourceChain[data.VerifierResult.SourceChainSelector] = append(i.verifierResultStorage.bySourceChain[data.VerifierResult.SourceChainSelector], idx)
		i.verifierResultStorage.byDestChain[data.VerifierResult.DestChainSelector] = append(i.verifierResultStorage.byDestChain[data.VerifierResult.DestChainSelector], idx)
	}
}

<<<<<<< HEAD
	for idx, data := range i.byTimestamp {
		i.bySourceChain[data.Message.SourceChainSelector] = append(i.bySourceChain[data.Message.SourceChainSelector], idx)
		i.byDestChain[data.Message.DestChainSelector] = append(i.byDestChain[data.Message.DestChainSelector], idx)
=======
// getMessageChainSelectorIndices gets indices for chain selector filters for messages.
func (i *InMemoryStorage) getMessageChainSelectorIndices(sourceChains, destChains []protocol.ChainSelector) []int {
	if len(sourceChains) > 0 && len(destChains) > 0 {
		sourceIndices := i.collectMessageIndices(i.messageStorage.bySourceChain, sourceChains)
		destIndices := i.collectMessageIndices(i.messageStorage.byDestChain, destChains)
		return i.intersectIndices(sourceIndices, destIndices)
	} else if len(sourceChains) > 0 {
		return i.collectMessageIndices(i.messageStorage.bySourceChain, sourceChains)
	} else if len(destChains) > 0 {
		return i.collectMessageIndices(i.messageStorage.byDestChain, destChains)
>>>>>>> ce3762d1
	}
	return nil
}

// collectMessageIndices collects all indices for the given chain selectors for messages.
func (i *InMemoryStorage) collectMessageIndices(index map[protocol.ChainSelector][]int, selectors []protocol.ChainSelector) []int {
	var result []int
	for _, selector := range selectors {
		if indices, exists := index[selector]; exists {
			result = append(result, indices...)
		}
	}
	return result
}

// intersectMessageTimestampAndChainIndices finds messages that are both in timestamp range AND chain selector set.
func (i *InMemoryStorage) intersectMessageTimestampAndChainIndices(startIdx, endIdx int, chainIndices []int) []common.MessageWithMetadata {
	expectedSize := len(chainIndices)
	if expectedSize > endIdx-startIdx {
		expectedSize = endIdx - startIdx
	}
	candidates := make([]common.MessageWithMetadata, 0, expectedSize)

	chainIndexSet := make(map[int]bool, len(chainIndices))
	for _, idx := range chainIndices {
		chainIndexSet[idx] = true
	}

	for idx := startIdx; idx < endIdx; idx++ {
		if chainIndexSet[idx] {
			candidates = append(candidates, i.messageStorage.byTimestamp[idx])
		}
	}
	return candidates
}

// Close stops the background cleanup goroutine and releases resources.
func (i *InMemoryStorage) Close() error {
	if i.cleanupStop == nil {
		return nil
	}

	var closed bool
	i.closeOnce.Do(func() {
		close(i.cleanupStop)
		// Wait for cleanup goroutine to finish with a timeout to prevent hanging
		select {
		case <-i.cleanupDone:
			closed = true
		case <-time.After(5 * time.Second):
			i.lggr.Warn("Timeout waiting for cleanup goroutine to finish")
		}
		i.lggr.Info("In-memory storage closed")
	})

	if !closed {
		return nil
	}
	return nil
}<|MERGE_RESOLUTION|>--- conflicted
+++ resolved
@@ -16,13 +16,6 @@
 
 // InMemoryStorage provides efficient in-memory storage optimized for query performance.
 type InMemoryStorage struct {
-<<<<<<< HEAD
-	// Primary storage: messageID -> []CCVData (for O(1) lookup by messageID)
-	byMessageID map[string][]protocol.VerifierResult
-
-	// Timestamp-sorted slice for O(log n) range queries
-	byTimestamp []protocol.VerifierResult
-=======
 	// Storage
 	verifierResultStorage *InMemoryVerifierResultStorage
 	messageStorage        *InMemoryMessageStorage
@@ -45,7 +38,6 @@
 
 	// Timestamp-sorted slice for O(log n) range queries
 	byTimestamp []common.VerifierResultWithMetadata
->>>>>>> ce3762d1
 
 	// Chain selector indexes: selector -> indices into byTimestamp slice
 	bySourceChain map[protocol.ChainSelector][]int
@@ -87,17 +79,6 @@
 
 func NewInMemoryStorageWithConfig(lggr logger.Logger, monitoring common.IndexerMonitoring, config InMemoryStorageConfig) common.IndexerStorage {
 	storage := &InMemoryStorage{
-<<<<<<< HEAD
-		byMessageID:   make(map[string][]protocol.VerifierResult),
-		byTimestamp:   make([]protocol.VerifierResult, 0),
-		bySourceChain: make(map[protocol.ChainSelector][]int),
-		byDestChain:   make(map[protocol.ChainSelector][]int),
-		uniqueKeys:    make(map[string]bool),
-		ttl:           config.TTL,
-		maxSize:       config.MaxSize,
-		lggr:          lggr,
-		monitoring:    monitoring,
-=======
 		verifierResultStorage: &InMemoryVerifierResultStorage{
 			byMessageID:   make(map[string][]common.VerifierResultWithMetadata),
 			byTimestamp:   make([]common.VerifierResultWithMetadata, 0),
@@ -115,7 +96,6 @@
 		maxSize:    config.MaxSize,
 		lggr:       lggr,
 		monitoring: monitoring,
->>>>>>> ce3762d1
 	}
 
 	// Start background cleanup goroutine if TTL or MaxSize is enabled
@@ -311,11 +291,7 @@
 }
 
 // GetCCVData performs a O(1) lookup by messageID.
-<<<<<<< HEAD
-func (i *InMemoryStorage) GetCCVData(ctx context.Context, messageID protocol.Bytes32) ([]protocol.VerifierResult, error) {
-=======
 func (i *InMemoryStorage) GetCCVData(ctx context.Context, messageID protocol.Bytes32) ([]common.VerifierResultWithMetadata, error) {
->>>>>>> ce3762d1
 	i.mu.RLock()
 	defer i.mu.RUnlock()
 
@@ -327,11 +303,7 @@
 }
 
 // QueryCCVData retrieves all CCVData that matches the filter set.
-<<<<<<< HEAD
-func (i *InMemoryStorage) QueryCCVData(ctx context.Context, start, end int64, sourceChainSelectors, destChainSelectors []protocol.ChainSelector, limit, offset uint64) (map[string][]protocol.VerifierResult, error) {
-=======
 func (i *InMemoryStorage) QueryCCVData(ctx context.Context, start, end int64, sourceChainSelectors, destChainSelectors []protocol.ChainSelector, limit, offset uint64) (map[string][]common.VerifierResultWithMetadata, error) {
->>>>>>> ce3762d1
 	startQueryMetric := time.Now()
 	i.mu.RLock()
 	defer i.mu.RUnlock()
@@ -341,11 +313,7 @@
 	if len(sourceChainSelectors) > 0 || len(destChainSelectors) > 0 {
 		chainIndices = i.getChainSelectorIndices(sourceChainSelectors, destChainSelectors)
 		if len(chainIndices) == 0 {
-<<<<<<< HEAD
-			return make(map[string][]protocol.VerifierResult), nil
-=======
 			return make(map[string][]common.VerifierResultWithMetadata), nil
->>>>>>> ce3762d1
 		}
 	}
 
@@ -353,19 +321,11 @@
 	startIdx := i.findTimestampIndex(time.UnixMilli(start), func(ts, target int64) bool { return ts >= target })
 	endIdx := i.findTimestampIndex(time.UnixMilli(end), func(ts, target int64) bool { return ts > target })
 	if startIdx >= endIdx {
-<<<<<<< HEAD
-		return make(map[string][]protocol.VerifierResult), nil
-	}
-
-	// Get candidates and apply pagination
-	var candidates []protocol.VerifierResult
-=======
 		return make(map[string][]common.VerifierResultWithMetadata), nil
 	}
 
 	// Get candidates and apply pagination
 	var candidates []common.VerifierResultWithMetadata
->>>>>>> ce3762d1
 	if len(chainIndices) > 0 {
 		candidates = i.intersectTimestampAndChainIndices(startIdx, endIdx, chainIndices)
 	} else {
@@ -373,11 +333,7 @@
 	}
 
 	if offset >= uint64(len(candidates)) {
-<<<<<<< HEAD
-		return make(map[string][]protocol.VerifierResult), nil
-=======
 		return make(map[string][]common.VerifierResultWithMetadata), nil
->>>>>>> ce3762d1
 	}
 
 	startPos, endPos := int(offset), int(offset+limit) // #nosec G115
@@ -386,11 +342,7 @@
 	}
 
 	// Group results by messageID
-<<<<<<< HEAD
-	results := make(map[string][]protocol.VerifierResult)
-=======
 	results := make(map[string][]common.VerifierResultWithMetadata)
->>>>>>> ce3762d1
 	for _, candidate := range candidates[startPos:endPos] {
 		messageID := candidate.VerifierResult.MessageID.String()
 		results[messageID] = append(results[messageID], candidate)
@@ -405,28 +357,16 @@
 }
 
 // generateUniqueKey creates a unique key for CCVData based on critical fields.
-<<<<<<< HEAD
-func (i *InMemoryStorage) generateUniqueKey(ccvData protocol.VerifierResult) string {
-	return fmt.Sprintf("%s:%s:%s",
-		ccvData.MessageID.String(),
-		ccvData.VerifierSourceAddress.String(),
-		ccvData.VerifierDestAddress.String(),
-=======
 func (i *InMemoryStorage) generateUniqueKey(ccvData common.VerifierResultWithMetadata) string {
 	return fmt.Sprintf("%s:%s:%s",
 		ccvData.VerifierResult.MessageID.String(),
-		ccvData.VerifierResult.SourceVerifierAddress.String(),
-		ccvData.VerifierResult.DestVerifierAddress.String(),
->>>>>>> ce3762d1
+		ccvData.VerifierResult.VerifierSourceAddress.String(),
+		ccvData.VerifierResult.VerifierDestAddress.String(),
 	)
 }
 
 // InsertCCVData appends a new CCVData to the storage for the given messageID.
-<<<<<<< HEAD
-func (i *InMemoryStorage) InsertCCVData(ctx context.Context, ccvData protocol.VerifierResult) error {
-=======
 func (i *InMemoryStorage) InsertCCVData(ctx context.Context, ccvData common.VerifierResultWithMetadata) error {
->>>>>>> ce3762d1
 	startInsertMetric := time.Now()
 	i.mu.Lock()
 	defer i.mu.Unlock()
@@ -454,36 +394,21 @@
 	i.monitoring.Metrics().IncrementVerificationRecordsCounter(ctx)
 
 	// Insert into timestamp-sorted index
-<<<<<<< HEAD
-	insertPos := i.findTimestampIndex(ccvData.Timestamp, func(ts, target int64) bool { return ts > target })
-	i.byTimestamp = append(i.byTimestamp, protocol.VerifierResult{})
-	copy(i.byTimestamp[insertPos+1:], i.byTimestamp[insertPos:])
-	i.byTimestamp[insertPos] = ccvData
-
-	// Update chain selector indexes with index into timestamp slice
-	i.addToChainIndex(i.bySourceChain, ccvData.Message.SourceChainSelector, insertPos)
-	i.addToChainIndex(i.byDestChain, ccvData.Message.DestChainSelector, insertPos)
-=======
 	insertPos := i.findTimestampIndex(ccvData.Metadata.IngestionTimestamp, func(ts, target int64) bool { return ts > target })
 	i.verifierResultStorage.byTimestamp = append(i.verifierResultStorage.byTimestamp, common.VerifierResultWithMetadata{})
 	copy(i.verifierResultStorage.byTimestamp[insertPos+1:], i.verifierResultStorage.byTimestamp[insertPos:])
 	i.verifierResultStorage.byTimestamp[insertPos] = ccvData
 
 	// Update chain selector indexes with index into timestamp slice
-	i.addToChainIndex(i.verifierResultStorage.bySourceChain, ccvData.VerifierResult.SourceChainSelector, insertPos)
-	i.addToChainIndex(i.verifierResultStorage.byDestChain, ccvData.VerifierResult.DestChainSelector, insertPos)
->>>>>>> ce3762d1
+	i.addToChainIndex(i.verifierResultStorage.bySourceChain, ccvData.VerifierResult.Message.SourceChainSelector, insertPos)
+	i.addToChainIndex(i.verifierResultStorage.byDestChain, ccvData.VerifierResult.Message.DestChainSelector, insertPos)
 
 	i.monitoring.Metrics().RecordStorageWriteDuration(ctx, time.Since(startInsertMetric))
 	return nil
 }
 
 // BatchInsertCCVData inserts multiple CCVData entries efficiently.
-<<<<<<< HEAD
-func (i *InMemoryStorage) BatchInsertCCVData(ctx context.Context, ccvDataList []protocol.VerifierResult) error {
-=======
 func (i *InMemoryStorage) BatchInsertCCVData(ctx context.Context, ccvDataList []common.VerifierResultWithMetadata) error {
->>>>>>> ce3762d1
 	if len(ccvDataList) == 0 {
 		return nil
 	}
@@ -518,25 +443,14 @@
 		insertedCount++
 
 		// Insert into timestamp-sorted index
-<<<<<<< HEAD
-		insertPos := i.findTimestampIndex(ccvData.Timestamp, func(ts, target int64) bool { return ts > target })
-		i.byTimestamp = append(i.byTimestamp, protocol.VerifierResult{})
-		copy(i.byTimestamp[insertPos+1:], i.byTimestamp[insertPos:])
-		i.byTimestamp[insertPos] = ccvData
-
-		// Update chain selector indexes with index into timestamp slice
-		i.addToChainIndex(i.bySourceChain, ccvData.Message.SourceChainSelector, insertPos)
-		i.addToChainIndex(i.byDestChain, ccvData.Message.DestChainSelector, insertPos)
-=======
 		insertPos := i.findTimestampIndex(ccvData.Metadata.IngestionTimestamp, func(ts, target int64) bool { return ts > target })
 		i.verifierResultStorage.byTimestamp = append(i.verifierResultStorage.byTimestamp, common.VerifierResultWithMetadata{})
 		copy(i.verifierResultStorage.byTimestamp[insertPos+1:], i.verifierResultStorage.byTimestamp[insertPos:])
 		i.verifierResultStorage.byTimestamp[insertPos] = ccvData
 
 		// Update chain selector indexes with index into timestamp slice
-		i.addToChainIndex(i.verifierResultStorage.bySourceChain, ccvData.VerifierResult.SourceChainSelector, insertPos)
-		i.addToChainIndex(i.verifierResultStorage.byDestChain, ccvData.VerifierResult.DestChainSelector, insertPos)
->>>>>>> ce3762d1
+		i.addToChainIndex(i.verifierResultStorage.bySourceChain, ccvData.VerifierResult.Message.SourceChainSelector, insertPos)
+		i.addToChainIndex(i.verifierResultStorage.byDestChain, ccvData.VerifierResult.Message.DestChainSelector, insertPos)
 	}
 
 	// Update metrics
@@ -603,21 +517,13 @@
 }
 
 // intersectTimestampAndChainIndices finds data that is both in timestamp range AND chain selector set (optimized).
-<<<<<<< HEAD
-func (i *InMemoryStorage) intersectTimestampAndChainIndices(startIdx, endIdx int, chainIndices []int) []protocol.VerifierResult {
-=======
 func (i *InMemoryStorage) intersectTimestampAndChainIndices(startIdx, endIdx int, chainIndices []int) []common.VerifierResultWithMetadata {
->>>>>>> ce3762d1
 	// Pre-allocate with expected capacity
 	expectedSize := len(chainIndices)
 	if expectedSize > endIdx-startIdx {
 		expectedSize = endIdx - startIdx
 	}
-<<<<<<< HEAD
-	candidates := make([]protocol.VerifierResult, 0, expectedSize)
-=======
 	candidates := make([]common.VerifierResultWithMetadata, 0, expectedSize)
->>>>>>> ce3762d1
 
 	// Create a set of valid indices for O(1) lookup
 	chainIndexSet := make(map[int]bool, len(chainIndices))
@@ -735,11 +641,7 @@
 		// Remove from byMessageID
 		if existing, ok := i.verifierResultStorage.byMessageID[messageID]; ok {
 			// Find and remove this specific entry
-<<<<<<< HEAD
-			newList := make([]protocol.VerifierResult, 0, len(existing)-1)
-=======
 			newList := make([]common.VerifierResultWithMetadata, 0, len(existing)-1)
->>>>>>> ce3762d1
 			for _, item := range existing {
 				if i.generateUniqueKey(item) != uniqueKey {
 					newList = append(newList, item)
@@ -768,16 +670,11 @@
 	i.verifierResultStorage.byDestChain = make(map[protocol.ChainSelector][]int)
 
 	for idx, data := range i.verifierResultStorage.byTimestamp {
-		i.verifierResultStorage.bySourceChain[data.VerifierResult.SourceChainSelector] = append(i.verifierResultStorage.bySourceChain[data.VerifierResult.SourceChainSelector], idx)
-		i.verifierResultStorage.byDestChain[data.VerifierResult.DestChainSelector] = append(i.verifierResultStorage.byDestChain[data.VerifierResult.DestChainSelector], idx)
-	}
-}
-
-<<<<<<< HEAD
-	for idx, data := range i.byTimestamp {
-		i.bySourceChain[data.Message.SourceChainSelector] = append(i.bySourceChain[data.Message.SourceChainSelector], idx)
-		i.byDestChain[data.Message.DestChainSelector] = append(i.byDestChain[data.Message.DestChainSelector], idx)
-=======
+		i.verifierResultStorage.bySourceChain[data.VerifierResult.Message.SourceChainSelector] = append(i.verifierResultStorage.bySourceChain[data.VerifierResult.Message.SourceChainSelector], idx)
+		i.verifierResultStorage.byDestChain[data.VerifierResult.Message.DestChainSelector] = append(i.verifierResultStorage.byDestChain[data.VerifierResult.Message.DestChainSelector], idx)
+	}
+}
+
 // getMessageChainSelectorIndices gets indices for chain selector filters for messages.
 func (i *InMemoryStorage) getMessageChainSelectorIndices(sourceChains, destChains []protocol.ChainSelector) []int {
 	if len(sourceChains) > 0 && len(destChains) > 0 {
@@ -788,7 +685,6 @@
 		return i.collectMessageIndices(i.messageStorage.bySourceChain, sourceChains)
 	} else if len(destChains) > 0 {
 		return i.collectMessageIndices(i.messageStorage.byDestChain, destChains)
->>>>>>> ce3762d1
 	}
 	return nil
 }
