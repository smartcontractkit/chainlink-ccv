package worker

import (
	"context"
	"time"

	"github.com/panjf2000/ants/v2"

	"github.com/smartcontractkit/chainlink-ccv/indexer/pkg/common"
	"github.com/smartcontractkit/chainlink-ccv/indexer/pkg/config"
	"github.com/smartcontractkit/chainlink-ccv/indexer/pkg/registry"
	"github.com/smartcontractkit/chainlink-common/pkg/logger"
)

type Pool struct {
	config           config.PoolConfig
	logger           logger.Logger
	pool             *ants.Pool
	discoveryChannel <-chan common.VerifierResultWithMetadata
	scheduler        *Scheduler
	registry         *registry.VerifierRegistry
	storage          common.IndexerStorage
}

// NewWorkerPool creates a new WorkerPool with the given configuration.
<<<<<<< HEAD
func NewWorkerPool(logger logger.Logger, config Config, discoveryChannel <-chan common.VerifierResultWithMetadata, scheduler *Scheduler, registry *registry.VerifierRegistry, storage common.IndexerStorage) *Pool {
	pool, err := ants.NewPool(config.NumWorkers, ants.WithMaxBlockingTasks(1024), ants.WithNonblocking(false))
=======
func NewWorkerPool(logger logger.Logger, config config.PoolConfig, discoveryChannel <-chan protocol.CCVData, scheduler *Scheduler, registry *registry.VerifierRegistry, storage common.IndexerStorage) *Pool {
	pool, err := ants.NewPool(config.ConcurrentWorkers, ants.WithMaxBlockingTasks(1024), ants.WithNonblocking(false))
>>>>>>> c05a3772
	if err != nil {
		logger.Fatalf("Unable to start worker pool: %v", err)
	}

	return &Pool{
		config:           config,
		logger:           logger,
		pool:             pool,
		discoveryChannel: discoveryChannel,
		scheduler:        scheduler,
		registry:         registry,
		storage:          storage,
	}
}

// Start begins processing messages from the discovery channel.
func (p *Pool) Start(ctx context.Context) {
	go p.run(ctx)
}

func (p *Pool) run(ctx context.Context) {
	defer p.pool.Release()

	for {
		select {
		case <-ctx.Done():
			return
		case message, ok := <-p.discoveryChannel:
			if !ok {
				continue
			}
<<<<<<< HEAD
			p.logger.Infow("Enqueueing new Message", "messageID", message.VerifierResult.MessageID.String())
			task, err := NewTask(p.logger, message.VerifierResult, p.registry, p.storage)
=======
			p.logger.Infow("Enqueueing new Message", "messageID", message.MessageID.String())
			task, err := NewTask(p.logger, message, p.registry, p.storage, p.scheduler.VerificationVisibilityWindow())
>>>>>>> c05a3772
			// This shouldn't happen, it can only be caused by an invalid hex conversion.
			// We're unable to retry the message or send it to the DLQ.
			if err != nil {
				p.logger.Error("Unable to create Task. this shouldn't happen.", err)
				continue
			}

			if err = p.scheduler.Enqueue(ctx, task); err != nil {
				p.logger.Errorf("Unable to enqueue: %v", err)
				continue
			}
		case task, ok := <-p.scheduler.Ready():
			if !ok {
				continue
			}

			workerCtx, cancel := context.WithTimeout(ctx, time.Duration(p.config.WorkerTimeout)*time.Second)
			p.logger.Infof("Starting Worker for %s", task.messageID.String())

			if err := p.pool.Submit(func() {
				defer cancel()
				result, err := Execute(workerCtx, task)

				if p.wasSuccessful(result) {
					if err := task.SetMessageStatus(ctx, common.MessageSuccessful, ""); err != nil {
						p.logger.Errorf("Unable to update Message Status for MessageID %s", task.messageID.String())
					}
				}

				if p.shouldRetry(result, err) {
					if err != nil {
						task.lastErr = err
					}

					// Enqueue the Task
					if err = p.scheduler.Enqueue(ctx, task); err != nil {
						p.logger.Error(err)
					}
				}
			}); err != nil {
				cancel()
				p.logger.Errorf("Pool full! Unable to execute message %s retrying", task.messageID.String())
				if err := p.scheduler.Enqueue(ctx, task); err != nil {
					p.logger.Errorf("Unable to enqueue: %v", err)
				}
			}
		case task, ok := <-p.scheduler.DLQ():
			if !ok {
				continue
			}
			p.logger.Warnf("Message %s entered DLQ. Partial verifications may have been recieved", task.messageID.String())
			// TODO: DLQ Logic here...
		}
	}
}

func (p *Pool) shouldRetry(result *TaskResult, err error) bool {
	return err != nil || result.UnavailableCCVs > 0
}

func (p *Pool) wasSuccessful(result *TaskResult) bool {
	return result.UnavailableCCVs == 0
}<|MERGE_RESOLUTION|>--- conflicted
+++ resolved
@@ -23,13 +23,8 @@
 }
 
 // NewWorkerPool creates a new WorkerPool with the given configuration.
-<<<<<<< HEAD
-func NewWorkerPool(logger logger.Logger, config Config, discoveryChannel <-chan common.VerifierResultWithMetadata, scheduler *Scheduler, registry *registry.VerifierRegistry, storage common.IndexerStorage) *Pool {
-	pool, err := ants.NewPool(config.NumWorkers, ants.WithMaxBlockingTasks(1024), ants.WithNonblocking(false))
-=======
-func NewWorkerPool(logger logger.Logger, config config.PoolConfig, discoveryChannel <-chan protocol.CCVData, scheduler *Scheduler, registry *registry.VerifierRegistry, storage common.IndexerStorage) *Pool {
+func NewWorkerPool(logger logger.Logger, config config.PoolConfig, discoveryChannel <-chan common.VerifierResultWithMetadata, scheduler *Scheduler, registry *registry.VerifierRegistry, storage common.IndexerStorage) *Pool {
 	pool, err := ants.NewPool(config.ConcurrentWorkers, ants.WithMaxBlockingTasks(1024), ants.WithNonblocking(false))
->>>>>>> c05a3772
 	if err != nil {
 		logger.Fatalf("Unable to start worker pool: %v", err)
 	}
@@ -61,13 +56,8 @@
 			if !ok {
 				continue
 			}
-<<<<<<< HEAD
-			p.logger.Infow("Enqueueing new Message", "messageID", message.VerifierResult.MessageID.String())
-			task, err := NewTask(p.logger, message.VerifierResult, p.registry, p.storage)
-=======
 			p.logger.Infow("Enqueueing new Message", "messageID", message.MessageID.String())
-			task, err := NewTask(p.logger, message, p.registry, p.storage, p.scheduler.VerificationVisibilityWindow())
->>>>>>> c05a3772
+			task, err := NewTask(p.logger, message.VerifierResult, p.registry, p.storage, p.scheduler.VerificationVisibilityWindow())
 			// This shouldn't happen, it can only be caused by an invalid hex conversion.
 			// We're unable to retry the message or send it to the DLQ.
 			if err != nil {
