package discovery

import (
	"context"
	"errors"
	"sync"
	"time"

	"github.com/failsafe-go/failsafe-go/circuitbreaker"

	"github.com/smartcontractkit/chainlink-ccv/indexer/pkg/common"
	"github.com/smartcontractkit/chainlink-ccv/indexer/pkg/config"
	"github.com/smartcontractkit/chainlink-ccv/indexer/pkg/readers"
	"github.com/smartcontractkit/chainlink-ccv/indexer/pkg/registry"
	"github.com/smartcontractkit/chainlink-common/pkg/logger"
)

var _ common.MessageDiscovery = (*AggregatorMessageDiscovery)(nil)

type AggregatorMessageDiscovery struct {
	logger           logger.Logger
	config           config.DiscoveryConfig
	aggregatorReader *readers.ResilientReader
	registry         *registry.VerifierRegistry
	storageSink      common.IndexerStorage
	monitoring       common.IndexerMonitoring
	messageCh        chan common.VerifierResultWithMetadata
	stopCh           chan struct{}
	doneCh           chan struct{}
	readerLock       *sync.Mutex
}

type Option func(*AggregatorMessageDiscovery)

func WithAggregator(aggregator *readers.ResilientReader) Option {
	return func(a *AggregatorMessageDiscovery) {
		a.aggregatorReader = aggregator
	}
}

func WithRegistry(registry *registry.VerifierRegistry) Option {
	return func(a *AggregatorMessageDiscovery) {
		a.registry = registry
	}
}

func WithMonitoring(monitoring common.IndexerMonitoring) Option {
	return func(a *AggregatorMessageDiscovery) {
		a.monitoring = monitoring
	}
}

func WithStorage(storage common.IndexerStorage) Option {
	return func(a *AggregatorMessageDiscovery) {
		a.storageSink = storage
	}
}

func WithLogger(lggr logger.Logger) Option {
	return func(a *AggregatorMessageDiscovery) {
		a.logger = lggr
	}
}

func WithConfig(config config.DiscoveryConfig) Option {
	return func(a *AggregatorMessageDiscovery) {
		a.config = config
	}
}

func NewAggregatorMessageDiscovery(opts ...Option) (common.MessageDiscovery, error) {
	a := &AggregatorMessageDiscovery{
		stopCh:     make(chan struct{}),
		doneCh:     make(chan struct{}),
		messageCh:  make(chan protocol.CCVData),
		readerLock: &sync.Mutex{},
	}

	// Apply all options
	for _, opt := range opts {
		opt(a)
	}

<<<<<<< HEAD
	// Create the buffered message channel
	a.messageCh = make(chan common.VerifierResultWithMetadata, a.config.MessageChannelSize)

=======
>>>>>>> c05a3772
	// Validata the configuration
	if err := a.validate(); err != nil {
		return nil, err
	}

	return a, nil
}

func (a *AggregatorMessageDiscovery) validate() error {
	if a.config.PollInterval <= 0 {
		return errors.New("invalid poll interval")
	}

	if a.config.Timeout <= a.config.PollInterval {
		return errors.New("invalid timeout, needs to be greater then poll interval")
	}

	if a.aggregatorReader == nil {
		return errors.New("aggregator must be specified")
	}

	if a.registry == nil {
		return errors.New("registry must be specified")
	}

	if a.logger == nil {
		return errors.New("logger must be specified")
	}

	if a.monitoring == nil {
		return errors.New("monitoring must be specified")
	}

	if a.storageSink == nil {
		return errors.New("storage must be specified")
	}

	return nil
}

func (a *AggregatorMessageDiscovery) Start(ctx context.Context) chan common.VerifierResultWithMetadata {
	go a.run(ctx)
	a.logger.Info("MessageDiscovery Started")

	// Return a channel that emits all messages discovered from the aggregator
	return a.messageCh
}

func (a *AggregatorMessageDiscovery) Close() error {
	close(a.stopCh)

	// Wait for processing to stop
	<-a.doneCh
	a.logger.Info("MessageDiscovery Stopped")
	return nil
}

func (a *AggregatorMessageDiscovery) Replay(ctx context.Context, start, end uint64) error {
	return nil
}

func (a *AggregatorMessageDiscovery) run(ctx context.Context) {
	defer close(a.doneCh)
	// Create a ticker based on the scan interval configured
	ticker := time.NewTicker(time.Duration(a.config.PollInterval) * time.Millisecond)
	defer ticker.Stop()

	for {
		select {
		case <-ctx.Done():
			a.logger.Info("MessageDiscovery stopped due to context cancellation")
			return
		case <-a.stopCh:
			a.logger.Info("MessageDiscovery stopped due to stop signal")
			return
		case <-ticker.C:
			// Create a child context with a timeout to prevent a single call from blocking the entire discovery process
			readCtx, cancel := context.WithTimeout(ctx, time.Duration(a.config.Timeout)*time.Millisecond)

			// Consume the reader until there is no more data present from the aggregator
			// Aim is to allow for quick backfilling of data if needed.
			a.consumeReader(readCtx)
			cancel()
		}
	}
}

func (a *AggregatorMessageDiscovery) consumeReader(ctx context.Context) {
	// We can be in a situation where multiple calls to consumeReader are running concurrently due to the ticker.
	// This might happen during high load, or other situations where the ticker is running faster than the reader.
	// This lock is used to prevent concurrent access to the reader from the ticker.
	// If the lock is already held, the ticker channel will be blocked until the lock is released.
	// Subsequent ticks are then dropped, so there won't be any backpressure on the reader.
	a.readerLock.Lock()
	defer a.readerLock.Unlock()

	select {
	case <-ctx.Done():
		a.logger.Infof("Aggregator timed out, cancelling consumeReader")
		return
	default:
		for {
			found, err := a.callReader(ctx)
			if err != nil {
				a.logger.Errorw("Error calling Aggregator", "error", err)
				return
			}

			// If data is found, we'll try again after a small delay to prevent
			// duplicate data when processing faster than 1 second.
			// If no data is found, return and wait for the next tick.
			if !found {
				return
			}
		}
	}
}

func (a *AggregatorMessageDiscovery) callReader(ctx context.Context) (bool, error) {
	queryResponse, err := a.aggregatorReader.ReadCCVData(ctx)
	if err != nil {
		if a.isCircuitBreakerOpen() {
			a.logger.Errorw("Circuit breaker is open, skipping MessageDiscovery this tick")
			return false, nil
		}

		a.monitoring.Metrics().RecordScannerPollingErrorsCounter(ctx)
		a.logger.Errorw("Error reading VerificationResult from aggregator", "error", err)
		return false, err
	}

	a.logger.Debug("Called Aggregator")

	ingestionTimestamp := time.Now()
	for _, response := range queryResponse {
		a.logger.Infof("Found new Message %s", response.Data.MessageID)

		verifierResultWithMetadata := common.VerifierResultWithMetadata{
			VerifierResult: response.Data,
			Metadata: common.VerifierResultMetadata{
				IngestionTimestamp:   ingestionTimestamp,
				AttestationTimestamp: response.Data.Timestamp,
				VerifierName:         a.registry.GetVerifierNameFromAddress(response.Data.SourceVerifierAddress),
			},
		}

		if err := a.storageSink.InsertMessage(ctx, common.MessageWithMetadata{
			Message: response.Data.Message,
			Metadata: common.MessageMetadata{
				IngestionTimestamp: ingestionTimestamp,
			},
		}); err != nil {
			a.logger.Error("Error saving Message for MessageID %s to storage", response.Data.MessageID.String())
			continue
		}

		// Save the VerificationResult to the storage layer
		if err := a.storageSink.InsertCCVData(ctx, verifierResultWithMetadata); err != nil {
			a.logger.Error("Error saving VerificationResult for MessageID %s to storage", response.Data.MessageID.String())
			continue
		}

		// Emit the Message into the message channel for downstream components to consume
		a.messageCh <- verifierResultWithMetadata
	}

	// Return true if we processed any data, false if the slice was empty
	return len(queryResponse) > 0, nil
}

func (a *AggregatorMessageDiscovery) isCircuitBreakerOpen() bool {
	return a.aggregatorReader.GetDiscoveryCircuitBreakerState() == circuitbreaker.OpenState
}<|MERGE_RESOLUTION|>--- conflicted
+++ resolved
@@ -72,7 +72,7 @@
 	a := &AggregatorMessageDiscovery{
 		stopCh:     make(chan struct{}),
 		doneCh:     make(chan struct{}),
-		messageCh:  make(chan protocol.CCVData),
+		messageCh:  make(chan common.VerifierResultWithMetadata),
 		readerLock: &sync.Mutex{},
 	}
 
@@ -81,12 +81,6 @@
 		opt(a)
 	}
 
-<<<<<<< HEAD
-	// Create the buffered message channel
-	a.messageCh = make(chan common.VerifierResultWithMetadata, a.config.MessageChannelSize)
-
-=======
->>>>>>> c05a3772
 	// Validata the configuration
 	if err := a.validate(); err != nil {
 		return nil, err
