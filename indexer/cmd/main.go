--- conflicted
+++ resolved
@@ -56,15 +56,9 @@
 	// Create a scanner, which will poll the off-chain storage(s) for CCV data
 	scanner := scanner.NewScanner(
 		scanner.WithReaderDiscovery(readerDiscovery),
-<<<<<<< HEAD
-		scanner.WithLogger(lggr),
-		scanner.WithConfig(scanner.Config{
-			ScanInterval: 1 * time.Second,
-=======
 		scanner.WithConfig(scanner.Config{
 			ScanInterval:   1 * time.Second,
 			MetricInterval: 5 * time.Second,
->>>>>>> 42cfda37
 		}),
 		scanner.WithStorageWriter(indexerStorage),
 		scanner.WithMonitoring(indexerMonitoring),
