package main

import (
	"context"
	"database/sql"
	"errors"
	"fmt"
	"time"

	"github.com/pressly/goose/v3"
	"go.uber.org/zap/zapcore"

	"github.com/smartcontractkit/chainlink-ccv/indexer/pkg/api"
	"github.com/smartcontractkit/chainlink-ccv/indexer/pkg/common"
	"github.com/smartcontractkit/chainlink-ccv/indexer/pkg/config"
	"github.com/smartcontractkit/chainlink-ccv/indexer/pkg/discovery"
	"github.com/smartcontractkit/chainlink-ccv/indexer/pkg/monitoring"
	"github.com/smartcontractkit/chainlink-ccv/indexer/pkg/readers"
	"github.com/smartcontractkit/chainlink-ccv/indexer/pkg/registry"
	"github.com/smartcontractkit/chainlink-ccv/indexer/pkg/storage"
	"github.com/smartcontractkit/chainlink-ccv/indexer/pkg/worker"
	"github.com/smartcontractkit/chainlink-ccv/protocol"
	"github.com/smartcontractkit/chainlink-ccv/protocol/common/hmac"
	"github.com/smartcontractkit/chainlink-ccv/protocol/common/logging"
	"github.com/smartcontractkit/chainlink-common/pkg/beholder"
	"github.com/smartcontractkit/chainlink-common/pkg/logger"
	"github.com/smartcontractkit/chainlink-common/pkg/sqlutil/pg"
)

func main() {
	// Load in the config from './config.toml'
	config, err := config.LoadConfig()
	if err != nil {
		panic(err)
	}

	lggr, err := logger.NewWith(logging.DevelopmentConfig(zapcore.InfoLevel))
	if err != nil {
		panic(fmt.Sprintf("Failed to create logger: %v", err))
	}

	lggr = logger.Named(lggr, "indexer")
	// Use SugaredLogger for better API
	lggr = logger.Sugared(lggr)

	ctx := context.Background()

	// Setup OTEL Monitoring (via beholder)
	indexerMonitoring, err := monitoring.InitMonitoring(beholder.Config{
		InsecureConnection:       config.Monitoring.Beholder.InsecureConnection,
		CACertFile:               config.Monitoring.Beholder.CACertFile,
		OtelExporterHTTPEndpoint: config.Monitoring.Beholder.OtelExporterHTTPEndpoint,
		OtelExporterGRPCEndpoint: config.Monitoring.Beholder.OtelExporterGRPCEndpoint,
		LogStreamingEnabled:      config.Monitoring.Beholder.LogStreamingEnabled,
		MetricReaderInterval:     time.Second * time.Duration(config.Monitoring.Beholder.MetricReaderInterval),
		TraceSampleRatio:         config.Monitoring.Beholder.TraceSampleRatio,
		TraceBatchTimeout:        time.Second * time.Duration(config.Monitoring.Beholder.TraceBatchTimeout),
	})
	if err != nil {
		lggr.Fatalf("Failed to initialize indexer monitoring: %v", err)
	}

	// Initialize the indexer storage
	indexerStorage := createStorage(ctx, lggr, config, indexerMonitoring)
	verifierRegistry := createRegistry()
	err = createAllVerifierReaders(ctx, lggr, verifierRegistry, config)
	if err != nil {
		lggr.Fatalf("Failed to initalize verifier readers: %v", err)
	}

<<<<<<< HEAD
	messageDiscovery, err := createDiscovery(lggr, config, indexerStorage, indexerMonitoring, verifierRegistry)
	if err != nil {
		lggr.Fatalf("Failed to initialize message discovery: %v", err)
	}

	scheduler, err := worker.NewScheduler(lggr, worker.SchedulerConfig{
		TickerInterval: time.Millisecond * 50,
		MaxAttempts:    960, // 8 Hours, assuming 30 second delay
		BaseDelay:      time.Millisecond * 100,
		MaxDelay:       time.Second * 30,
		ReadyQueueSize: 1000,
		DLQSize:        1000,
		JitterFrac:     0.02,
	})
=======
	scheduler, err := worker.NewScheduler(lggr, config.Scheduler)
>>>>>>> c05a3772
	if err != nil {
		lggr.Fatalf("Failed to initalize scheduler: %v", err)
	}
	scheduler.Start(ctx)

	discoveryCh := messageDiscovery.Start(ctx)
	pool := worker.NewWorkerPool(lggr, config.Pool, discoveryCh, scheduler, verifierRegistry, indexerStorage)
	pool.Start(ctx)

	v1 := api.NewV1API(lggr, config, indexerStorage, indexerMonitoring)
	api.Serve(v1, 8100)
}

func createRegistry() *registry.VerifierRegistry {
	return registry.NewVerifierRegistry()
}

func createAllVerifierReaders(ctx context.Context, lggr logger.Logger, verifierRegistry *registry.VerifierRegistry, config *config.Config) error {
	for _, verifierConfig := range config.Verifiers {
		err := createReadersForVerifier(ctx, lggr, verifierRegistry, &verifierConfig)
		if err != nil {
			return err
		}
	}

	return nil
}

func createReadersForVerifier(ctx context.Context, lggr logger.Logger, verifierRegistry *registry.VerifierRegistry, verifierConfig *config.VerifierConfig) error {
	reader, err := createReader(lggr, verifierConfig)
	if err != nil {
		return err
	}

	verifierReader := readers.NewVerifierReader(ctx, reader, verifierConfig)

	if err := verifierReader.Start(ctx); err != nil {
		return err
	}

	for _, address := range verifierConfig.IssuerAddresses {
		unknownAddress, err := protocol.NewUnknownAddressFromHex(address)
		if err != nil {
			return err
		}

		err = verifierRegistry.AddVerifier(unknownAddress, verifierConfig.Name, verifierReader)
		if err != nil {
			return err
		}
	}

	return nil
}

func createReader(lggr logger.Logger, cfg *config.VerifierConfig) (*readers.ResilientReader, error) {
	switch cfg.Type {
	case config.ReaderTypeAggregator:
		return readers.NewAggregatorReader(cfg.Address, lggr, cfg.Since, hmac.ClientConfig{
			APIKey: cfg.APIKey,
			Secret: cfg.Secret,
		})
	case config.ReaderTypeRest:
		return readers.NewRestReader(readers.RestReaderConfig{
			BaseURL:        cfg.BaseURL,
			RequestTimeout: time.Duration(cfg.RequestTimeout),
		}), nil
	default:
		return nil, errors.New("unknown verifier type")
	}
}

func createDiscovery(lggr logger.Logger, cfg *config.Config, storage common.IndexerStorage, monitoring common.IndexerMonitoring, registry *registry.VerifierRegistry) (common.MessageDiscovery, error) {
	aggregator, err := readers.NewAggregatorReader(cfg.Discovery.Address, lggr, cfg.Discovery.Since, hmac.ClientConfig{
		APIKey: cfg.Discovery.APIKey,
		Secret: cfg.Discovery.Secret,
	})
	if err != nil {
		return nil, err
	}

	return discovery.NewAggregatorMessageDiscovery(
		discovery.WithAggregator(aggregator),
		discovery.WithStorage(storage),
		discovery.WithRegistry(registry),
		discovery.WithMonitoring(monitoring),
		discovery.WithLogger(lggr),
		discovery.WithConfig(cfg.Discovery))
}

// createStorage creates the storage backend connection based on the configuration.
func createStorage(ctx context.Context, lggr logger.Logger, cfg *config.Config, indexerMonitoring common.IndexerMonitoring) common.IndexerStorage {
	// Determine the appropriate storage strategy based on the configuration
	switch cfg.Storage.Strategy {
	case config.StorageStrategySingle:
		return createSingleStorage(ctx, lggr, cfg.Storage.Single, indexerMonitoring)
	case config.StorageStrategySink:
		return createSinkStorage(ctx, lggr, cfg.Storage.Sink, indexerMonitoring)
	default:
		lggr.Fatalf("Unsupported storage strategy: %s", cfg.Storage.Strategy)
	}

	return nil
}

// createSingleStorage creates a single storage backend based on the configuration.
func createSingleStorage(ctx context.Context, lggr logger.Logger, cfg *config.SingleStorageConfig, indexerMonitoring common.IndexerMonitoring) common.IndexerStorage {
	switch cfg.Type {
	case config.StorageBackendTypeMemory:
		return createInMemoryStorage(lggr, cfg.Memory, indexerMonitoring)
	case config.StorageBackendTypePostgres:
		return createPostgresStorage(ctx, lggr, cfg.Postgres, indexerMonitoring)
	default:
		lggr.Fatalf("Unsupported storage backend type: %s", cfg.Type)
	}

	return nil
}

// createSinkStorage creates a storage sink with multiple backends based on the configuration.
func createSinkStorage(ctx context.Context, lggr logger.Logger, cfg *config.SinkStorageConfig, indexerMonitoring common.IndexerMonitoring) common.IndexerStorage {
	storages := make([]common.IndexerStorage, 0, len(cfg.Storages))

	for i, storageCfg := range cfg.Storages {
		lggr.Infof("Creating storage backend %d of %d (type: %s)", i+1, len(cfg.Storages), storageCfg.Type)

		// Create the storage backend
		var storageBackend common.IndexerStorage
		switch storageCfg.Type {
		case config.StorageBackendTypeMemory:
			storageBackend = createInMemoryStorage(lggr, storageCfg.Memory, indexerMonitoring)
		case config.StorageBackendTypePostgres:
			storageBackend = createPostgresStorage(ctx, lggr, storageCfg.Postgres, indexerMonitoring)
		default:
			lggr.Fatalf("Unsupported storage backend type: %s", storageCfg.Type)
		}

		storages = append(storages, storageBackend)
	}

	// Create the storage sink
	sink, err := storage.NewSink(lggr, storages...)
	if err != nil {
		lggr.Fatalf("Failed to create storage sink: %v", err)
	}

	lggr.Infof("Successfully created storage sink with %d backends", len(cfg.Storages))
	return sink
}

// createInMemoryStorage creates an in-memory storage backend.
func createInMemoryStorage(lggr logger.Logger, cfg *config.InMemoryStorageConfig, indexerMonitoring common.IndexerMonitoring) common.IndexerStorage {
	// If no config provided, use defaults (no eviction)
	if cfg == nil {
		return storage.NewInMemoryStorage(lggr, indexerMonitoring)
	}

	// Create with eviction configuration
	storageConfig := storage.InMemoryStorageConfig{
		TTL:             time.Duration(cfg.TTL) * time.Second,
		MaxSize:         cfg.MaxSize,
		CleanupInterval: time.Duration(cfg.CleanupInterval) * time.Second,
	}

	return storage.NewInMemoryStorageWithConfig(lggr, indexerMonitoring, storageConfig)
}

// createPostgresStorage creates a PostgreSQL storage backend.
func createPostgresStorage(ctx context.Context, lggr logger.Logger, cfg *config.PostgresConfig, indexerMonitoring common.IndexerMonitoring) common.IndexerStorage {
	// Run migrations first
	migrationsDir := "./migrations"
	if err := runMigrations(lggr, cfg.URI, migrationsDir); err != nil {
		lggr.Fatalf("Failed to run database migrations: %v", err)
	}

	// Create postgres database configuration
	dbConfig := pg.DBConfig{
		MaxOpenConns:           cfg.MaxOpenConnections,
		MaxIdleConns:           cfg.MaxIdleConnections,
		IdleInTxSessionTimeout: time.Duration(cfg.IdleInTxSessionTimeout) * time.Second,
		LockTimeout:            time.Duration(cfg.LockTimeout) * time.Second,
	}

	// Create a new postgres storage
	dbStore, err := storage.NewPostgresStorage(ctx, lggr, indexerMonitoring, cfg.URI, pg.DriverPostgres, dbConfig)
	if err != nil {
		lggr.Fatalf("Failed to create postgres storage: %v", err)
	}

	return dbStore
}

// runMigrations runs all pending database migrations using goose.
func runMigrations(lggr logger.Logger, dbURI, migrationsDir string) error {
	// Open a connection to the database for migrations
	db, err := sql.Open("postgres", dbURI)
	if err != nil {
		return err
	}

	defer func() {
		if cerr := db.Close(); cerr != nil {
			lggr.Warnf("Error closing database: %v", cerr)
		}
	}()

	// Set goose dialect
	if err := goose.SetDialect("postgres"); err != nil {
		return err
	}

	// Run migrations
	if err := goose.Up(db, migrationsDir); err != nil {
		return err
	}

	lggr.Info("Database migrations completed successfully")
	return nil
}<|MERGE_RESOLUTION|>--- conflicted
+++ resolved
@@ -68,24 +68,12 @@
 		lggr.Fatalf("Failed to initalize verifier readers: %v", err)
 	}
 
-<<<<<<< HEAD
 	messageDiscovery, err := createDiscovery(lggr, config, indexerStorage, indexerMonitoring, verifierRegistry)
 	if err != nil {
 		lggr.Fatalf("Failed to initialize message discovery: %v", err)
 	}
 
-	scheduler, err := worker.NewScheduler(lggr, worker.SchedulerConfig{
-		TickerInterval: time.Millisecond * 50,
-		MaxAttempts:    960, // 8 Hours, assuming 30 second delay
-		BaseDelay:      time.Millisecond * 100,
-		MaxDelay:       time.Second * 30,
-		ReadyQueueSize: 1000,
-		DLQSize:        1000,
-		JitterFrac:     0.02,
-	})
-=======
 	scheduler, err := worker.NewScheduler(lggr, config.Scheduler)
->>>>>>> c05a3772
 	if err != nil {
 		lggr.Fatalf("Failed to initalize scheduler: %v", err)
 	}
