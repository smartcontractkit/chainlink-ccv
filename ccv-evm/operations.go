--- conflicted
+++ resolved
@@ -243,12 +243,6 @@
 					AllowlistAdmin: e.BlockChains.EVMChains()[sel].DeployerKey.From,
 				},
 			},
-<<<<<<< HEAD
-			commit_offramp.ConstructorArgs{
-				// NonceManager: MustGetContractAddressForSelector(addresses, sel, nonce_manager.ContractType),
-			},
-=======
->>>>>>> c04bae05
 			signatureConfigArgs,
 		)
 		if err != nil {
