package ccv_evm

import (
	"context"
	"encoding/json"
	"errors"
	"fmt"
	"math/big"
	"time"

	"github.com/Masterminds/semver/v3"
	"github.com/ethereum/go-ethereum/accounts/abi"
	"github.com/ethereum/go-ethereum/accounts/abi/bind/v2"
	"github.com/ethereum/go-ethereum/common"
	"github.com/ethereum/go-ethereum/common/hexutil"
	"github.com/ethereum/go-ethereum/core/types"
	"github.com/ethereum/go-ethereum/ethclient"
	"github.com/google/uuid"
	"github.com/prometheus/client_golang/prometheus"
	"github.com/rs/zerolog"

	"github.com/smartcontractkit/chainlink-ccip/ccv/chains/evm/deployment/v1_7_0/operations/burn_mint_token_pool"
	"github.com/smartcontractkit/chainlink-ccip/ccv/chains/evm/deployment/v1_7_0/operations/committee_verifier"
	"github.com/smartcontractkit/chainlink-ccip/ccv/chains/evm/deployment/v1_7_0/operations/executor"
	"github.com/smartcontractkit/chainlink-ccip/ccv/chains/evm/deployment/v1_7_0/operations/fee_quoter"
	"github.com/smartcontractkit/chainlink-ccip/ccv/chains/evm/deployment/v1_7_0/operations/mock_receiver"
	"github.com/smartcontractkit/chainlink-ccip/ccv/chains/evm/deployment/v1_7_0/sequences"
	"github.com/smartcontractkit/chainlink-ccip/ccv/chains/evm/deployment/v1_7_0/sequences/tokens"
	"github.com/smartcontractkit/chainlink-ccip/ccv/chains/evm/gobindings/generated/latest/offramp"
	"github.com/smartcontractkit/chainlink-ccip/ccv/chains/evm/gobindings/generated/latest/onramp"
	"github.com/smartcontractkit/chainlink-ccip/chains/evm/deployment/utils/operations/contract"
	"github.com/smartcontractkit/chainlink-ccip/chains/evm/deployment/v1_0_0/operations/link"
	"github.com/smartcontractkit/chainlink-ccip/chains/evm/deployment/v1_0_0/operations/weth"
	"github.com/smartcontractkit/chainlink-ccip/chains/evm/deployment/v1_5_0/operations/token_admin_registry"
	"github.com/smartcontractkit/chainlink-ccip/chains/evm/deployment/v1_6_0/operations/rmn_remote"
	"github.com/smartcontractkit/chainlink-ccip/deployment/v1_7_0/adapters"
	"github.com/smartcontractkit/chainlink-ccip/deployment/v1_7_0/changesets"
	"github.com/smartcontractkit/chainlink-ccv/cciptestinterfaces"
	"github.com/smartcontractkit/chainlink-ccv/protocol"
	"github.com/smartcontractkit/chainlink-ccv/verifier/commit"
	"github.com/smartcontractkit/chainlink-deployments-framework/chain/evm"
	"github.com/smartcontractkit/chainlink-deployments-framework/datastore"
	"github.com/smartcontractkit/chainlink-deployments-framework/deployment"
	"github.com/smartcontractkit/chainlink-deployments-framework/operations"
	"github.com/smartcontractkit/chainlink-evm/gethwrappers/shared/generated/initial/erc20"
	"github.com/smartcontractkit/chainlink-testing-framework/framework/clclient"
	"github.com/smartcontractkit/chainlink-testing-framework/framework/components/blockchain"
	"github.com/smartcontractkit/chainlink-testing-framework/framework/components/simple_node_set"

	chainsel "github.com/smartcontractkit/chain-selectors"
	evmadapters "github.com/smartcontractkit/chainlink-ccip/ccv/chains/evm/deployment/v1_7_0/adapters"
	evmchangesets "github.com/smartcontractkit/chainlink-ccip/ccv/chains/evm/deployment/v1_7_0/changesets"
	offrampoperations "github.com/smartcontractkit/chainlink-ccip/ccv/chains/evm/deployment/v1_7_0/operations/offramp"
	onrampoperations "github.com/smartcontractkit/chainlink-ccip/ccv/chains/evm/deployment/v1_7_0/operations/onramp"
	feequoterwrapper "github.com/smartcontractkit/chainlink-ccip/ccv/chains/evm/gobindings/generated/latest/fee_quoter"
	routeroperations "github.com/smartcontractkit/chainlink-ccip/chains/evm/deployment/v1_2_0/operations/router"
	routerwrapper "github.com/smartcontractkit/chainlink-ccip/chains/evm/gobindings/generated/v1_2_0/router"
	tokenscore "github.com/smartcontractkit/chainlink-ccip/deployment/tokens"
	changesetscore "github.com/smartcontractkit/chainlink-ccip/deployment/utils/changesets"
)

const (
	// These qualifiers are used to distinguish between multiple deployments of the committee verifier proxy and mock receiver
	// on the same chain.
	// In the smoke test deployments these are the qualifiers that are used by default.
	DefaultCommitteeVerifierQualifier = "default"
	DefaultReceiverQualifier          = "default"

	SecondaryCommitteeVerifierQualifier = "secondary"
	SecondaryReceiverQualifier          = "secondary"

	TertiaryCommitteeVerifierQualifier = "tertiary"
	TertiaryReceiverQualifier          = "tertiary"

	QuaternaryReceiverQualifier = "quaternary"

	CommitteeVerifierGasForVerification = 500_000

	TokenPoolVersion    = "1.7.0"
	TokenAdapterVersion = "1.7.0"

	TokenMaxSupply       = "100000000000000000000000000000" // 100 billion in 18 decimals
	TokenDeployerBalance = "1000000000000000000000000000"   // 1 billion in 18 decimals
	DefaultDecimals      = 18
)

type TokenConfig struct {
	Name          string
	Symbol        string
	Decimals      uint8
	ccvQualifiers []string
}

var tokenConfigs = map[string]TokenConfig{
	"TEST":      {Name: "Test Token", Symbol: "TEST", Decimals: DefaultDecimals, ccvQualifiers: []string{DefaultCommitteeVerifierQualifier}},
	"DUAL":      {Name: "Dual Token", Symbol: "DUAL", Decimals: DefaultDecimals, ccvQualifiers: []string{DefaultCommitteeVerifierQualifier, SecondaryCommitteeVerifierQualifier}},
	"NOCCV":     {Name: "No CCV", Symbol: "NOCCV", Decimals: DefaultDecimals, ccvQualifiers: []string{}},
	"SECONDARY": {Name: "Secondary CCV", Symbol: "SECONDARY", Decimals: DefaultDecimals, ccvQualifiers: []string{SecondaryCommitteeVerifierQualifier}},
}

var (
	ccipMessageSentTopic = onramp.OnRampCCIPMessageSent{}.Topic()

	// this is a hacky way to be able to programmatically generate the individual verifier
	// signing addresses for each qualifier.
	nodesPerCommittee = map[string]int{
		DefaultCommitteeVerifierQualifier:   2,
		SecondaryCommitteeVerifierQualifier: 2,
		TertiaryCommitteeVerifierQualifier:  2,
	}
)

// TokenCombination represents a combination of token pools on a local and remote chain.
type TokenCombination struct {
	localPoolType     string
	localPoolVersion  string
	remotePoolType    string
	remotePoolVersion string
}

// LocalAddressRef returns the address ref for the local token pool that can be used to query the datastore.
func (s TokenCombination) LocalPoolAddressRef() datastore.AddressRef {
	return datastore.AddressRef{
		Type:      datastore.ContractType(s.localPoolType),
		Version:   semver.MustParse(s.localPoolVersion),
		Qualifier: fmt.Sprintf("TEST (%s %s to %s %s)", s.localPoolType, s.localPoolVersion, s.remotePoolType, s.remotePoolVersion),
	}
}

// RemoteAddressRef returns the address ref for the remote token pool that can be used to query the datastore.
func (s TokenCombination) RemotePoolAddressRef() datastore.AddressRef {
	return datastore.AddressRef{
		Type:      datastore.ContractType(s.remotePoolType),
		Version:   semver.MustParse(s.remotePoolVersion),
		Qualifier: fmt.Sprintf("TEST (%s %s to %s %s)", s.remotePoolType, s.remotePoolVersion, s.localPoolType, s.localPoolVersion),
	}
}

// allTokenCombinations returns all possible token combinations.
func AllTokenCombinations() []TokenCombination {
	return []TokenCombination{
		{ // 1.6.1 burn -> 1.6.1 mint
			localPoolType:     string(burn_mint_token_pool.ContractType),
			localPoolVersion:  "1.6.1",
			remotePoolType:    string(burn_mint_token_pool.ContractType),
			remotePoolVersion: "1.6.1",
		},
		{ // 1.7.0 burn -> 1.7.0 mint
			localPoolType:     string(burn_mint_token_pool.ContractType),
			localPoolVersion:  "1.7.0",
			remotePoolType:    string(burn_mint_token_pool.ContractType),
			remotePoolVersion: "1.7.0",
		},
		{ // 1.6.1 burn -> 1.7.0 mint
			localPoolType:     string(burn_mint_token_pool.ContractType),
			localPoolVersion:  "1.6.1",
			remotePoolType:    string(burn_mint_token_pool.ContractType),
			remotePoolVersion: "1.7.0",
		},
		{ // 1.7.0 burn -> 1.6.1 mint
			localPoolType:     string(burn_mint_token_pool.ContractType),
			localPoolVersion:  "1.7.0",
			remotePoolType:    string(burn_mint_token_pool.ContractType),
			remotePoolVersion: "1.6.1",
		},
	}
}

type CCIP17EVM struct {
	e                      *deployment.Environment
	logger                 zerolog.Logger
	chainDetailsBySelector map[uint64]chainsel.ChainDetails
	ethClients             map[uint64]*ethclient.Client
	onRampBySelector       map[uint64]*onramp.OnRamp
	offRampBySelector      map[uint64]*offramp.OffRamp
}

// NewCCIP17EVM creates new smart-contracts wrappers with utility functions for CCIP17EVM implementation.
func NewCCIP17EVM(ctx context.Context, logger zerolog.Logger, e *deployment.Environment, chainIDs, wsURLs []string) (*CCIP17EVM, error) {
	if len(chainIDs) != len(wsURLs) {
		return nil, fmt.Errorf("len(chainIDs) != len(wsURLs) ; %d != %d", len(chainIDs), len(wsURLs))
	}

	gas := &GasSettings{
		FeeCapMultiplier: 2,
		TipCapMultiplier: 2,
	}
	var (
		chainDetailsBySelector = make(map[uint64]chainsel.ChainDetails)
		ethClients             = make(map[uint64]*ethclient.Client)
		onRampBySelector       = make(map[uint64]*onramp.OnRamp)
		offRampBySelector      = make(map[uint64]*offramp.OffRamp)
	)
	for i := range chainIDs {
		chainDetails, err := chainsel.GetChainDetailsByChainIDAndFamily(chainIDs[i], chainsel.FamilyEVM)
		if err != nil {
			return nil, fmt.Errorf("get chain details for chain %s: %w", chainIDs[i], err)
		}

		chainDetailsBySelector[chainDetails.ChainSelector] = chainDetails

		client, _, _, err := ETHClient(ctx, wsURLs[i], gas)
		if err != nil {
			return nil, fmt.Errorf("create eth client for chain %s: %w", chainIDs[i], err)
		}
		ethClients[chainDetails.ChainSelector] = client

		onRampAddressRef, err := e.DataStore.Addresses().Get(datastore.NewAddressRefKey(
			chainDetails.ChainSelector,
			datastore.ContractType(onrampoperations.ContractType),
			semver.MustParse(onrampoperations.Deploy.Version()),
			"",
		))
		if err != nil {
			return nil, fmt.Errorf("get on ramp address for chain %d (id %s) from datastore: %w", chainDetails.ChainSelector, chainIDs[i], err)
		}
		offRampAddressRef, err := e.DataStore.Addresses().Get(datastore.NewAddressRefKey(
			chainDetails.ChainSelector,
			datastore.ContractType(offrampoperations.ContractType),
			semver.MustParse(offrampoperations.Deploy.Version()),
			"",
		))
		if err != nil {
			return nil, fmt.Errorf("get off ramp address for chain %d (id %s) from datastore: %w", chainDetails.ChainSelector, chainIDs[i], err)
		}
		onRamp, err := onramp.NewOnRamp(common.HexToAddress(onRampAddressRef.Address), client)
		if err != nil {
			return nil, fmt.Errorf("create on ramp wrapper for chain %d (id %s): %w", chainDetails.ChainSelector, chainIDs[i], err)
		}
		offRamp, err := offramp.NewOffRamp(common.HexToAddress(offRampAddressRef.Address), client)
		if err != nil {
			return nil, fmt.Errorf("create off ramp wrapper for chain %d (id %s): %w", chainDetails.ChainSelector, chainIDs[i], err)
		}

		onRampBySelector[chainDetails.ChainSelector] = onRamp
		offRampBySelector[chainDetails.ChainSelector] = offRamp
	}

	return &CCIP17EVM{
		e:                      e,
		logger:                 logger,
		chainDetailsBySelector: chainDetailsBySelector,
		ethClients:             ethClients,
		onRampBySelector:       onRampBySelector,
		offRampBySelector:      offRampBySelector,
	}, nil
}

// fetchAllSentEventsBySelector fetch all CCIPMessageSent events from on ramp contract.
func (m *CCIP17EVM) fetchAllSentEventsBySelector(ctx context.Context, from, to uint64) ([]*onramp.OnRampCCIPMessageSent, error) {
	l := m.logger
	onRamp, ok := m.onRampBySelector[from]
	if !ok {
		return nil, fmt.Errorf("no on ramp for selector %d", from)
	}
	filter, err := onRamp.FilterCCIPMessageSent(&bind.FilterOpts{
		Context: ctx,
	}, []uint64{to}, nil, nil)
	if err != nil {
		return nil, fmt.Errorf("failed to create filter: %w", err)
	}
	defer func() {
		if err := filter.Close(); err != nil {
			l.Warn().Err(err).Msg("Failed to close filter")
		}
	}()

	var events []*onramp.OnRampCCIPMessageSent

	for filter.Next() {
		event := filter.Event
		events = append(events, event)

		l.Info().
			Any("TxHash", event.Raw.TxHash.Hex()).
			Any("SeqNo", event.SequenceNumber).
			Str("MsgID", hexutil.Encode(event.MessageId[:])).
			Msg("Found CCIPMessageSent event")
	}

	if err := filter.Error(); err != nil {
		return nil, fmt.Errorf("filter error: %w", err)
	}

	l.Info().Int("count", len(events)).Msg("Total CCIPMessageSent events found")
	return events, nil
}

// fetchAllExecEventsBySelector fetch all ExecutionStateChanged events from off ramp contract.
func (m *CCIP17EVM) fetchAllExecEventsBySelector(ctx context.Context, from, to uint64) ([]*offramp.OffRampExecutionStateChanged, error) {
	l := m.logger
	offRamp, ok := m.offRampBySelector[from]
	if !ok {
		return nil, fmt.Errorf("no off ramp for selector %d", from)
	}
	filter, err := offRamp.FilterExecutionStateChanged(&bind.FilterOpts{
		Context: ctx,
	}, []uint64{to}, nil, nil)
	if err != nil {
		return nil, fmt.Errorf("failed to create filter: %w", err)
	}
	defer func() {
		if err := filter.Close(); err != nil {
			l.Warn().Err(err).Msg("Failed to close filter")
		}
	}()

	var events []*offramp.OffRampExecutionStateChanged

	for filter.Next() {
		event := filter.Event
		events = append(events, event)

		l.Info().
			Any("State", event.State).
			Any("TxHash", event.Raw.TxHash.Hex()).
			Any("SeqNo", event.SequenceNumber).
			Str("MsgID", hexutil.Encode(event.MessageId[:])).
			Str("Error", hexutil.Encode(filter.Event.ReturnData)).
			Msg("Found ExecutionStateChanged event")
	}

	if err := filter.Error(); err != nil {
		return nil, fmt.Errorf("filter error: %w", err)
	}

	l.Info().Int("count", len(events)).Msg("Total ExecutionStateChanged events found for selector and sequence")
	return events, nil
}

func (m *CCIP17EVM) GetExpectedNextSequenceNumber(ctx context.Context, from, to uint64) (uint64, error) {
	p, ok := m.onRampBySelector[from]
	if !ok {
		return 0, fmt.Errorf("failed to assert onRamp by selector")
	}
	return p.GetExpectedNextSequenceNumber(&bind.CallOpts{Context: ctx}, to)
}

// WaitOneSentEventBySeqNo wait and fetch strictly one CCIPMessageSent event by selector and sequence number and selector.
func (m *CCIP17EVM) WaitOneSentEventBySeqNo(ctx context.Context, from, to, seq uint64, timeout time.Duration) (cciptestinterfaces.MessageSentEvent, error) {
	l := m.logger
	ctx, cancel := context.WithTimeout(ctx, timeout)
	defer cancel()
	ticker := time.NewTicker(1 * time.Second)
	defer ticker.Stop()
	onRamp, ok := m.onRampBySelector[from]
	if !ok {
		return cciptestinterfaces.MessageSentEvent{}, fmt.Errorf("no onRamp for selector %d", from)
	}

	l.Info().Msg("Awaiting CCIPMessageSent event")

	for {
		select {
		case <-ctx.Done():
			return cciptestinterfaces.MessageSentEvent{}, ctx.Err()
		case <-ticker.C:
			filter, err := onRamp.FilterCCIPMessageSent(&bind.FilterOpts{}, []uint64{to}, []uint64{seq}, nil)
			if err != nil {
				l.Warn().Err(err).Msg("Failed to create filter")
				continue
			}
			var eventFound *onramp.OnRampCCIPMessageSent
			eventCount := 0

			for filter.Next() {
				eventCount++
				if eventCount > 1 {
					if err := filter.Close(); err != nil {
						l.Warn().Err(err).Msg("Failed to close filter")
					}
					return cciptestinterfaces.MessageSentEvent{}, fmt.Errorf("received multiple events for the same sequence number and selector")
				}
				eventFound = filter.Event
				l.Info().
					Any("TxHash", filter.Event.Raw.TxHash.Hex()).
					Any("SeqNo", filter.Event.SequenceNumber).
					Str("MsgID", hexutil.Encode(filter.Event.MessageId[:])).
					Msg("Received CCIPMessageSent event")
			}
			if err := filter.Error(); err != nil {
				l.Warn().Err(err).Msg("Filter error")
			}
			if err := filter.Close(); err != nil {
				l.Warn().Err(err).Msg("Failed to close filter")
			}
			if eventFound != nil {
				message, err := protocol.DecodeMessage(eventFound.EncodedMessage)
				if err != nil {
					return cciptestinterfaces.MessageSentEvent{}, fmt.Errorf("failed to decode message: %w", err)
				}
				ev := cciptestinterfaces.MessageSentEvent{
					MessageID:      eventFound.MessageId,
					SequenceNumber: eventFound.SequenceNumber,
					Message:        message,
					ReceiptIssuers: make([]protocol.UnknownAddress, 0, len(eventFound.Receipts)),
					VerifierBlobs:  eventFound.VerifierBlobs,
				}
				for _, receipt := range eventFound.Receipts {
					ev.ReceiptIssuers = append(ev.ReceiptIssuers, protocol.UnknownAddress(receipt.Issuer.Bytes()))
				}
				return ev, nil
			}
		}
	}
}

// WaitOneExecEventBySeqNo wait and fetch strictly one ExecutionStateChanged event by sequence number and selector.
func (m *CCIP17EVM) WaitOneExecEventBySeqNo(ctx context.Context, from, to, seq uint64, timeout time.Duration) (cciptestinterfaces.ExecutionStateChangedEvent, error) {
	l := m.logger
	ctx, cancel := context.WithTimeout(ctx, timeout)
	defer cancel()

	ticker := time.NewTicker(1 * time.Second)
	defer ticker.Stop()

	offRamp, ok := m.offRampBySelector[to]
	if !ok {
		return cciptestinterfaces.ExecutionStateChangedEvent{}, fmt.Errorf("no off ramp for selector %d", to)
	}

	l.Info().Msg("Awaiting ExecutionStateChanged event")

	for {
		select {
		case <-ctx.Done():
			return cciptestinterfaces.ExecutionStateChangedEvent{}, ctx.Err()
		case <-ticker.C:
			filter, err := offRamp.FilterExecutionStateChanged(&bind.FilterOpts{}, []uint64{from}, []uint64{seq}, nil)
			if err != nil {
				l.Warn().Err(err).Msg("Failed to create filter")
				continue
			}

			var eventFound *offramp.OffRampExecutionStateChanged
			eventCount := 0

			for filter.Next() {
				eventCount++
				if eventCount > 1 {
					if err := filter.Close(); err != nil {
						l.Warn().Err(err).Msg("Failed to close filter")
					}
					return cciptestinterfaces.ExecutionStateChangedEvent{}, fmt.Errorf("received multiple events for the same sequence number and selector")
				}

				eventFound = filter.Event
				l.Info().
					Any("State", filter.Event.State).
					Any("TxHash", filter.Event.Raw.TxHash.Hex()).
					Any("SeqNo", filter.Event.SequenceNumber).
					Str("MsgID", hexutil.Encode(filter.Event.MessageId[:])).
					Msg("Received ExecutionStateChanged event")
			}

			if err := filter.Error(); err != nil {
				l.Warn().Err(err).Msg("Filter error")
			}

			if err := filter.Close(); err != nil {
				l.Warn().Err(err).Msg("Failed to close filter")
			}

			if eventFound != nil {
				return cciptestinterfaces.ExecutionStateChangedEvent{
					MessageID:      eventFound.MessageId,
					SequenceNumber: eventFound.SequenceNumber,
					State:          cciptestinterfaces.MessageExecutionState(eventFound.State),
					ReturnData:     eventFound.ReturnData,
				}, nil
			}
		}
	}
}

func (m *CCIP17EVM) GetEOAReceiverAddress(chainSelector uint64) (protocol.UnknownAddress, error) {
	_, ok := m.e.BlockChains.EVMChains()[chainSelector]
	if !ok {
		return protocol.UnknownAddress{}, fmt.Errorf("chain %d not found in environment chains %v", chainSelector, m.e.BlockChains.EVMChains())
	}

	// returns the same address for each chain for now - we might need to extend this in the future if we'd ever
	// need to access any funds on the EOA itself.
	return protocol.UnknownAddress(common.HexToAddress("0x3Aa5ebB10DC797CAC828524e59A333d0A371443d").Bytes()), nil
}

func (m *CCIP17EVM) GetSenderAddress(chainSelector uint64) (protocol.UnknownAddress, error) {
	chains := m.e.BlockChains.EVMChains()
	if chains == nil {
		return protocol.UnknownAddress{}, errors.New("no EVM chains found")
	}

	chain, ok := chains[chainSelector]
	if !ok {
		return protocol.UnknownAddress{}, fmt.Errorf("chain %d not found in environment chains %v", chainSelector, chains)
	}

	// Return the chain deployer key address
	return protocol.UnknownAddress(chain.DeployerKey.From.Bytes()), nil
}

func (m *CCIP17EVM) GetTokenBalance(ctx context.Context, chainSelector uint64, address, tokenAddress protocol.UnknownAddress) (*big.Int, error) {
	chain, ok := m.e.BlockChains.EVMChains()[chainSelector]
	if !ok {
		return nil, fmt.Errorf("chain %d not found in environment chains %v", chainSelector, m.e.BlockChains.EVMChains())
	}
	tkn, err := erc20.NewERC20(common.HexToAddress(tokenAddress.String()), chain.Client)
	if err != nil {
		return nil, fmt.Errorf("failed to create erc20 wrapper: %w", err)
	}
	balance, err := tkn.BalanceOf(&bind.CallOpts{Context: ctx}, common.HexToAddress(address.String()))
	if err != nil {
		return nil, fmt.Errorf("failed to get balance: %w", err)
	}
	return balance, nil
}

// ensureERC20HasBalanceAndAllowance ensures that the given owner has at least `amount`
// balance of `token` and that `spender` has at least `amount` allowance.
func (m *CCIP17EVM) ensureERC20HasBalanceAndAllowance(
	ctx context.Context,
	chain evm.Chain,
	auth *bind.TransactOpts,
	token, owner, spender common.Address,
	amount *big.Int,
) (bool, error) {
	tkn, err := erc20.NewERC20(token, chain.Client)
	if err != nil {
		return false, fmt.Errorf("failed to create erc20 wrapper: %w", err)
	}
	balance, err := tkn.BalanceOf(&bind.CallOpts{Context: ctx}, owner)
	if err != nil {
		return false, fmt.Errorf("failed to get balance: %w", err)
	}
	if balance.Cmp(amount) < 0 {
		return false, fmt.Errorf("insufficient balance: have %s, need %s", balance.String(), amount.String())
	}
	allowance, err := tkn.Allowance(&bind.CallOpts{Context: ctx}, owner, spender)
	if err != nil {
		return false, fmt.Errorf("failed to get allowance: %w", err)
	}
	if allowance.Cmp(amount) < 0 {
		l := m.logger
		l.Info().
			Str("Token", token.Hex()).
			Str("Spender", spender.Hex()).
			Str("Owner", owner.Hex()).
			Str("Amount", amount.String()).
			Msg("Insufficient allowance, approving")
		tx, err := tkn.Approve(&bind.TransactOpts{
			Context: ctx,
			From:    auth.From,
			Signer:  auth.Signer,
		}, spender, amount)
		if err != nil {
			return false, fmt.Errorf("failed to approve spending of %s for %s: %w", amount.String(), spender.Hex(), err)
		}
		l.Info().Str("TxHash", tx.Hash().Hex()).Msg("Waiting for approve transaction to be mined")
		receipt, err := bind.WaitMined(ctx, chain.Client, tx.Hash())
		if err != nil {
			return false, fmt.Errorf("failed to wait for approve transaction to be mined: %w", err)
		}
		if receipt.Status != types.ReceiptStatusSuccessful {
			return false, fmt.Errorf("approve transaction failed: %s", receipt.TxHash.Hex())
		}
		l.Info().Msg("Approval successful")
	}
	return true, nil
}

func (m *CCIP17EVM) haveEnoughTransferTokens(ctx context.Context, chain evm.Chain, auth *bind.TransactOpts, routerAddress, token common.Address, amount *big.Int) (hasEnough bool, err error) {
	// Transfer token is a vanilla ERC20; check owner's balance and router's allowance.
	return m.ensureERC20HasBalanceAndAllowance(ctx, chain, auth, token, chain.DeployerKey.From, routerAddress, amount)
}

func (m *CCIP17EVM) haveEnoughFeeTokens(ctx context.Context, chain evm.Chain, auth *bind.TransactOpts, routerAddress, feeToken common.Address, amount *big.Int) (hasEnough bool, msgValue *big.Int, err error) {
	wrappedNativeRef, err := m.e.DataStore.Addresses().Get(datastore.NewAddressRefKey(chain.Selector, datastore.ContractType(weth.ContractType), semver.MustParse(weth.Deploy.Version()), ""))
	if err != nil {
		return false, nil, fmt.Errorf("failed to get wrapped native address: %w", err)
	}
	linkRef, err := m.e.DataStore.Addresses().Get(datastore.NewAddressRefKey(chain.Selector, datastore.ContractType(link.ContractType), semver.MustParse(link.Deploy.Version()), ""))
	if err != nil {
		return false, nil, fmt.Errorf("failed to get link address: %w", err)
	}
	wrappedNative := common.HexToAddress(wrappedNativeRef.Address)
	link := common.HexToAddress(linkRef.Address)
	// TODO: should check if fee token is enabled somehow? Check feeQuoter contract?
	switch feeToken {
	case common.Address{}:
		// if no fee token is specified, pure native token is used, so this is just a BalanceAt check.
		balance, err := chain.Client.BalanceAt(ctx, chain.DeployerKey.From, nil)
		if err != nil {
			return false, nil, fmt.Errorf("failed to get balance: %w", err)
		}
		// msg.Value is equal to amount in the native token case
		return balance.Cmp(amount) >= 0, amount, nil
	case wrappedNative, link:
		ok, err := m.ensureERC20HasBalanceAndAllowance(ctx, chain, auth, feeToken, chain.DeployerKey.From, routerAddress, amount)
		if err != nil {
			return false, nil, err
		}
		if !ok {
			return false, nil, nil
		}
		return true, big.NewInt(0), nil
	default:
		return false, nil, fmt.Errorf("unsupported fee token: %s", feeToken.String())
	}
}

func (m *CCIP17EVM) SendMessage(ctx context.Context, src, dest uint64, fields cciptestinterfaces.MessageFields, opts cciptestinterfaces.MessageOptions) (cciptestinterfaces.MessageSentEvent, error) {
	l := m.logger
	chains := m.e.BlockChains.EVMChains()
	if chains == nil {
		return cciptestinterfaces.MessageSentEvent{}, errors.New("no EVM chains found")
	}

	srcChain, ok := chains[src]
	if !ok {
		return cciptestinterfaces.MessageSentEvent{}, fmt.Errorf("source chain %d not found in environment chains %v", src, chains)
	}

	destFamily, err := chainsel.GetSelectorFamily(dest)
	if err != nil {
		return cciptestinterfaces.MessageSentEvent{}, fmt.Errorf("failed to get destination family: %w", err)
	}

	routerRef, err := m.e.DataStore.Addresses().Get(datastore.NewAddressRefKey(srcChain.Selector, datastore.ContractType(routeroperations.ContractType), semver.MustParse(routeroperations.Deploy.Version()), ""))
	if err != nil {
		return cciptestinterfaces.MessageSentEvent{}, fmt.Errorf("failed to get router address: %w", err)
	}

	routerAddress := common.HexToAddress(routerRef.Address)
	rout, err := routerwrapper.NewRouter(routerAddress, srcChain.Client)
	if err != nil {
		return cciptestinterfaces.MessageSentEvent{}, fmt.Errorf("create router wrapper: %w", err)
	}

	bundle := operations.NewBundle(
		func() context.Context { return context.Background() },
		m.e.Logger,
		operations.NewMemoryReporter(),
	)

	tokenAmounts := make([]routeroperations.EVMTokenAmount, 0, len(fields.TokenAmounts))
	for _, tokenAmount := range fields.TokenAmounts {
		tokenAmounts = append(tokenAmounts, routeroperations.EVMTokenAmount{
			Token:  common.HexToAddress(tokenAmount.TokenAddress.String()),
			Amount: tokenAmount.Amount,
		})
	}
	if len(tokenAmounts) > 1 {
		return cciptestinterfaces.MessageSentEvent{}, fmt.Errorf("only one token amount is supported")
	}

	extraArgs := serializeExtraArgs(opts, destFamily)
	msg := routerwrapper.ClientEVM2AnyMessage{
		Receiver:     common.LeftPadBytes(common.HexToAddress(fields.Receiver.String()).Bytes(), 32),
		Data:         fields.Data,
		TokenAmounts: tokenAmounts,
		FeeToken:     common.HexToAddress(fields.FeeToken.String()),
		ExtraArgs:    extraArgs,
	}
	fee, err := rout.GetFee(
		&bind.CallOpts{
			Context: ctx,
		}, dest,
		msg,
	)
	if err != nil {
		return cciptestinterfaces.MessageSentEvent{}, fmt.Errorf("failed to get fee: %w", err)
	}

	haveEnoughFeeTokens, msgValue, err := m.haveEnoughFeeTokens(ctx, srcChain, srcChain.DeployerKey, routerAddress, common.HexToAddress(fields.FeeToken.String()), fee)
	if err != nil {
		return cciptestinterfaces.MessageSentEvent{}, fmt.Errorf("failed to check if have enough tokens: %w", err)
	}
	if !haveEnoughFeeTokens {
		return cciptestinterfaces.MessageSentEvent{}, fmt.Errorf("not enough tokens to send message, feeToken: %s, fee: %s, msgValue: %s", fields.FeeToken.String(), fee.String(), msgValue.String())
	}

	if len(tokenAmounts) > 0 {
		haveEnoughTransferTokens, err := m.haveEnoughTransferTokens(ctx, srcChain, srcChain.DeployerKey, routerAddress, common.HexToAddress(tokenAmounts[0].Token.String()), tokenAmounts[0].Amount)
		if err != nil {
			return cciptestinterfaces.MessageSentEvent{}, fmt.Errorf("failed to check if have enough tokens: %w", err)
		}
		if !haveEnoughTransferTokens {
			return cciptestinterfaces.MessageSentEvent{}, fmt.Errorf("not enough tokens to send in a message, token: %s, amount: %s", tokenAmounts[0].Token.String(), tokenAmounts[0].Amount.String())
		}
	}

	l.Info().
		Str("FeeToken", fields.FeeToken.String()).
		Str("Amount", fee.String()).
		Str("MsgValue", msgValue.String()).
		Msg("Have enough tokens to send message")

	ccipSendArgs := routeroperations.CCIPSendArgs{
		Value:             msgValue,
		DestChainSelector: dest,
		EVM2AnyMessage:    msg,
	}

	// Send CCIP message with value
	sendReport, err := operations.ExecuteOperation(bundle, routeroperations.CCIPSend, srcChain, contract.FunctionInput[routeroperations.CCIPSendArgs]{
		ChainSelector: src,
		Address:       routerAddress,
		Args:          ccipSendArgs,
	})
	if err != nil {
		return cciptestinterfaces.MessageSentEvent{}, fmt.Errorf("failed to send CCIP message: %w, extraArgs: %x", err, extraArgs)
	}

	// get the receipt so that we can log the message ID.
	receipt, err := srcChain.Client.TransactionReceipt(ctx, common.HexToHash(sendReport.Output.ExecInfo.Hash))
	if err != nil {
		return cciptestinterfaces.MessageSentEvent{}, fmt.Errorf("failed to get transaction receipt: %w", err)
	}

	var messageSentEvent *onramp.OnRampCCIPMessageSent
	for _, log := range receipt.Logs {
		if log.Topics[0] == ccipMessageSentTopic {
			var err error
			messageSentEvent, err = m.onRampBySelector[src].ParseCCIPMessageSent(*log)
			if err != nil {
				// Don't fail the entire test just because of this but do log a warning.
				l.Warn().Err(err).Msg("Failed to parse CCIPMessageSent event")
				continue
			}
			break
		}
	}
	dcc, err := m.onRampBySelector[src].GetDestChainConfig(&bind.CallOpts{
		Context: ctx,
	}, dest)
	if err != nil {
		return cciptestinterfaces.MessageSentEvent{}, fmt.Errorf("failed to get dest chain config: %w", err)
	}

	message, err := protocol.DecodeMessage(messageSentEvent.EncodedMessage)
	if err != nil {
		// Fail here - indicates a bug in the decoder which is critical.
		return cciptestinterfaces.MessageSentEvent{}, fmt.Errorf("failed to decode message: %w", err)
	}
	result := cciptestinterfaces.MessageSentEvent{
		MessageID:      messageSentEvent.MessageId,
		SequenceNumber: messageSentEvent.SequenceNumber,
		Message:        message,
		ReceiptIssuers: make([]protocol.UnknownAddress, 0, len(messageSentEvent.Receipts)),
		VerifierBlobs:  messageSentEvent.VerifierBlobs,
	}
	for _, receipt := range messageSentEvent.Receipts {
		result.ReceiptIssuers = append(result.ReceiptIssuers, protocol.UnknownAddress(receipt.Issuer.Bytes()))
	}

	l.Info().
		Bool("Executed", sendReport.Output.Executed()).
		Uint64("SrcChainSelector", sendReport.Output.ChainSelector).
		Uint64("DestChainSelector", dest).
		Str("SrcRouter", sendReport.Output.Tx.To).
		Str("MessageID", hexutil.Encode(result.MessageID[:])).
		Any("DefaultCCVs", dcc.DefaultCCVs).
		Any("LaneMandatedCCVs", dcc.LaneMandatedCCVs).
		Any("DefaultExecutor", dcc.DefaultExecutor).
		Any("OffRamp", hexutil.Encode(dcc.OffRamp)).
		Int("NumReceipts", len(result.ReceiptIssuers)).
		Int("NumVerifierBlobs", len(result.VerifierBlobs)).
		Any("ReceiptIssuers", result.ReceiptIssuers).
		Uint64("SeqNo", result.SequenceNumber).
		Msg("CCIP message sent")

	return result, nil
}

func serializeExtraArgs(opts cciptestinterfaces.MessageOptions, destFamily string) []byte {
	switch destFamily {
	case chainsel.FamilyEVM:
		switch opts.Version {
		case 1: // EVMExtraArgsV1
			return serializeExtraArgsV1(opts)
		case 2: // GenericExtraArgsV2
			return serializeExtraArgsV2(opts)
		case 3: // EVMExtraArgsV3
			return serializeExtraArgsV3(opts)
		default:
			panic(fmt.Sprintf("unsupported message extra args version: %d", opts.Version))
		}
	case chainsel.FamilySolana:
		switch opts.Version {
		case 1: // SVMExtraArgsV1
			return serializeExtraArgsSVMV1(opts)
		default:
			panic(fmt.Sprintf("unsupported message extra args version for family %s: %d", destFamily, opts.Version))
		}
	default:
		panic(fmt.Sprintf("unsupported destination family: %s", destFamily))
	}
}

func serializeExtraArgsV1(opts cciptestinterfaces.MessageOptions) []byte {
	evmExtraArgsV1Type, err := abi.NewType("tuple", "EVMExtraArgsV1", []abi.ArgumentMarshaling{
		{Name: "gasLimit", Type: "uint256"},
	})
	if err != nil {
		panic(fmt.Sprintf("failed to create EVMExtraArgsV1 tuple type: %v", err))
	}

	arguments := abi.Arguments{
		{
			Type: evmExtraArgsV1Type,
			Name: "extraArgs",
		},
	}

	type EVMExtraArgsV1 struct {
		GasLimit *big.Int
	}

	packed, err := arguments.Pack(EVMExtraArgsV1{GasLimit: big.NewInt(int64(opts.GasLimit))})
	if err != nil {
		panic(fmt.Sprintf("failed to pack extraArgs: %v", err))
	}

	selector, _ := hexutil.Decode("0x97a657c9")
	return append(selector, packed...)
}

func serializeExtraArgsV2(opts cciptestinterfaces.MessageOptions) []byte {
	genericExtraArgsV2Type, err := abi.NewType("tuple", "GenericExtraArgsV2", []abi.ArgumentMarshaling{
		{Name: "gasLimit", Type: "uint256"},
		{Name: "allowOutOfOrderExecution", Type: "bool"},
	})
	if err != nil {
		panic(fmt.Sprintf("failed to create GenericExtraArgsV2 tuple type: %v", err))
	}

	arguments := abi.Arguments{
		{
			Type: genericExtraArgsV2Type,
			Name: "extraArgs",
		},
	}

	type GenericExtraArgsV2 struct {
		GasLimit                 *big.Int
		AllowOutOfOrderExecution bool
	}

	packed, err := arguments.Pack(GenericExtraArgsV2{
		GasLimit:                 big.NewInt(int64(opts.GasLimit)),
		AllowOutOfOrderExecution: opts.OutOfOrderExecution,
	})
	if err != nil {
		panic(fmt.Sprintf("failed to pack extraArgs: %v", err))
	}

	selector, _ := hexutil.Decode("0x181dcf10")
	return append(selector, packed...)
}

func serializeExtraArgsV3(opts cciptestinterfaces.MessageOptions) []byte {
	extraArgs, err := NewV3ExtraArgs(
		opts.FinalityConfig,
		opts.GasLimit,
		opts.Executor.String(),
		opts.ExecutorArgs,
		opts.TokenArgs,
		opts.CCVs,
	)
	if err != nil {
		panic(fmt.Sprintf("failed to create V3 extra args: %v", err))
	}
	return extraArgs
}

func serializeExtraArgsSVMV1(_ cciptestinterfaces.MessageOptions) []byte {
	// // Extra args tag for chains that use the Solana VM.
	// bytes4 public constant SVM_EXTRA_ARGS_V1_TAG = 0x1f3b3aba;

	// struct SVMExtraArgsV1 {
	//   uint32 computeUnits;
	//   uint64 accountIsWritableBitmap;
	//   bool allowOutOfOrderExecution;
	//   bytes32 tokenReceiver;
	//   // Additional accounts needed for execution of CCIP receiver. Must be empty if message.receiver is zero.
	//   // Token transfer related accounts are specified in the token pool lookup table on SVM.
	//   bytes32[] accounts;
	// }
	return nil // TODO: implement when solana ported to 1.7 tests.
}

func (m *CCIP17EVM) ExposeMetrics(
	ctx context.Context,
	source, dest uint64,
	chainIDs []string,
	wsURLs []string,
) ([]string, *prometheus.Registry, error) {
	msgSentTotal.Reset()
	msgExecTotal.Reset()
	srcDstLatency.Reset()

	reg := prometheus.NewRegistry()
	reg.MustRegister(msgSentTotal, msgExecTotal, srcDstLatency)

	lp := NewLokiPusher()
	tp := NewTempoPusher()
	c, err := NewCCIP17EVM(ctx, m.logger, m.e, chainIDs, wsURLs)
	if err != nil {
		return nil, nil, err
	}
	err = ProcessLaneEvents(ctx, c, lp, tp, &LaneStreamConfig{
		FromSelector:      source,
		ToSelector:        dest,
		AggregatorAddress: "localhost:50051",
		AggregatorSince:   0,
	})
	if err != nil {
		return nil, nil, err
	}
	err = ProcessLaneEvents(ctx, c, lp, tp, &LaneStreamConfig{
		FromSelector:      dest,
		ToSelector:        source,
		AggregatorAddress: "localhost:50051",
		AggregatorSince:   0,
	})
	if err != nil {
		return nil, nil, err
	}
	return []string{}, reg, nil
}

func (m *CCIP17EVM) DeployLocalNetwork(ctx context.Context, bc *blockchain.Input) (*blockchain.Output, error) {
	l := m.logger
	l.Info().Msg("Deploying EVM networks")
	out, err := blockchain.NewBlockchainNetwork(bc)
	if err != nil {
		return nil, fmt.Errorf("failed to create blockchain network: %w", err)
	}
	return out, nil
}

func (m *CCIP17EVM) ConfigureNodes(ctx context.Context, bc *blockchain.Input) (string, error) {
	l := m.logger
	l.Info().Msg("Configuring CL nodes")
	name := fmt.Sprintf("node-evm-%s", uuid.New().String()[0:5])
	finality := 1
	return fmt.Sprintf(`
       [[EVM]]
       LogPollInterval = '1s'
       BlockBackfillDepth = 100
       ChainID = '%s'
       MinIncomingConfirmations = 1
       MinContractPayment = '0.0000001 link'
       FinalityDepth = %d

       [[EVM.Nodes]]
       Name = '%s'
       WsUrl = '%s'
       HttpUrl = '%s'`,
		bc.ChainID,
		finality,
		name,
		bc.Out.Nodes[0].InternalWSUrl,
		bc.Out.Nodes[0].InternalHTTPUrl,
	), nil
}

// getCommitteeSignatureConfig returns the committee signature configuration for a given qualifier.
// The signer addresses are programmatically generated in an identical to fashion to what is done in
// NewEnvironment to avoid hardcoding hard-to-determine addresses in the code.
func getCommitteeSignatureConfig(qualifier string) committee_verifier.SetSignatureConfigArgs {
	numNodes, ok := nodesPerCommittee[qualifier]
	if !ok {
		panic(fmt.Sprintf("couldn't find verifier indexes for qualifier: %s", qualifier))
	}
	signerAddresses := make([]common.Address, 0, numNodes)
	for i := range numNodes {
		privKeyString := cciptestinterfaces.XXXNewVerifierPrivateKey(qualifier, i)
		privateKeyBytes, err := commit.ReadPrivateKeyFromString(privKeyString)
		if err != nil {
			panic(fmt.Sprintf("failed to read private key: %v", err))
		}
		_, addr, err := commit.NewECDSAMessageSigner(privateKeyBytes)
		if err != nil {
			panic(fmt.Sprintf("failed to create ECDSA message signer: %v", err))
		}
		signerAddresses = append(signerAddresses, common.BytesToAddress(addr[:]))
	}
	return committee_verifier.SetSignatureConfigArgs{
		Threshold: uint8(numNodes), //nolint:gosec
		Signers:   signerAddresses,
	}
}

func (m *CCIP17EVM) DeployContractsForSelector(ctx context.Context, env *deployment.Environment, selector uint64) (datastore.DataStore, error) {
	l := m.logger
	l.Info().Msg("Configuring contracts for selector")
	l.Info().Any("Selector", selector).Msg("Deploying for chain selectors")
	runningDS := datastore.NewMemoryDataStore()

	l.Info().Uint64("Selector", selector).Msg("Configuring per-chain contracts bundle")
	bundle := operations.NewBundle(
		func() context.Context { return context.Background() },
		env.Logger,
		operations.NewMemoryReporter(),
	)
	env.OperationsBundle = bundle

	usdPerLink, ok := new(big.Int).SetString("15000000000000000000", 10) // $15
	if !ok {
		return nil, errors.New("failed to parse USDPerLINK")
	}
	usdPerWeth, ok := new(big.Int).SetString("2000000000000000000000", 10) // $2000
	if !ok {
		return nil, errors.New("failed to parse USDPerWETH")
	}

	mcmsReaderRegistry := changesetscore.NewMCMSReaderRegistry() // TODO: Integrate actual registry if MCMS support is required.
	out, err := evmchangesets.DeployChainContracts(mcmsReaderRegistry).Apply(*env, changesetscore.WithMCMS[evmchangesets.DeployChainContractsCfg]{
		Cfg: evmchangesets.DeployChainContractsCfg{
			ChainSel: selector,
			Params: sequences.ContractParams{
				// TODO: Router contract implementation is missing
				RMNRemote: sequences.RMNRemoteParams{
					Version: semver.MustParse(rmn_remote.Deploy.Version()),
				},
				OffRamp: sequences.OffRampParams{
					Version: semver.MustParse(offrampoperations.Deploy.Version()),
				},
				// Deploy multiple committee verifiers in order to test different receiver
				// configurations.
				CommitteeVerifier: []sequences.CommitteeVerifierParams{
					{
						Version: semver.MustParse(committee_verifier.Deploy.Version()),
						// TODO: add mocked contract here
						FeeAggregator:       common.HexToAddress("0x01"),
						SignatureConfigArgs: getCommitteeSignatureConfig(DefaultCommitteeVerifierQualifier),
						Qualifier:           DefaultCommitteeVerifierQualifier,
					},
					// TODO: deploy the offchain verifiers that correspond to these contracts.
					{
						Version: semver.MustParse(committee_verifier.Deploy.Version()),
						// TODO: add mocked contract here
						FeeAggregator:       common.HexToAddress("0x01"),
						SignatureConfigArgs: getCommitteeSignatureConfig(SecondaryCommitteeVerifierQualifier),
						Qualifier:           SecondaryCommitteeVerifierQualifier,
					},
					{
						Version: semver.MustParse(committee_verifier.Deploy.Version()),
						// TODO: add mocked contract here
						FeeAggregator:       common.HexToAddress("0x01"),
						SignatureConfigArgs: getCommitteeSignatureConfig(TertiaryCommitteeVerifierQualifier),
						Qualifier:           TertiaryCommitteeVerifierQualifier,
					},
				},
				OnRamp: sequences.OnRampParams{
					Version:       semver.MustParse(onrampoperations.Deploy.Version()),
					FeeAggregator: common.HexToAddress("0x01"),
				},
				Executor: sequences.ExecutorParams{
					Version:       semver.MustParse(executor.Deploy.Version()),
					MaxCCVsPerMsg: 10,
					DynamicConfig: executor.SetDynamicConfigArgs{
						FeeAggregator:         common.HexToAddress("0x01"),
						MinBlockConfirmations: 0,
						CcvAllowlistEnabled:   false,
					},
				},
				FeeQuoter: sequences.FeeQuoterParams{
					Version: semver.MustParse(fee_quoter.Deploy.Version()),
					// expose in TOML config
					MaxFeeJuelsPerMsg:              big.NewInt(2e18),
					LINKPremiumMultiplierWeiPerEth: 9e17, // 0.9 ETH
					WETHPremiumMultiplierWeiPerEth: 1e18, // 1.0 ETH
					USDPerLINK:                     usdPerLink,
					USDPerWETH:                     usdPerWeth,
				},
				MockReceivers: []sequences.MockReceiverParams{
					{
						// single required verifier (default), no optional verifiers, no optional threshold
						Version: semver.MustParse(mock_receiver.Deploy.Version()),
						RequiredVerifiers: []datastore.AddressRef{
							{
								Type:          datastore.ContractType(committee_verifier.ResolverProxyType),
								Version:       semver.MustParse(committee_verifier.Deploy.Version()),
								ChainSelector: selector,
								Qualifier:     DefaultCommitteeVerifierQualifier,
							},
						},
						Qualifier: DefaultReceiverQualifier,
					},
					{
						// single required verifier (secondary), no optional verifiers, no optional threshold
						Version: semver.MustParse(mock_receiver.Deploy.Version()),
						RequiredVerifiers: []datastore.AddressRef{
							{
								Type:          datastore.ContractType(committee_verifier.ResolverProxyType),
								Version:       semver.MustParse(committee_verifier.Deploy.Version()),
								ChainSelector: selector,
								Qualifier:     SecondaryCommitteeVerifierQualifier,
							},
						},
						Qualifier: SecondaryReceiverQualifier,
					},
					{
						// single required verifier (secondary), single optional verifier (tertiary), optional threshold=1
						// this means that the message should only be executed after the required and optional verifiers have signed.
						// optional threshold being 1, with one optional, means that it must be retrieved.
						Version: semver.MustParse(mock_receiver.Deploy.Version()),
						RequiredVerifiers: []datastore.AddressRef{
							{
								Type:          datastore.ContractType(committee_verifier.ResolverProxyType),
								Version:       semver.MustParse(committee_verifier.Deploy.Version()),
								ChainSelector: selector,
								Qualifier:     SecondaryCommitteeVerifierQualifier,
							},
						},
						OptionalVerifiers: []datastore.AddressRef{
							{
								Type:          datastore.ContractType(committee_verifier.ResolverProxyType),
								Version:       semver.MustParse(committee_verifier.Deploy.Version()),
								ChainSelector: selector,
								Qualifier:     TertiaryCommitteeVerifierQualifier,
							},
						},
						OptionalThreshold: 1,
						Qualifier:         TertiaryReceiverQualifier,
					},
					{
						Version: semver.MustParse(mock_receiver.Deploy.Version()),
						RequiredVerifiers: []datastore.AddressRef{
							{
								Type:          datastore.ContractType(committee_verifier.ResolverProxyType),
								Version:       semver.MustParse(committee_verifier.Deploy.Version()),
								ChainSelector: selector,
								Qualifier:     DefaultCommitteeVerifierQualifier,
							},
						},
						OptionalVerifiers: []datastore.AddressRef{
							{
								Type:          datastore.ContractType(committee_verifier.ResolverProxyType),
								Version:       semver.MustParse(committee_verifier.Deploy.Version()),
								ChainSelector: selector,
								Qualifier:     SecondaryCommitteeVerifierQualifier,
							},
							{
								Type:          datastore.ContractType(committee_verifier.ResolverProxyType),
								Version:       semver.MustParse(committee_verifier.Deploy.Version()),
								ChainSelector: selector,
								Qualifier:     TertiaryCommitteeVerifierQualifier,
							},
						},
						OptionalThreshold: 1,
						Qualifier:         QuaternaryReceiverQualifier,
					},
				},
			},
		},
	})
	if err != nil {
		return nil, err
	}
	err = runningDS.Merge(out.DataStore.Seal())
	if err != nil {
		return nil, err
	}
	env.DataStore = runningDS.Seal()

<<<<<<< HEAD
	// Deploy token & token pools, minting funds to the chain's deployer key.
	maxSupply, ok := big.NewInt(0).SetString("100000000000000000000000000000", 10) // 100 billion tokens
=======
	for symbol := range tokenConfigs {
		if err := m.deployTokenAndPool(env, mcmsReaderRegistry, runningDS, selector, symbol); err != nil {
			return nil, fmt.Errorf("failed to deploy %s token: %w", symbol, err)
		}
	}

	return runningDS.Seal(), nil
}

func (m *CCIP17EVM) deployTokenAndPool(
	env *deployment.Environment,
	mcmsReaderRegistry *changesetscore.MCMSReaderRegistry,
	runningDS *datastore.MemoryDataStore,
	selector uint64,
	tokenSymbol string,
) error {
	config, exists := tokenConfigs[tokenSymbol]
	if !exists {
		return fmt.Errorf("unknown token symbol: %s", tokenSymbol)
	}

	chain, ok := env.BlockChains.EVMChains()[selector]
	if !ok {
		return fmt.Errorf("evm chain not found for selector %d", selector)
	}

	maxSupply, ok := big.NewInt(0).SetString(TokenMaxSupply, 10)
>>>>>>> 7924eb12
	if !ok {
		return errors.New("failed to parse max supply")
	}
	deployerBalance, ok := big.NewInt(0).SetString(TokenDeployerBalance, 10)
	if !ok {
		return errors.New("failed to parse deployer balance")
	}

<<<<<<< HEAD
	for _, combo := range AllTokenCombinations() {
		out, err = changesets.DeployBurnMintTokenAndPool(mcmsReaderRegistry).Apply(*env, changesetscore.WithMCMS[changesets.DeployBurnMintTokenAndPoolCfg]{
			Cfg: changesets.DeployBurnMintTokenAndPoolCfg{
				Accounts: map[common.Address]*big.Int{
					chain.DeployerKey.From: deployerBalance,
				},
				TokenInfo: tokens.TokenInfo{
					Name:      "Test Token",
					Decimals:  18,
					MaxSupply: maxSupply,
				},
				DeployTokenPoolCfg: changesets.DeployTokenPoolCfg{
					ChainSel:           selector,
					TokenPoolType:      combo.LocalPoolAddressRef().Type,
					TokenPoolVersion:   combo.LocalPoolAddressRef().Version,
					TokenSymbol:        combo.LocalPoolAddressRef().Qualifier,
					LocalTokenDecimals: 18,
					Router: datastore.AddressRef{
						Type:    datastore.ContractType(routeroperations.ContractType),
						Version: semver.MustParse("1.2.0"),
					},
				},
			},
		})
		if err != nil {
			return nil, err
		}
		err = runningDS.Merge(out.DataStore.Seal())
		if err != nil {
			return nil, err
		}
	}

	env.DataStore = runningDS.Seal()
	return env.DataStore, nil
=======
	out, err := evmchangesets.DeployBurnMintTokenAndPool(mcmsReaderRegistry).Apply(*env, changesetscore.WithMCMS[evmchangesets.DeployBurnMintTokenAndPoolCfg]{
		Cfg: evmchangesets.DeployBurnMintTokenAndPoolCfg{
			Accounts: map[common.Address]*big.Int{
				chain.DeployerKey.From: deployerBalance,
			},
			TokenInfo: tokens.TokenInfo{
				Name:      config.Name,
				Decimals:  config.Decimals,
				MaxSupply: maxSupply,
			},
			DeployTokenPoolCfg: evmchangesets.DeployTokenPoolCfg{
				ChainSel:           selector,
				TokenPoolType:      datastore.ContractType(burn_mint_token_pool.ContractType),
				TokenPoolVersion:   semver.MustParse(TokenPoolVersion),
				TokenSymbol:        config.Symbol,
				LocalTokenDecimals: config.Decimals,
				Router: datastore.AddressRef{
					Type:    datastore.ContractType(routeroperations.ContractType),
					Version: semver.MustParse(routeroperations.Deploy.Version()),
				},
			},
		},
	})
	if err != nil {
		return fmt.Errorf("failed to deploy %s token and pool: %w", tokenSymbol, err)
	}

	err = runningDS.Merge(out.DataStore.Seal())
	if err != nil {
		return fmt.Errorf("failed to merge datastore for %s token: %w", tokenSymbol, err)
	}

	return nil
}

func (m *CCIP17EVM) GetMaxDataBytes(ctx context.Context, remoteChainSelector uint64) (uint32, error) {
	feeQuoterRef, err := m.e.DataStore.Addresses().Get(datastore.NewAddressRefKey(remoteChainSelector, datastore.ContractType(fee_quoter.ContractType), semver.MustParse(fee_quoter.Deploy.Version()), ""))
	if err != nil {
		return 0, fmt.Errorf("failed to get fee quoter address: %w", err)
	}
	feeQuoter, err := feequoterwrapper.NewFeeQuoter(common.HexToAddress(feeQuoterRef.Address), m.ethClients[remoteChainSelector])
	if err != nil {
		return 0, fmt.Errorf("failed to new fee quoter contract: %w", err)
	}
	destChainConfig, err := feeQuoter.GetDestChainConfig(&bind.CallOpts{Context: ctx}, remoteChainSelector)
	if err != nil {
		return 0, fmt.Errorf("failed to get dest chain config: %w", err)
	}
	return destChainConfig.MaxDataBytes, nil
}

func (m *CCIP17EVM) configureTokenForTransfer(
	e *deployment.Environment,
	tokenAdapterRegistry *tokenscore.TokenAdapterRegistry,
	mcmsReaderRegistry *changesetscore.MCMSReaderRegistry,
	selector uint64,
	remoteSelectors []uint64,
	tokenSymbol string,
	ccvQualifiers []string,
) error {
	tokensRemoteChains := make(map[uint64]tokenscore.RemoteChainConfig[*datastore.AddressRef, datastore.AddressRef])
	for _, rs := range remoteSelectors {
		ccvRefs := make([]datastore.AddressRef, 0, len(ccvQualifiers))
		for _, qualifier := range ccvQualifiers {
			ccvRefs = append(ccvRefs, datastore.AddressRef{
				Type:      datastore.ContractType(committee_verifier.ResolverProxyType),
				Version:   semver.MustParse(committee_verifier.Deploy.Version()),
				Qualifier: qualifier,
			})
		}

		tokensRemoteChains[rs] = tokenscore.RemoteChainConfig[*datastore.AddressRef, datastore.AddressRef]{
			RemotePool: &datastore.AddressRef{
				Type:      datastore.ContractType(burn_mint_token_pool.ContractType),
				Version:   semver.MustParse(TokenPoolVersion),
				Qualifier: tokenSymbol,
			},
			InboundRateLimiterConfig: tokenscore.RateLimiterConfig{
				IsEnabled: false,
				Capacity:  big.NewInt(0),
				Rate:      big.NewInt(0),
			},
			OutboundRateLimiterConfig: tokenscore.RateLimiterConfig{
				IsEnabled: false,
				Capacity:  big.NewInt(0),
				Rate:      big.NewInt(0),
			},
			OutboundCCVs: ccvRefs,
			InboundCCVs:  ccvRefs,
		}
	}

	_, err := tokenscore.ConfigureTokensForTransfers(tokenAdapterRegistry, mcmsReaderRegistry).Apply(*e, tokenscore.ConfigureTokensForTransfersConfig{
		Tokens: []tokenscore.TokenTransferConfig{
			{
				ChainSelector: selector,
				TokenPoolRef: datastore.AddressRef{
					Type:      datastore.ContractType(burn_mint_token_pool.ContractType),
					Version:   semver.MustParse(TokenPoolVersion),
					Qualifier: tokenSymbol,
				},
				RegistryRef: datastore.AddressRef{
					Type:    datastore.ContractType(token_admin_registry.ContractType),
					Version: semver.MustParse(token_admin_registry.Deploy.Version()),
				},
				RemoteChains: tokensRemoteChains,
			},
		},
	})
	if err != nil {
		return fmt.Errorf("failed to configure %s tokens for transfers: %w", tokenSymbol, err)
	}

	return nil
>>>>>>> 7924eb12
}

func (m *CCIP17EVM) ConnectContractsWithSelectors(ctx context.Context, e *deployment.Environment, selector uint64, remoteSelectors []uint64) error {
	l := m.logger
	l.Info().Uint64("FromSelector", selector).Any("ToSelectors", remoteSelectors).Msg("Connecting contracts with selectors")
	bundle := operations.NewBundle(
		func() context.Context { return context.Background() },
		e.Logger,
		operations.NewMemoryReporter(),
	)
	e.OperationsBundle = bundle

	remoteChains := make(map[uint64]adapters.RemoteChainConfig[datastore.AddressRef, datastore.AddressRef])

	for _, rs := range remoteSelectors {
		remoteChains[rs] = adapters.RemoteChainConfig[datastore.AddressRef, datastore.AddressRef]{
			AllowTrafficFrom: true,
			OnRamp: datastore.AddressRef{
				Type:    datastore.ContractType(onrampoperations.ContractType),
				Version: semver.MustParse(onrampoperations.Deploy.Version()),
			},
			OffRamp: datastore.AddressRef{
				Type:    datastore.ContractType(offrampoperations.ContractType),
				Version: semver.MustParse(offrampoperations.Deploy.Version()),
			},
			DefaultInboundCCVs: []datastore.AddressRef{
				{
					Type:          datastore.ContractType(committee_verifier.ResolverProxyType),
					Version:       semver.MustParse(committee_verifier.Deploy.Version()),
					ChainSelector: selector,
					Qualifier:     DefaultCommitteeVerifierQualifier,
				},
			},
			// LaneMandatedInboundCCVs: []datastore.AddressRef{},
			DefaultOutboundCCVs: []datastore.AddressRef{
				{
					Type:          datastore.ContractType(committee_verifier.ResolverProxyType),
					Version:       semver.MustParse(committee_verifier.Deploy.Version()),
					ChainSelector: selector,
					Qualifier:     DefaultCommitteeVerifierQualifier,
				},
			},
			// LaneMandatedOutboundCCVs: []datastore.AddressRef{},
			DefaultExecutor: datastore.AddressRef{
				Type:    datastore.ContractType(executor.ContractType),
				Version: semver.MustParse(executor.Deploy.Version()),
			},
			CommitteeVerifierDestChainConfig: adapters.CommitteeVerifierDestChainConfig{
				AllowlistEnabled:   false,
				GasForVerification: CommitteeVerifierGasForVerification,
				FeeUSDCents:        0, // TODO: set proper fee
				PayloadSizeBytes:   0, // TODO: set proper payload size
			},
			FeeQuoterDestChainConfig: adapters.FeeQuoterDestChainConfig{
				IsEnabled:                   true,
				MaxDataBytes:                30_000,
				MaxPerMsgGasLimit:           3_000_000,
				DestGasOverhead:             300_000,
				DefaultTokenFeeUSDCents:     25,
				DestGasPerPayloadByteBase:   16,
				DefaultTokenDestGasOverhead: 90_000,
				DefaultTxGasLimit:           200_000,
				NetworkFeeUSDCents:          10,
				ChainFamilySelector:         [4]byte{0x28, 0x12, 0xd5, 0x2c}, // EVM
			},
			ExecutorDestChainConfig: adapters.ExecutorDestChainConfig{
				Enabled:     true,
				USDCentsFee: 0, // TODO: set proper fee
			},
			AddressBytesLength:   20,      // TODO: set proper address bytes length, should be evm-agnostic
			BaseExecutionGasCost: 150_000, // TODO: set proper base execution gas cost
		}
	}

	mcmsReaderRegistry := changesetscore.NewMCMSReaderRegistry()
	chainFamilyRegistry := adapters.NewChainFamilyRegistry()
	chainFamilyRegistry.RegisterChainFamily("evm", &evmadapters.ChainFamilyAdapter{})
	_, err := changesets.ConfigureChainsForLanes(chainFamilyRegistry, mcmsReaderRegistry).Apply(*e, changesets.ConfigureChainsForLanesConfig{
		Chains: []changesets.ChainConfig{
			{
				ChainSelector: selector,
				RemoteChains:  remoteChains,
				FeeQuoter: datastore.AddressRef{
					Type:    datastore.ContractType(fee_quoter.ContractType),
					Version: semver.MustParse(fee_quoter.Deploy.Version()),
				},
				OnRamp: datastore.AddressRef{
					Type:    datastore.ContractType(onrampoperations.ContractType),
					Version: semver.MustParse(onrampoperations.Deploy.Version()),
				},
				OffRamp: datastore.AddressRef{
					Type:    datastore.ContractType(offrampoperations.ContractType),
					Version: semver.MustParse(offrampoperations.Deploy.Version()),
				},
				Router: datastore.AddressRef{
					Type:    datastore.ContractType(routeroperations.ContractType),
					Version: semver.MustParse(routeroperations.Deploy.Version()),
				},
				CommitteeVerifiers: []adapters.CommitteeVerifier[datastore.AddressRef]{
					{
						Implementation: datastore.AddressRef{
							Type:          datastore.ContractType(committee_verifier.ContractType),
							Version:       semver.MustParse(committee_verifier.Deploy.Version()),
							ChainSelector: selector,
							Qualifier:     DefaultCommitteeVerifierQualifier,
						},
						Resolver: datastore.AddressRef{
							Type:          datastore.ContractType(committee_verifier.ResolverType),
							Version:       semver.MustParse(committee_verifier.Deploy.Version()),
							ChainSelector: selector,
							Qualifier:     DefaultCommitteeVerifierQualifier,
						},
					},
					{
						Implementation: datastore.AddressRef{
							Type:          datastore.ContractType(committee_verifier.ContractType),
							Version:       semver.MustParse(committee_verifier.Deploy.Version()),
							ChainSelector: selector,
							Qualifier:     SecondaryCommitteeVerifierQualifier,
						},
						Resolver: datastore.AddressRef{
							Type:          datastore.ContractType(committee_verifier.ResolverType),
							Version:       semver.MustParse(committee_verifier.Deploy.Version()),
							ChainSelector: selector,
							Qualifier:     SecondaryCommitteeVerifierQualifier,
						},
					},
					{
						Implementation: datastore.AddressRef{
							Type:          datastore.ContractType(committee_verifier.ContractType),
							Version:       semver.MustParse(committee_verifier.Deploy.Version()),
							ChainSelector: selector,
							Qualifier:     TertiaryCommitteeVerifierQualifier,
						},
						Resolver: datastore.AddressRef{
							Type:          datastore.ContractType(committee_verifier.ResolverType),
							Version:       semver.MustParse(committee_verifier.Deploy.Version()),
							ChainSelector: selector,
							Qualifier:     TertiaryCommitteeVerifierQualifier,
						},
					},
				},
			},
		},
	})
	if err != nil {
		return err
	}

<<<<<<< HEAD
	// Configure TEST tokens for transfer
	tokenAdapterRegistry := tokenscore.NewTokenAdapterRegistry()
	tokenAdapterRegistry.RegisterTokenAdapter("evm", semver.MustParse("1.7.0"), &adapters.TokenAdapter{})
	tokenAdapterRegistry.RegisterTokenAdapter("evm", semver.MustParse("1.6.1"), &adapters.TokenAdapter{})

	for _, combo := range AllTokenCombinations() {
		tokensRemoteChains := make(map[uint64]tokenscore.RemoteChainConfig[*datastore.AddressRef, datastore.AddressRef])
		for _, rs := range remoteSelectors {
			remoteRef := combo.RemotePoolAddressRef()
			rc := tokenscore.RemoteChainConfig[*datastore.AddressRef, datastore.AddressRef]{
				RemotePool: &remoteRef,
				InboundRateLimiterConfig: tokenscore.RateLimiterConfig{
					IsEnabled: false,
					Capacity:  big.NewInt(0),
					Rate:      big.NewInt(0),
				},
				OutboundRateLimiterConfig: tokenscore.RateLimiterConfig{
					IsEnabled: false,
					Capacity:  big.NewInt(0),
					Rate:      big.NewInt(0),
				},
			}
			if combo.LocalPoolAddressRef().Version.Equal(semver.MustParse("1.7.0")) {
				rc.OutboundCCVs = []datastore.AddressRef{
					{
						Type:      datastore.ContractType(committee_verifier.ProxyType),
						Version:   semver.MustParse("1.7.0"),
						Qualifier: DefaultCommitteeVerifierQualifier,
					},
				}
				rc.InboundCCVs = []datastore.AddressRef{
					{
						Type:      datastore.ContractType(committee_verifier.ProxyType),
						Version:   semver.MustParse("1.7.0"),
						Qualifier: DefaultCommitteeVerifierQualifier,
					},
				}
			}
			tokensRemoteChains[rs] = rc
		}
		_, err = tokenscore.ConfigureTokensForTransfers(tokenAdapterRegistry, mcmsReaderRegistry).Apply(*e, tokenscore.ConfigureTokensForTransfersConfig{
			Tokens: []tokenscore.TokenTransferConfig{
				{
					ChainSelector: selector,
					TokenPoolRef:  combo.LocalPoolAddressRef(),
					RegistryRef: datastore.AddressRef{
						Type:    datastore.ContractType(token_admin_registry.ContractType),
						Version: semver.MustParse("1.5.0"),
					},
					RemoteChains: tokensRemoteChains,
				},
			},
		})
		if err != nil {
			return fmt.Errorf("failed to configure tokens for transfers: %w", err)
		}
=======
	tokenAdapterRegistry := tokenscore.NewTokenAdapterRegistry()
	tokenAdapterRegistry.RegisterTokenAdapter("evm", semver.MustParse(TokenAdapterVersion), &evmadapters.TokenAdapter{})

	for symbol, config := range tokenConfigs {
		l.Info().Str("Token", symbol).Msg("Configuring token for transfer")
		if err := m.configureTokenForTransfer(e, tokenAdapterRegistry, mcmsReaderRegistry, selector, remoteSelectors, symbol, config.ccvQualifiers); err != nil {
			return fmt.Errorf("failed to configure %s tokens for transfers: %w", symbol, err)
		}
>>>>>>> 7924eb12
	}

	return nil
}

func (m *CCIP17EVM) FundNodes(ctx context.Context, ns []*simple_node_set.Input, bc *blockchain.Input, linkAmount, nativeAmount *big.Int) error {
	l := m.logger
	l.Info().Msg("Funding CL nodes with ETH and LINK")
	nodeClients, err := clclient.New(ns[0].Out.CLNodes)
	if err != nil {
		return fmt.Errorf("connecting to CL nodes: %w", err)
	}
	ethKeyAddressesSrc := make([]string, 0)
	for i, nc := range nodeClients {
		addrSrc, err := nc.ReadPrimaryETHKey(bc.ChainID)
		if err != nil {
			return fmt.Errorf("getting primary ETH key from OCR node %d (src chain): %w", i, err)
		}
		ethKeyAddressesSrc = append(ethKeyAddressesSrc, addrSrc.Attributes.Address)
		l.Info().
			Int("Idx", i).
			Str("ETHKeySrc", addrSrc.Attributes.Address).
			Msg("Node info")
	}
	clientSrc, _, _, err := ETHClient(ctx, bc.Out.Nodes[0].ExternalWSUrl, &GasSettings{
		FeeCapMultiplier: 2,
		TipCapMultiplier: 2,
	})
	if err != nil {
		return fmt.Errorf("could not create basic eth client: %w", err)
	}
	for _, addr := range ethKeyAddressesSrc {
		a, _ := nativeAmount.Float64()
		if err := FundNodeEIP1559(ctx, clientSrc, getNetworkPrivateKey(), addr, a); err != nil {
			return fmt.Errorf("failed to fund CL nodes on src chain: %w", err)
		}
	}
	return nil
}

// GetContractAddrForSelector get contract address by type and chain selector.
func GetContractAddrForSelector(addresses []string, selector uint64, contractType datastore.ContractType) (common.Address, error) {
	var contractAddr common.Address
	for _, addr := range addresses {
		var refs []datastore.AddressRef
		err := json.Unmarshal([]byte(addr), &refs)
		if err != nil {
			return common.Address{}, err
		}
		for _, ref := range refs {
			if ref.ChainSelector == selector && ref.Type == contractType {
				contractAddr = common.HexToAddress(ref.Address)
			}
		}
	}
	return contractAddr, nil
}<|MERGE_RESOLUTION|>--- conflicted
+++ resolved
@@ -84,20 +84,6 @@
 	DefaultDecimals      = 18
 )
 
-type TokenConfig struct {
-	Name          string
-	Symbol        string
-	Decimals      uint8
-	ccvQualifiers []string
-}
-
-var tokenConfigs = map[string]TokenConfig{
-	"TEST":      {Name: "Test Token", Symbol: "TEST", Decimals: DefaultDecimals, ccvQualifiers: []string{DefaultCommitteeVerifierQualifier}},
-	"DUAL":      {Name: "Dual Token", Symbol: "DUAL", Decimals: DefaultDecimals, ccvQualifiers: []string{DefaultCommitteeVerifierQualifier, SecondaryCommitteeVerifierQualifier}},
-	"NOCCV":     {Name: "No CCV", Symbol: "NOCCV", Decimals: DefaultDecimals, ccvQualifiers: []string{}},
-	"SECONDARY": {Name: "Secondary CCV", Symbol: "SECONDARY", Decimals: DefaultDecimals, ccvQualifiers: []string{SecondaryCommitteeVerifierQualifier}},
-}
-
 var (
 	ccipMessageSentTopic = onramp.OnRampCCIPMessageSent{}.Topic()
 
@@ -110,58 +96,126 @@
 	}
 )
 
-// TokenCombination represents a combination of token pools on a local and remote chain.
+// TokenCombination represents a source and destination pool combination.
 type TokenCombination struct {
-	localPoolType     string
-	localPoolVersion  string
-	remotePoolType    string
-	remotePoolVersion string
-}
-
-// LocalAddressRef returns the address ref for the local token pool that can be used to query the datastore.
-func (s TokenCombination) LocalPoolAddressRef() datastore.AddressRef {
+	sourcePoolType          string
+	sourcePoolVersion       string
+	sourcePoolCCVQualifiers []string
+	destPoolType            string
+	destPoolVersion         string
+	destPoolCCVQualifiers   []string
+	expectedReceiptIssuers  int
+	expectedVerifierResults int
+}
+
+// SourcePoolAddressRef returns the address ref for the source token pool that can be used to query the datastore.
+func (s TokenCombination) SourcePoolAddressRef() datastore.AddressRef {
 	return datastore.AddressRef{
-		Type:      datastore.ContractType(s.localPoolType),
-		Version:   semver.MustParse(s.localPoolVersion),
-		Qualifier: fmt.Sprintf("TEST (%s %s to %s %s)", s.localPoolType, s.localPoolVersion, s.remotePoolType, s.remotePoolVersion),
-	}
-}
-
-// RemoteAddressRef returns the address ref for the remote token pool that can be used to query the datastore.
-func (s TokenCombination) RemotePoolAddressRef() datastore.AddressRef {
+		Type:      datastore.ContractType(s.sourcePoolType),
+		Version:   semver.MustParse(s.sourcePoolVersion),
+		Qualifier: fmt.Sprintf("TEST (%s %s %v to %s %s %v)", s.sourcePoolType, s.sourcePoolVersion, s.sourcePoolCCVQualifiers, s.destPoolType, s.destPoolVersion, s.destPoolCCVQualifiers),
+	}
+}
+
+// DestPoolAddressRef returns the address ref for the destination token pool that can be used to query the datastore.
+func (s TokenCombination) DestPoolAddressRef() datastore.AddressRef {
 	return datastore.AddressRef{
-		Type:      datastore.ContractType(s.remotePoolType),
-		Version:   semver.MustParse(s.remotePoolVersion),
-		Qualifier: fmt.Sprintf("TEST (%s %s to %s %s)", s.remotePoolType, s.remotePoolVersion, s.localPoolType, s.localPoolVersion),
-	}
+		Type:      datastore.ContractType(s.destPoolType),
+		Version:   semver.MustParse(s.destPoolVersion),
+		Qualifier: fmt.Sprintf("TEST (%s %s %v to %s %s %v)", s.destPoolType, s.destPoolVersion, s.destPoolCCVQualifiers, s.sourcePoolType, s.sourcePoolVersion, s.sourcePoolCCVQualifiers),
+	}
+}
+
+// SourcePoolCCVQualifiers returns the CCV qualifiers for the source token pool.
+func (s TokenCombination) SourcePoolCCVQualifiers() []string {
+	return s.sourcePoolCCVQualifiers
+}
+
+// DestPoolCCVQualifiers returns the CCV qualifiers for the destination token pool.
+func (s TokenCombination) DestPoolCCVQualifiers() []string {
+	return s.destPoolCCVQualifiers
+}
+
+// ExpectedReceiptIssuers returns the expected number of receipt issuers for the token combination.
+func (s TokenCombination) ExpectedReceiptIssuers() int {
+	return s.expectedReceiptIssuers
+}
+
+// ExpectedVerifierResults returns the expected number of verifier results for the token combination.
+func (s TokenCombination) ExpectedVerifierResults() int {
+	return s.expectedVerifierResults
 }
 
 // allTokenCombinations returns all possible token combinations.
 func AllTokenCombinations() []TokenCombination {
 	return []TokenCombination{
 		{ // 1.6.1 burn -> 1.6.1 mint
-			localPoolType:     string(burn_mint_token_pool.ContractType),
-			localPoolVersion:  "1.6.1",
-			remotePoolType:    string(burn_mint_token_pool.ContractType),
-			remotePoolVersion: "1.6.1",
+			sourcePoolType:          string(burn_mint_token_pool.ContractType),
+			sourcePoolVersion:       "1.6.1",
+			destPoolType:            string(burn_mint_token_pool.ContractType),
+			destPoolVersion:         "1.6.1",
+			expectedReceiptIssuers:  3, // default CCV, token pool, executor
+			expectedVerifierResults: 1, // default CCV
 		},
 		{ // 1.7.0 burn -> 1.7.0 mint
-			localPoolType:     string(burn_mint_token_pool.ContractType),
-			localPoolVersion:  "1.7.0",
-			remotePoolType:    string(burn_mint_token_pool.ContractType),
-			remotePoolVersion: "1.7.0",
+			sourcePoolType:          string(burn_mint_token_pool.ContractType),
+			sourcePoolVersion:       "1.7.0",
+			sourcePoolCCVQualifiers: []string{DefaultCommitteeVerifierQualifier},
+			destPoolType:            string(burn_mint_token_pool.ContractType),
+			destPoolVersion:         "1.7.0",
+			destPoolCCVQualifiers:   []string{DefaultCommitteeVerifierQualifier},
+			expectedReceiptIssuers:  3, // default CCV, token pool, executor
+			expectedVerifierResults: 1, // default CCV
 		},
 		{ // 1.6.1 burn -> 1.7.0 mint
-			localPoolType:     string(burn_mint_token_pool.ContractType),
-			localPoolVersion:  "1.6.1",
-			remotePoolType:    string(burn_mint_token_pool.ContractType),
-			remotePoolVersion: "1.7.0",
+			sourcePoolType:          string(burn_mint_token_pool.ContractType),
+			sourcePoolVersion:       "1.6.1",
+			sourcePoolCCVQualifiers: []string{DefaultCommitteeVerifierQualifier},
+			destPoolType:            string(burn_mint_token_pool.ContractType),
+			destPoolVersion:         "1.7.0",
+			destPoolCCVQualifiers:   []string{DefaultCommitteeVerifierQualifier},
+			expectedReceiptIssuers:  3, // default CCV, token pool, executor
+			expectedVerifierResults: 1, // default CCV
 		},
 		{ // 1.7.0 burn -> 1.6.1 mint
-			localPoolType:     string(burn_mint_token_pool.ContractType),
-			localPoolVersion:  "1.7.0",
-			remotePoolType:    string(burn_mint_token_pool.ContractType),
-			remotePoolVersion: "1.6.1",
+			sourcePoolType:          string(burn_mint_token_pool.ContractType),
+			sourcePoolVersion:       "1.7.0",
+			sourcePoolCCVQualifiers: []string{DefaultCommitteeVerifierQualifier},
+			destPoolType:            string(burn_mint_token_pool.ContractType),
+			destPoolVersion:         "1.6.1",
+			destPoolCCVQualifiers:   []string{DefaultCommitteeVerifierQualifier},
+			expectedReceiptIssuers:  3, // default CCV, token pool, executor
+			expectedVerifierResults: 1, // default CCV
+		},
+		{ // 1.7.0 burn -> 1.7.0 mint (Default and Secondary CCV)
+			sourcePoolType:          string(burn_mint_token_pool.ContractType),
+			sourcePoolVersion:       "1.7.0",
+			sourcePoolCCVQualifiers: []string{DefaultCommitteeVerifierQualifier, SecondaryCommitteeVerifierQualifier},
+			destPoolType:            string(burn_mint_token_pool.ContractType),
+			destPoolVersion:         "1.7.0",
+			destPoolCCVQualifiers:   []string{DefaultCommitteeVerifierQualifier, SecondaryCommitteeVerifierQualifier},
+			expectedReceiptIssuers:  4, // default CCV, secondary CCV, token pool, executor
+			expectedVerifierResults: 2, // default CCV, secondary CCV
+		},
+		{ // 1.7.0 burn -> 1.7.0 mint (No CCV)
+			sourcePoolType:          string(burn_mint_token_pool.ContractType),
+			sourcePoolVersion:       "1.7.0",
+			sourcePoolCCVQualifiers: []string{},
+			destPoolType:            string(burn_mint_token_pool.ContractType),
+			destPoolVersion:         "1.7.0",
+			destPoolCCVQualifiers:   []string{},
+			expectedReceiptIssuers:  3, // default CCV, token pool, executor
+			expectedVerifierResults: 1, // default CCV
+		},
+		{ // 1.7.0 burn -> 1.7.0 mint (Secondary CCV)
+			sourcePoolType:          string(burn_mint_token_pool.ContractType),
+			sourcePoolVersion:       "1.7.0",
+			sourcePoolCCVQualifiers: []string{SecondaryCommitteeVerifierQualifier},
+			destPoolType:            string(burn_mint_token_pool.ContractType),
+			destPoolVersion:         "1.7.0",
+			destPoolCCVQualifiers:   []string{SecondaryCommitteeVerifierQualifier},
+			expectedReceiptIssuers:  4, // default CCV, secondary CCV, token pool, executor
+			expectedVerifierResults: 2, // default CCV, secondary CCV
 		},
 	}
 }
@@ -1166,13 +1220,13 @@
 	}
 	env.DataStore = runningDS.Seal()
 
-<<<<<<< HEAD
-	// Deploy token & token pools, minting funds to the chain's deployer key.
-	maxSupply, ok := big.NewInt(0).SetString("100000000000000000000000000000", 10) // 100 billion tokens
-=======
-	for symbol := range tokenConfigs {
-		if err := m.deployTokenAndPool(env, mcmsReaderRegistry, runningDS, selector, symbol); err != nil {
-			return nil, fmt.Errorf("failed to deploy %s token: %w", symbol, err)
+	for _, combo := range AllTokenCombinations() {
+		// For any given token combination, every chain needs to support the source and destination pools.
+		if err := m.deployTokenAndPool(env, mcmsReaderRegistry, runningDS, selector, combo.SourcePoolAddressRef().Qualifier); err != nil {
+			return nil, fmt.Errorf("failed to deploy %s token: %w", combo.SourcePoolAddressRef().Qualifier, err)
+		}
+		if err := m.deployTokenAndPool(env, mcmsReaderRegistry, runningDS, selector, combo.DestPoolAddressRef().Qualifier); err != nil {
+			return nil, fmt.Errorf("failed to deploy %s token: %w", combo.DestPoolAddressRef().Qualifier, err)
 		}
 	}
 
@@ -1186,18 +1240,12 @@
 	selector uint64,
 	tokenSymbol string,
 ) error {
-	config, exists := tokenConfigs[tokenSymbol]
-	if !exists {
-		return fmt.Errorf("unknown token symbol: %s", tokenSymbol)
-	}
-
 	chain, ok := env.BlockChains.EVMChains()[selector]
 	if !ok {
 		return fmt.Errorf("evm chain not found for selector %d", selector)
 	}
 
 	maxSupply, ok := big.NewInt(0).SetString(TokenMaxSupply, 10)
->>>>>>> 7924eb12
 	if !ok {
 		return errors.New("failed to parse max supply")
 	}
@@ -1206,59 +1254,22 @@
 		return errors.New("failed to parse deployer balance")
 	}
 
-<<<<<<< HEAD
-	for _, combo := range AllTokenCombinations() {
-		out, err = changesets.DeployBurnMintTokenAndPool(mcmsReaderRegistry).Apply(*env, changesetscore.WithMCMS[changesets.DeployBurnMintTokenAndPoolCfg]{
-			Cfg: changesets.DeployBurnMintTokenAndPoolCfg{
-				Accounts: map[common.Address]*big.Int{
-					chain.DeployerKey.From: deployerBalance,
-				},
-				TokenInfo: tokens.TokenInfo{
-					Name:      "Test Token",
-					Decimals:  18,
-					MaxSupply: maxSupply,
-				},
-				DeployTokenPoolCfg: changesets.DeployTokenPoolCfg{
-					ChainSel:           selector,
-					TokenPoolType:      combo.LocalPoolAddressRef().Type,
-					TokenPoolVersion:   combo.LocalPoolAddressRef().Version,
-					TokenSymbol:        combo.LocalPoolAddressRef().Qualifier,
-					LocalTokenDecimals: 18,
-					Router: datastore.AddressRef{
-						Type:    datastore.ContractType(routeroperations.ContractType),
-						Version: semver.MustParse("1.2.0"),
-					},
-				},
-			},
-		})
-		if err != nil {
-			return nil, err
-		}
-		err = runningDS.Merge(out.DataStore.Seal())
-		if err != nil {
-			return nil, err
-		}
-	}
-
-	env.DataStore = runningDS.Seal()
-	return env.DataStore, nil
-=======
 	out, err := evmchangesets.DeployBurnMintTokenAndPool(mcmsReaderRegistry).Apply(*env, changesetscore.WithMCMS[evmchangesets.DeployBurnMintTokenAndPoolCfg]{
 		Cfg: evmchangesets.DeployBurnMintTokenAndPoolCfg{
 			Accounts: map[common.Address]*big.Int{
 				chain.DeployerKey.From: deployerBalance,
 			},
 			TokenInfo: tokens.TokenInfo{
-				Name:      config.Name,
-				Decimals:  config.Decimals,
+				Name:      tokenSymbol,
+				Decimals:  DefaultDecimals,
 				MaxSupply: maxSupply,
 			},
 			DeployTokenPoolCfg: evmchangesets.DeployTokenPoolCfg{
 				ChainSel:           selector,
 				TokenPoolType:      datastore.ContractType(burn_mint_token_pool.ContractType),
 				TokenPoolVersion:   semver.MustParse(TokenPoolVersion),
-				TokenSymbol:        config.Symbol,
-				LocalTokenDecimals: config.Decimals,
+				TokenSymbol:        tokenSymbol,
+				LocalTokenDecimals: DefaultDecimals,
 				Router: datastore.AddressRef{
 					Type:    datastore.ContractType(routeroperations.ContractType),
 					Version: semver.MustParse(routeroperations.Deploy.Version()),
@@ -1357,7 +1368,6 @@
 	}
 
 	return nil
->>>>>>> 7924eb12
 }
 
 func (m *CCIP17EVM) ConnectContractsWithSelectors(ctx context.Context, e *deployment.Environment, selector uint64, remoteSelectors []uint64) error {
@@ -1507,73 +1517,19 @@
 		return err
 	}
 
-<<<<<<< HEAD
-	// Configure TEST tokens for transfer
-	tokenAdapterRegistry := tokenscore.NewTokenAdapterRegistry()
-	tokenAdapterRegistry.RegisterTokenAdapter("evm", semver.MustParse("1.7.0"), &adapters.TokenAdapter{})
-	tokenAdapterRegistry.RegisterTokenAdapter("evm", semver.MustParse("1.6.1"), &adapters.TokenAdapter{})
-
-	for _, combo := range AllTokenCombinations() {
-		tokensRemoteChains := make(map[uint64]tokenscore.RemoteChainConfig[*datastore.AddressRef, datastore.AddressRef])
-		for _, rs := range remoteSelectors {
-			remoteRef := combo.RemotePoolAddressRef()
-			rc := tokenscore.RemoteChainConfig[*datastore.AddressRef, datastore.AddressRef]{
-				RemotePool: &remoteRef,
-				InboundRateLimiterConfig: tokenscore.RateLimiterConfig{
-					IsEnabled: false,
-					Capacity:  big.NewInt(0),
-					Rate:      big.NewInt(0),
-				},
-				OutboundRateLimiterConfig: tokenscore.RateLimiterConfig{
-					IsEnabled: false,
-					Capacity:  big.NewInt(0),
-					Rate:      big.NewInt(0),
-				},
-			}
-			if combo.LocalPoolAddressRef().Version.Equal(semver.MustParse("1.7.0")) {
-				rc.OutboundCCVs = []datastore.AddressRef{
-					{
-						Type:      datastore.ContractType(committee_verifier.ProxyType),
-						Version:   semver.MustParse("1.7.0"),
-						Qualifier: DefaultCommitteeVerifierQualifier,
-					},
-				}
-				rc.InboundCCVs = []datastore.AddressRef{
-					{
-						Type:      datastore.ContractType(committee_verifier.ProxyType),
-						Version:   semver.MustParse("1.7.0"),
-						Qualifier: DefaultCommitteeVerifierQualifier,
-					},
-				}
-			}
-			tokensRemoteChains[rs] = rc
-		}
-		_, err = tokenscore.ConfigureTokensForTransfers(tokenAdapterRegistry, mcmsReaderRegistry).Apply(*e, tokenscore.ConfigureTokensForTransfersConfig{
-			Tokens: []tokenscore.TokenTransferConfig{
-				{
-					ChainSelector: selector,
-					TokenPoolRef:  combo.LocalPoolAddressRef(),
-					RegistryRef: datastore.AddressRef{
-						Type:    datastore.ContractType(token_admin_registry.ContractType),
-						Version: semver.MustParse("1.5.0"),
-					},
-					RemoteChains: tokensRemoteChains,
-				},
-			},
-		})
-		if err != nil {
-			return fmt.Errorf("failed to configure tokens for transfers: %w", err)
-		}
-=======
 	tokenAdapterRegistry := tokenscore.NewTokenAdapterRegistry()
 	tokenAdapterRegistry.RegisterTokenAdapter("evm", semver.MustParse(TokenAdapterVersion), &evmadapters.TokenAdapter{})
 
-	for symbol, config := range tokenConfigs {
-		l.Info().Str("Token", symbol).Msg("Configuring token for transfer")
-		if err := m.configureTokenForTransfer(e, tokenAdapterRegistry, mcmsReaderRegistry, selector, remoteSelectors, symbol, config.ccvQualifiers); err != nil {
-			return fmt.Errorf("failed to configure %s tokens for transfers: %w", symbol, err)
-		}
->>>>>>> 7924eb12
+	for _, combo := range AllTokenCombinations() {
+		// For any given token combination, every chain needs to support the source and destination pools.
+		l.Info().Str("Token", combo.SourcePoolAddressRef().Qualifier).Msg("Configuring source token for transfer")
+		if err := m.configureTokenForTransfer(e, tokenAdapterRegistry, mcmsReaderRegistry, selector, remoteSelectors, combo.SourcePoolAddressRef().Qualifier, combo.SourcePoolCCVQualifiers()); err != nil {
+			return fmt.Errorf("failed to configure %s tokens for transfers: %w", combo.SourcePoolAddressRef().Qualifier, err)
+		}
+		l.Info().Str("Token", combo.DestPoolAddressRef().Qualifier).Msg("Configuring destination token for transfer")
+		if err := m.configureTokenForTransfer(e, tokenAdapterRegistry, mcmsReaderRegistry, selector, remoteSelectors, combo.DestPoolAddressRef().Qualifier, combo.DestPoolCCVQualifiers()); err != nil {
+			return fmt.Errorf("failed to configure %s tokens for transfers: %w", combo.DestPoolAddressRef().Qualifier, err)
+		}
 	}
 
 	return nil
