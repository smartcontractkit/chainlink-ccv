--- conflicted
+++ resolved
@@ -29,14 +29,9 @@
 	"github.com/smartcontractkit/chainlink-ccip/chains/evm/deployment/v1_7_0/operations/executor_onramp"
 	"github.com/smartcontractkit/chainlink-ccip/chains/evm/deployment/v1_7_0/operations/fee_quoter"
 	"github.com/smartcontractkit/chainlink-ccip/chains/evm/deployment/v1_7_0/sequences"
-<<<<<<< HEAD
-	ccvAggregator "github.com/smartcontractkit/chainlink-ccip/chains/evm/gobindings/generated/latest/ccv_aggregator"
-	ccvProxy "github.com/smartcontractkit/chainlink-ccip/chains/evm/gobindings/generated/latest/ccv_proxy"
-	cciptestinterfaces "github.com/smartcontractkit/chainlink-ccv/cciptestinterfaces"
-=======
 	offramp "github.com/smartcontractkit/chainlink-ccip/chains/evm/gobindings/generated/latest/ccv_aggregator"
 	onramp "github.com/smartcontractkit/chainlink-ccip/chains/evm/gobindings/generated/latest/ccv_proxy"
->>>>>>> d5d0338b
+	cciptestinterfaces "github.com/smartcontractkit/chainlink-ccv/cciptestinterfaces"
 	"github.com/smartcontractkit/chainlink-ccv/protocol"
 	"github.com/smartcontractkit/chainlink-deployments-framework/datastore"
 	"github.com/smartcontractkit/chainlink-deployments-framework/deployment"
@@ -48,53 +43,28 @@
 )
 
 type CCIP17EVM struct {
-<<<<<<< HEAD
 	e                      *deployment.Environment
 	chainDetailsBySelector map[uint64]chainsel.ChainDetails
 	ethClients             map[uint64]*ethclient.Client
-	proxyBySelector        map[uint64]*ccvProxy.CCVProxy
-	aggBySelector          map[uint64]*ccvAggregator.CCVAggregator
+	proxyBySelector        map[uint64]*onramp.CCVProxy
+	aggBySelector          map[uint64]*offramp.CCVAggregator
 }
 
 // NewCCIP17EVM creates new smart-contracts wrappers with utility functions for CCIP17EVM implementation
 func NewCCIP17EVM(ctx context.Context, e *deployment.Environment, chainIDs []string, wsURLs []string) (*CCIP17EVM, error) {
 	if len(chainIDs) != len(wsURLs) {
 		return nil, fmt.Errorf("len(chainIDs) != len(wsURLs) ; %d != %d", len(chainIDs), len(wsURLs))
-=======
-	Chain1337Details       chainsel.ChainDetails
-	Chain2337Details       chainsel.ChainDetails
-	Chain3337Details       chainsel.ChainDetails
-	ChainDetailsBySelector map[uint64]chainsel.ChainDetails
-	ProxyBySelector        map[uint64]*onramp.CCVProxy
-	AggBySelector          map[uint64]*offramp.CCVAggregator
-}
-
-// NewCCIP17EVM creates new smart-contracts wrappers with utility functions for CCIP17EVM implementation.
-func NewCCIP17EVM(ctx context.Context, addresses []string, chainIDs []string, wsURLs []string) (*CCIP17EVM, error) {
-	srcChain, err := chainsel.GetChainDetailsByChainIDAndFamily(chainIDs[0], chainsel.FamilyEVM)
-	if err != nil {
-		return nil, err
-	}
-	dstChain, err := chainsel.GetChainDetailsByChainIDAndFamily(chainIDs[1], chainsel.FamilyEVM)
-	if err != nil {
-		return nil, err
-	}
-	thirdChain, err := chainsel.GetChainDetailsByChainIDAndFamily(chainIDs[2], chainsel.FamilyEVM)
-	if err != nil {
-		return nil, err
->>>>>>> d5d0338b
 	}
 
 	gas := &GasSettings{
 		FeeCapMultiplier: 2,
 		TipCapMultiplier: 2,
 	}
-<<<<<<< HEAD
 	var (
 		chainDetailsBySelector = make(map[uint64]chainsel.ChainDetails)
 		ethClients             = make(map[uint64]*ethclient.Client)
-		proxyBySelector        = make(map[uint64]*ccvProxy.CCVProxy)
-		aggBySelector          = make(map[uint64]*ccvAggregator.CCVAggregator)
+		proxyBySelector        = make(map[uint64]*onramp.CCVProxy)
+		aggBySelector          = make(map[uint64]*offramp.CCVAggregator)
 	)
 	for i := range chainIDs {
 		chainDetails, err := chainsel.GetChainDetailsByChainIDAndFamily(chainIDs[i], chainsel.FamilyEVM)
@@ -112,7 +82,7 @@
 
 		proxyAddressRef, err := e.DataStore.Addresses().Get(datastore.NewAddressRefKey(
 			chainDetails.ChainSelector,
-			datastore.ContractType(ccvProxyOps.ContractType),
+			datastore.ContractType(onrampoperations.ContractType),
 			semver.MustParse("1.7.0"),
 			"",
 		))
@@ -121,104 +91,24 @@
 		}
 		aggAddressRef, err := e.DataStore.Addresses().Get(datastore.NewAddressRefKey(
 			chainDetails.ChainSelector,
-			datastore.ContractType(ccvAggregatorOps.ContractType),
+			datastore.ContractType(offrampoperations.ContractType),
 			semver.MustParse("1.7.0"),
 			"",
 		))
 		if err != nil {
 			return nil, fmt.Errorf("get aggregator address for chain %d (id %s) from datastore: %w", chainDetails.ChainSelector, chainIDs[i], err)
 		}
-		proxy, err := ccvProxy.NewCCVProxy(common.HexToAddress(proxyAddressRef.Address), client)
+		proxy, err := onramp.NewCCVProxy(common.HexToAddress(proxyAddressRef.Address), client)
 		if err != nil {
 			return nil, fmt.Errorf("create proxy wrapper for chain %d (id %s): %w", chainDetails.ChainSelector, chainIDs[i], err)
 		}
-		aggregator, err := ccvAggregator.NewCCVAggregator(common.HexToAddress(aggAddressRef.Address), client)
+		aggregator, err := offramp.NewCCVAggregator(common.HexToAddress(aggAddressRef.Address), client)
 		if err != nil {
 			return nil, fmt.Errorf("create aggregator wrapper for chain %d (id %s): %w", chainDetails.ChainSelector, chainIDs[i], err)
 		}
 
 		proxyBySelector[chainDetails.ChainSelector] = proxy
 		aggBySelector[chainDetails.ChainSelector] = aggregator
-=======
-	rpcSrc, _, _, err := ETHClient(ctx, wsURLs[0], gas)
-	if err != nil {
-		return nil, err
-	}
-	rpcDst, _, _, err := ETHClient(ctx, wsURLs[1], gas)
-	if err != nil {
-		return nil, err
-	}
-	rpcThird, _, _, err := ETHClient(ctx, wsURLs[2], gas)
-	if err != nil {
-		return nil, err
-	}
-
-	onRampSrcAddr, err := GetContractAddrForSelector(addresses, srcChain.ChainSelector, datastore.ContractType(onrampoperations.ContractType))
-	if err != nil {
-		return nil, err
-	}
-	onRampDstAddr, err := GetContractAddrForSelector(addresses, dstChain.ChainSelector, datastore.ContractType(onrampoperations.ContractType))
-	if err != nil {
-		return nil, err
-	}
-	onRampThirdAddr, err := GetContractAddrForSelector(addresses, thirdChain.ChainSelector, datastore.ContractType(onrampoperations.ContractType))
-	if err != nil {
-		return nil, err
-	}
-	onRampSrc, err := onramp.NewCCVProxy(onRampSrcAddr, rpcSrc)
-	if err != nil {
-		return nil, err
-	}
-	onRampDst, err := onramp.NewCCVProxy(onRampDstAddr, rpcDst)
-	if err != nil {
-		return nil, err
-	}
-	onRampThird, err := onramp.NewCCVProxy(onRampThirdAddr, rpcThird)
-	if err != nil {
-		return nil, err
-	}
-
-	offRampSrcAddr, err := GetContractAddrForSelector(addresses, srcChain.ChainSelector, datastore.ContractType(offrampoperations.ContractType))
-	if err != nil {
-		return nil, err
-	}
-	offRampDstAddr, err := GetContractAddrForSelector(addresses, dstChain.ChainSelector, datastore.ContractType(offrampoperations.ContractType))
-	if err != nil {
-		return nil, err
-	}
-	offRampThirdAddr, err := GetContractAddrForSelector(addresses, thirdChain.ChainSelector, datastore.ContractType(offrampoperations.ContractType))
-	if err != nil {
-		return nil, err
-	}
-	offRampSrc, err := offramp.NewCCVAggregator(offRampSrcAddr, rpcSrc)
-	if err != nil {
-		return nil, err
-	}
-	offRampDst, err := offramp.NewCCVAggregator(offRampDstAddr, rpcDst)
-	if err != nil {
-		return nil, err
-	}
-	offRampThird, err := offramp.NewCCVAggregator(offRampThirdAddr, rpcThird)
-	if err != nil {
-		return nil, err
-	}
-
-	// Build the maps
-	proxyBySelector := map[uint64]*onramp.CCVProxy{
-		srcChain.ChainSelector:   onRampSrc,
-		dstChain.ChainSelector:   onRampDst,
-		thirdChain.ChainSelector: onRampThird,
-	}
-	aggBySelector := map[uint64]*offramp.CCVAggregator{
-		srcChain.ChainSelector:   offRampSrc,
-		dstChain.ChainSelector:   offRampDst,
-		thirdChain.ChainSelector: offRampThird,
-	}
-	chainDetailsBySelector := map[uint64]chainsel.ChainDetails{
-		srcChain.ChainSelector:   srcChain,
-		dstChain.ChainSelector:   dstChain,
-		thirdChain.ChainSelector: thirdChain,
->>>>>>> d5d0338b
 	}
 
 	return &CCIP17EVM{
@@ -467,11 +357,7 @@
 		})
 	}
 
-<<<<<<< HEAD
 	extraArgs := serializeExtraArgs(opts, destFamily)
-=======
-	receiver := "0x3Aa5ebB10DC797CAC828524e59A333d0A371443b"
->>>>>>> d5d0338b
 	ccipSendArgs := router.CCIPSendArgs{
 		DestChainSelector: dest,
 		EVM2AnyMessage: router.EVM2AnyMessage{
@@ -583,17 +469,9 @@
 		panic(fmt.Sprintf("failed to pack extraArgs: %v", err))
 	}
 
-<<<<<<< HEAD
 	selector, _ := hexutil.Decode("0x181dcf10")
 	return append(selector, packed...)
 }
-=======
-	l.Info().Bool("Executed", sendReport.Output.Executed()).
-		Uint64("SrcChainSelector", sendReport.Output.ChainSelector).
-		Uint64("DestChainSelector", dest).
-		Str("SrcRouter", sendReport.Output.Tx.To).
-		Msg("CCIP message sent")
->>>>>>> d5d0338b
 
 func serializeExtraArgsV3(opts cciptestinterfaces.MessageOptions) []byte {
 	extraArgs, err := NewV3ExtraArgs(
