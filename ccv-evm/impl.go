package ccv_evm

import (
	"context"
	"encoding/json"
	"errors"
	"fmt"
	"math/big"
	"time"

	"github.com/Masterminds/semver/v3"
	"github.com/ethereum/go-ethereum/accounts/abi"
	"github.com/ethereum/go-ethereum/accounts/abi/bind/v2"
	"github.com/ethereum/go-ethereum/common"
	"github.com/ethereum/go-ethereum/common/hexutil"
	"github.com/ethereum/go-ethereum/core/types"
	"github.com/ethereum/go-ethereum/ethclient"
	"github.com/google/uuid"
	"github.com/prometheus/client_golang/prometheus"
	"github.com/rs/zerolog"

	"github.com/smartcontractkit/chainlink-ccip/ccv/chains/evm/deployment/v1_7_0/operations/burn_mint_token_pool"
	"github.com/smartcontractkit/chainlink-ccip/ccv/chains/evm/deployment/v1_7_0/operations/committee_verifier"
	"github.com/smartcontractkit/chainlink-ccip/ccv/chains/evm/deployment/v1_7_0/operations/executor"
	"github.com/smartcontractkit/chainlink-ccip/ccv/chains/evm/deployment/v1_7_0/operations/fee_quoter"
	"github.com/smartcontractkit/chainlink-ccip/ccv/chains/evm/deployment/v1_7_0/operations/mock_receiver"
	"github.com/smartcontractkit/chainlink-ccip/ccv/chains/evm/deployment/v1_7_0/sequences"
	"github.com/smartcontractkit/chainlink-ccip/ccv/chains/evm/deployment/v1_7_0/sequences/tokens"
	"github.com/smartcontractkit/chainlink-ccip/ccv/chains/evm/gobindings/generated/latest/offramp"
	"github.com/smartcontractkit/chainlink-ccip/ccv/chains/evm/gobindings/generated/latest/onramp"
	"github.com/smartcontractkit/chainlink-ccip/chains/evm/deployment/utils/operations/contract"
	"github.com/smartcontractkit/chainlink-ccip/chains/evm/deployment/v1_0_0/operations/link"
	"github.com/smartcontractkit/chainlink-ccip/chains/evm/deployment/v1_0_0/operations/weth"
	"github.com/smartcontractkit/chainlink-ccip/chains/evm/deployment/v1_5_0/operations/token_admin_registry"
	"github.com/smartcontractkit/chainlink-ccip/chains/evm/deployment/v1_6_0/operations/rmn_remote"
	"github.com/smartcontractkit/chainlink-ccip/deployment/v1_7_0/adapters"
	"github.com/smartcontractkit/chainlink-ccip/deployment/v1_7_0/changesets"
	"github.com/smartcontractkit/chainlink-ccv/cciptestinterfaces"
	"github.com/smartcontractkit/chainlink-ccv/protocol"
	"github.com/smartcontractkit/chainlink-ccv/verifier/commit"
	"github.com/smartcontractkit/chainlink-deployments-framework/chain/evm"
	"github.com/smartcontractkit/chainlink-deployments-framework/datastore"
	"github.com/smartcontractkit/chainlink-deployments-framework/deployment"
	"github.com/smartcontractkit/chainlink-deployments-framework/operations"
	"github.com/smartcontractkit/chainlink-evm/gethwrappers/shared/generated/initial/erc20"
	"github.com/smartcontractkit/chainlink-testing-framework/framework/clclient"
	"github.com/smartcontractkit/chainlink-testing-framework/framework/components/blockchain"
	"github.com/smartcontractkit/chainlink-testing-framework/framework/components/simple_node_set"

	chainsel "github.com/smartcontractkit/chain-selectors"
	evmadapters "github.com/smartcontractkit/chainlink-ccip/ccv/chains/evm/deployment/v1_7_0/adapters"
	evmchangesets "github.com/smartcontractkit/chainlink-ccip/ccv/chains/evm/deployment/v1_7_0/changesets"
	offrampoperations "github.com/smartcontractkit/chainlink-ccip/ccv/chains/evm/deployment/v1_7_0/operations/offramp"
	onrampoperations "github.com/smartcontractkit/chainlink-ccip/ccv/chains/evm/deployment/v1_7_0/operations/onramp"
	feequoterwrapper "github.com/smartcontractkit/chainlink-ccip/ccv/chains/evm/gobindings/generated/latest/fee_quoter"
	routeroperations "github.com/smartcontractkit/chainlink-ccip/chains/evm/deployment/v1_2_0/operations/router"
	routerwrapper "github.com/smartcontractkit/chainlink-ccip/chains/evm/gobindings/generated/v1_2_0/router"
	tokenscore "github.com/smartcontractkit/chainlink-ccip/deployment/tokens"
	changesetscore "github.com/smartcontractkit/chainlink-ccip/deployment/utils/changesets"
)

const (
	// These qualifiers are used to distinguish between multiple deployments of the committee verifier proxy and mock receiver
	// on the same chain.
	// In the smoke test deployments these are the qualifiers that are used by default.
	DefaultCommitteeVerifierQualifier = "default"
	DefaultReceiverQualifier          = "default"

	SecondaryCommitteeVerifierQualifier = "secondary"
	SecondaryReceiverQualifier          = "secondary"

	TertiaryCommitteeVerifierQualifier = "tertiary"
	TertiaryReceiverQualifier          = "tertiary"

	QuaternaryReceiverQualifier = "quaternary"

	CommitteeVerifierGasForVerification = 500_000

	TokenPoolVersion    = "1.7.0"
	TokenAdapterVersion = "1.7.0"

	TokenMaxSupply       = "100000000000000000000000000000" // 100 billion in 18 decimals
	TokenDeployerBalance = "1000000000000000000000000000"   // 1 billion in 18 decimals
	DefaultDecimals      = 18
)

type TokenConfig struct {
	Name          string
	Symbol        string
	Decimals      uint8
	ccvQualifiers []string
}

var tokenConfigs = map[string]TokenConfig{
	"TEST":      {Name: "Test Token", Symbol: "TEST", Decimals: DefaultDecimals, ccvQualifiers: []string{DefaultCommitteeVerifierQualifier}},
	"DUAL":      {Name: "Dual Token", Symbol: "DUAL", Decimals: DefaultDecimals, ccvQualifiers: []string{DefaultCommitteeVerifierQualifier, SecondaryCommitteeVerifierQualifier}},
	"NOCCV":     {Name: "No CCV", Symbol: "NOCCV", Decimals: DefaultDecimals, ccvQualifiers: []string{}},
	"SECONDARY": {Name: "Secondary CCV", Symbol: "SECONDARY", Decimals: DefaultDecimals, ccvQualifiers: []string{SecondaryCommitteeVerifierQualifier}},
}

var (
	ccipMessageSentTopic = onramp.OnRampCCIPMessageSent{}.Topic()

	// this is a hacky way to be able to programmatically generate the individual verifier
	// signing addresses for each qualifier.
	nodesPerCommittee = map[string]int{
		DefaultCommitteeVerifierQualifier:   2,
		SecondaryCommitteeVerifierQualifier: 2,
		TertiaryCommitteeVerifierQualifier:  2,
	}
)

type CCIP17EVM struct {
	e                      *deployment.Environment
	logger                 zerolog.Logger
	chainDetailsBySelector map[uint64]chainsel.ChainDetails
	ethClients             map[uint64]*ethclient.Client
	onRampBySelector       map[uint64]*onramp.OnRamp
	offRampBySelector      map[uint64]*offramp.OffRamp
}

// NewCCIP17EVM creates new smart-contracts wrappers with utility functions for CCIP17EVM implementation.
func NewCCIP17EVM(ctx context.Context, logger zerolog.Logger, e *deployment.Environment, chainIDs, wsURLs []string) (*CCIP17EVM, error) {
	if len(chainIDs) != len(wsURLs) {
		return nil, fmt.Errorf("len(chainIDs) != len(wsURLs) ; %d != %d", len(chainIDs), len(wsURLs))
	}

	gas := &GasSettings{
		FeeCapMultiplier: 2,
		TipCapMultiplier: 2,
	}
	var (
		chainDetailsBySelector = make(map[uint64]chainsel.ChainDetails)
		ethClients             = make(map[uint64]*ethclient.Client)
		onRampBySelector       = make(map[uint64]*onramp.OnRamp)
		offRampBySelector      = make(map[uint64]*offramp.OffRamp)
	)
	for i := range chainIDs {
		chainDetails, err := chainsel.GetChainDetailsByChainIDAndFamily(chainIDs[i], chainsel.FamilyEVM)
		if err != nil {
			return nil, fmt.Errorf("get chain details for chain %s: %w", chainIDs[i], err)
		}

		chainDetailsBySelector[chainDetails.ChainSelector] = chainDetails

		client, _, _, err := ETHClient(ctx, wsURLs[i], gas)
		if err != nil {
			return nil, fmt.Errorf("create eth client for chain %s: %w", chainIDs[i], err)
		}
		ethClients[chainDetails.ChainSelector] = client

		onRampAddressRef, err := e.DataStore.Addresses().Get(datastore.NewAddressRefKey(
			chainDetails.ChainSelector,
			datastore.ContractType(onrampoperations.ContractType),
			semver.MustParse(onrampoperations.Deploy.Version()),
			"",
		))
		if err != nil {
			return nil, fmt.Errorf("get on ramp address for chain %d (id %s) from datastore: %w", chainDetails.ChainSelector, chainIDs[i], err)
		}
		offRampAddressRef, err := e.DataStore.Addresses().Get(datastore.NewAddressRefKey(
			chainDetails.ChainSelector,
			datastore.ContractType(offrampoperations.ContractType),
			semver.MustParse(offrampoperations.Deploy.Version()),
			"",
		))
		if err != nil {
			return nil, fmt.Errorf("get off ramp address for chain %d (id %s) from datastore: %w", chainDetails.ChainSelector, chainIDs[i], err)
		}
		onRamp, err := onramp.NewOnRamp(common.HexToAddress(onRampAddressRef.Address), client)
		if err != nil {
			return nil, fmt.Errorf("create on ramp wrapper for chain %d (id %s): %w", chainDetails.ChainSelector, chainIDs[i], err)
		}
		offRamp, err := offramp.NewOffRamp(common.HexToAddress(offRampAddressRef.Address), client)
		if err != nil {
			return nil, fmt.Errorf("create off ramp wrapper for chain %d (id %s): %w", chainDetails.ChainSelector, chainIDs[i], err)
		}

		onRampBySelector[chainDetails.ChainSelector] = onRamp
		offRampBySelector[chainDetails.ChainSelector] = offRamp
	}

	return &CCIP17EVM{
		e:                      e,
		logger:                 logger,
		chainDetailsBySelector: chainDetailsBySelector,
		ethClients:             ethClients,
		onRampBySelector:       onRampBySelector,
		offRampBySelector:      offRampBySelector,
	}, nil
}

// fetchAllSentEventsBySelector fetch all CCIPMessageSent events from on ramp contract.
func (m *CCIP17EVM) fetchAllSentEventsBySelector(ctx context.Context, from, to uint64) ([]*onramp.OnRampCCIPMessageSent, error) {
	l := m.logger
	onRamp, ok := m.onRampBySelector[from]
	if !ok {
		return nil, fmt.Errorf("no on ramp for selector %d", from)
	}
	filter, err := onRamp.FilterCCIPMessageSent(&bind.FilterOpts{
		Context: ctx,
	}, []uint64{to}, nil, nil)
	if err != nil {
		return nil, fmt.Errorf("failed to create filter: %w", err)
	}
	defer func() {
		if err := filter.Close(); err != nil {
			l.Warn().Err(err).Msg("Failed to close filter")
		}
	}()

	var events []*onramp.OnRampCCIPMessageSent

	for filter.Next() {
		event := filter.Event
		events = append(events, event)

		l.Info().
			Any("TxHash", event.Raw.TxHash.Hex()).
			Any("SeqNo", event.SequenceNumber).
			Str("MsgID", hexutil.Encode(event.MessageId[:])).
			Msg("Found CCIPMessageSent event")
	}

	if err := filter.Error(); err != nil {
		return nil, fmt.Errorf("filter error: %w", err)
	}

	l.Info().Int("count", len(events)).Msg("Total CCIPMessageSent events found")
	return events, nil
}

// fetchAllExecEventsBySelector fetch all ExecutionStateChanged events from off ramp contract.
func (m *CCIP17EVM) fetchAllExecEventsBySelector(ctx context.Context, from, to uint64) ([]*offramp.OffRampExecutionStateChanged, error) {
	l := m.logger
	offRamp, ok := m.offRampBySelector[from]
	if !ok {
		return nil, fmt.Errorf("no off ramp for selector %d", from)
	}
	filter, err := offRamp.FilterExecutionStateChanged(&bind.FilterOpts{
		Context: ctx,
	}, []uint64{to}, nil, nil)
	if err != nil {
		return nil, fmt.Errorf("failed to create filter: %w", err)
	}
	defer func() {
		if err := filter.Close(); err != nil {
			l.Warn().Err(err).Msg("Failed to close filter")
		}
	}()

	var events []*offramp.OffRampExecutionStateChanged

	for filter.Next() {
		event := filter.Event
		events = append(events, event)

		l.Info().
			Any("State", event.State).
			Any("TxHash", event.Raw.TxHash.Hex()).
			Any("SeqNo", event.SequenceNumber).
			Str("MsgID", hexutil.Encode(event.MessageId[:])).
			Str("Error", hexutil.Encode(filter.Event.ReturnData)).
			Msg("Found ExecutionStateChanged event")
	}

	if err := filter.Error(); err != nil {
		return nil, fmt.Errorf("filter error: %w", err)
	}

	l.Info().Int("count", len(events)).Msg("Total ExecutionStateChanged events found for selector and sequence")
	return events, nil
}

func (m *CCIP17EVM) GetExpectedNextSequenceNumber(ctx context.Context, from, to uint64) (uint64, error) {
	p, ok := m.onRampBySelector[from]
	if !ok {
		return 0, fmt.Errorf("failed to assert onRamp by selector")
	}
	return p.GetExpectedNextSequenceNumber(&bind.CallOpts{Context: ctx}, to)
}

// WaitOneSentEventBySeqNo wait and fetch strictly one CCIPMessageSent event by selector and sequence number and selector.
func (m *CCIP17EVM) WaitOneSentEventBySeqNo(ctx context.Context, from, to, seq uint64, timeout time.Duration) (cciptestinterfaces.MessageSentEvent, error) {
	l := m.logger
	ctx, cancel := context.WithTimeout(ctx, timeout)
	defer cancel()
	ticker := time.NewTicker(1 * time.Second)
	defer ticker.Stop()
	onRamp, ok := m.onRampBySelector[from]
	if !ok {
		return cciptestinterfaces.MessageSentEvent{}, fmt.Errorf("no onRamp for selector %d", from)
	}

	l.Info().Msg("Awaiting CCIPMessageSent event")

	for {
		select {
		case <-ctx.Done():
			return cciptestinterfaces.MessageSentEvent{}, ctx.Err()
		case <-ticker.C:
			filter, err := onRamp.FilterCCIPMessageSent(&bind.FilterOpts{}, []uint64{to}, []uint64{seq}, nil)
			if err != nil {
				l.Warn().Err(err).Msg("Failed to create filter")
				continue
			}
			var eventFound *onramp.OnRampCCIPMessageSent
			eventCount := 0

			for filter.Next() {
				eventCount++
				if eventCount > 1 {
					if err := filter.Close(); err != nil {
						l.Warn().Err(err).Msg("Failed to close filter")
					}
					return cciptestinterfaces.MessageSentEvent{}, fmt.Errorf("received multiple events for the same sequence number and selector")
				}
				eventFound = filter.Event
				l.Info().
					Any("TxHash", filter.Event.Raw.TxHash.Hex()).
					Any("SeqNo", filter.Event.SequenceNumber).
					Str("MsgID", hexutil.Encode(filter.Event.MessageId[:])).
					Msg("Received CCIPMessageSent event")
			}
			if err := filter.Error(); err != nil {
				l.Warn().Err(err).Msg("Filter error")
			}
			if err := filter.Close(); err != nil {
				l.Warn().Err(err).Msg("Failed to close filter")
			}
			if eventFound != nil {
				message, err := protocol.DecodeMessage(eventFound.EncodedMessage)
				if err != nil {
					return cciptestinterfaces.MessageSentEvent{}, fmt.Errorf("failed to decode message: %w", err)
				}
				ev := cciptestinterfaces.MessageSentEvent{
					MessageID:      eventFound.MessageId,
					SequenceNumber: eventFound.SequenceNumber,
					Message:        message,
					ReceiptIssuers: make([]protocol.UnknownAddress, 0, len(eventFound.Receipts)),
					VerifierBlobs:  eventFound.VerifierBlobs,
				}
				for _, receipt := range eventFound.Receipts {
					ev.ReceiptIssuers = append(ev.ReceiptIssuers, protocol.UnknownAddress(receipt.Issuer.Bytes()))
				}
				return ev, nil
			}
		}
	}
}

// WaitOneExecEventBySeqNo wait and fetch strictly one ExecutionStateChanged event by sequence number and selector.
func (m *CCIP17EVM) WaitOneExecEventBySeqNo(ctx context.Context, from, to, seq uint64, timeout time.Duration) (cciptestinterfaces.ExecutionStateChangedEvent, error) {
	l := m.logger
	ctx, cancel := context.WithTimeout(ctx, timeout)
	defer cancel()

	ticker := time.NewTicker(1 * time.Second)
	defer ticker.Stop()

	offRamp, ok := m.offRampBySelector[to]
	if !ok {
		return cciptestinterfaces.ExecutionStateChangedEvent{}, fmt.Errorf("no off ramp for selector %d", to)
	}

	l.Info().Msg("Awaiting ExecutionStateChanged event")

	for {
		select {
		case <-ctx.Done():
			return cciptestinterfaces.ExecutionStateChangedEvent{}, ctx.Err()
		case <-ticker.C:
			filter, err := offRamp.FilterExecutionStateChanged(&bind.FilterOpts{}, []uint64{from}, []uint64{seq}, nil)
			if err != nil {
				l.Warn().Err(err).Msg("Failed to create filter")
				continue
			}

			var eventFound *offramp.OffRampExecutionStateChanged
			eventCount := 0

			for filter.Next() {
				eventCount++
				if eventCount > 1 {
					if err := filter.Close(); err != nil {
						l.Warn().Err(err).Msg("Failed to close filter")
					}
					return cciptestinterfaces.ExecutionStateChangedEvent{}, fmt.Errorf("received multiple events for the same sequence number and selector")
				}

				eventFound = filter.Event
				l.Info().
					Any("State", filter.Event.State).
					Any("TxHash", filter.Event.Raw.TxHash.Hex()).
					Any("SeqNo", filter.Event.SequenceNumber).
					Str("MsgID", hexutil.Encode(filter.Event.MessageId[:])).
					Msg("Received ExecutionStateChanged event")
			}

			if err := filter.Error(); err != nil {
				l.Warn().Err(err).Msg("Filter error")
			}

			if err := filter.Close(); err != nil {
				l.Warn().Err(err).Msg("Failed to close filter")
			}

			if eventFound != nil {
				return cciptestinterfaces.ExecutionStateChangedEvent{
					MessageID:      eventFound.MessageId,
					SequenceNumber: eventFound.SequenceNumber,
					State:          cciptestinterfaces.MessageExecutionState(eventFound.State),
					ReturnData:     eventFound.ReturnData,
				}, nil
			}
		}
	}
}

func (m *CCIP17EVM) GetEOAReceiverAddress(chainSelector uint64) (protocol.UnknownAddress, error) {
	_, ok := m.e.BlockChains.EVMChains()[chainSelector]
	if !ok {
		return protocol.UnknownAddress{}, fmt.Errorf("chain %d not found in environment chains %v", chainSelector, m.e.BlockChains.EVMChains())
	}

	// returns the same address for each chain for now - we might need to extend this in the future if we'd ever
	// need to access any funds on the EOA itself.
	return protocol.UnknownAddress(common.HexToAddress("0x3Aa5ebB10DC797CAC828524e59A333d0A371443d").Bytes()), nil
}

func (m *CCIP17EVM) GetSenderAddress(chainSelector uint64) (protocol.UnknownAddress, error) {
	chains := m.e.BlockChains.EVMChains()
	if chains == nil {
		return protocol.UnknownAddress{}, errors.New("no EVM chains found")
	}

	chain, ok := chains[chainSelector]
	if !ok {
		return protocol.UnknownAddress{}, fmt.Errorf("chain %d not found in environment chains %v", chainSelector, chains)
	}

	// Return the chain deployer key address
	return protocol.UnknownAddress(chain.DeployerKey.From.Bytes()), nil
}

func (m *CCIP17EVM) GetTokenBalance(ctx context.Context, chainSelector uint64, address, tokenAddress protocol.UnknownAddress) (*big.Int, error) {
	chain, ok := m.e.BlockChains.EVMChains()[chainSelector]
	if !ok {
		return nil, fmt.Errorf("chain %d not found in environment chains %v", chainSelector, m.e.BlockChains.EVMChains())
	}
	tkn, err := erc20.NewERC20(common.HexToAddress(tokenAddress.String()), chain.Client)
	if err != nil {
		return nil, fmt.Errorf("failed to create erc20 wrapper: %w", err)
	}
	balance, err := tkn.BalanceOf(&bind.CallOpts{Context: ctx}, common.HexToAddress(address.String()))
	if err != nil {
		return nil, fmt.Errorf("failed to get balance: %w", err)
	}
	return balance, nil
}

// ensureERC20HasBalanceAndAllowance ensures that the given owner has at least `amount`
// balance of `token` and that `spender` has at least `amount` allowance.
func (m *CCIP17EVM) ensureERC20HasBalanceAndAllowance(
	ctx context.Context,
	chain evm.Chain,
	auth *bind.TransactOpts,
	token, owner, spender common.Address,
	amount *big.Int,
) (bool, error) {
	tkn, err := erc20.NewERC20(token, chain.Client)
	if err != nil {
		return false, fmt.Errorf("failed to create erc20 wrapper: %w", err)
	}
	balance, err := tkn.BalanceOf(&bind.CallOpts{Context: ctx}, owner)
	if err != nil {
		return false, fmt.Errorf("failed to get balance: %w", err)
	}
	if balance.Cmp(amount) < 0 {
		return false, fmt.Errorf("insufficient balance: have %s, need %s", balance.String(), amount.String())
	}
	allowance, err := tkn.Allowance(&bind.CallOpts{Context: ctx}, owner, spender)
	if err != nil {
		return false, fmt.Errorf("failed to get allowance: %w", err)
	}
	if allowance.Cmp(amount) < 0 {
		l := m.logger
		l.Info().
			Str("Token", token.Hex()).
			Str("Spender", spender.Hex()).
			Str("Owner", owner.Hex()).
			Str("Amount", amount.String()).
			Msg("Insufficient allowance, approving")
		tx, err := tkn.Approve(&bind.TransactOpts{
			Context: ctx,
			From:    auth.From,
			Signer:  auth.Signer,
		}, spender, amount)
		if err != nil {
			return false, fmt.Errorf("failed to approve spending of %s for %s: %w", amount.String(), spender.Hex(), err)
		}
		l.Info().Str("TxHash", tx.Hash().Hex()).Msg("Waiting for approve transaction to be mined")
		receipt, err := bind.WaitMined(ctx, chain.Client, tx.Hash())
		if err != nil {
			return false, fmt.Errorf("failed to wait for approve transaction to be mined: %w", err)
		}
		if receipt.Status != types.ReceiptStatusSuccessful {
			return false, fmt.Errorf("approve transaction failed: %s", receipt.TxHash.Hex())
		}
		l.Info().Msg("Approval successful")
	}
	return true, nil
}

func (m *CCIP17EVM) haveEnoughTransferTokens(ctx context.Context, chain evm.Chain, auth *bind.TransactOpts, routerAddress, token common.Address, amount *big.Int) (hasEnough bool, err error) {
	// Transfer token is a vanilla ERC20; check owner's balance and router's allowance.
	return m.ensureERC20HasBalanceAndAllowance(ctx, chain, auth, token, chain.DeployerKey.From, routerAddress, amount)
}

func (m *CCIP17EVM) haveEnoughFeeTokens(ctx context.Context, chain evm.Chain, auth *bind.TransactOpts, routerAddress, feeToken common.Address, amount *big.Int) (hasEnough bool, msgValue *big.Int, err error) {
	wrappedNativeRef, err := m.e.DataStore.Addresses().Get(datastore.NewAddressRefKey(chain.Selector, datastore.ContractType(weth.ContractType), semver.MustParse(weth.Deploy.Version()), ""))
	if err != nil {
		return false, nil, fmt.Errorf("failed to get wrapped native address: %w", err)
	}
	linkRef, err := m.e.DataStore.Addresses().Get(datastore.NewAddressRefKey(chain.Selector, datastore.ContractType(link.ContractType), semver.MustParse(link.Deploy.Version()), ""))
	if err != nil {
		return false, nil, fmt.Errorf("failed to get link address: %w", err)
	}
	wrappedNative := common.HexToAddress(wrappedNativeRef.Address)
	link := common.HexToAddress(linkRef.Address)
	// TODO: should check if fee token is enabled somehow? Check feeQuoter contract?
	switch feeToken {
	case common.Address{}:
		// if no fee token is specified, pure native token is used, so this is just a BalanceAt check.
		balance, err := chain.Client.BalanceAt(ctx, chain.DeployerKey.From, nil)
		if err != nil {
			return false, nil, fmt.Errorf("failed to get balance: %w", err)
		}
		// msg.Value is equal to amount in the native token case
		return balance.Cmp(amount) >= 0, amount, nil
	case wrappedNative, link:
		ok, err := m.ensureERC20HasBalanceAndAllowance(ctx, chain, auth, feeToken, chain.DeployerKey.From, routerAddress, amount)
		if err != nil {
			return false, nil, err
		}
		if !ok {
			return false, nil, nil
		}
		return true, big.NewInt(0), nil
	default:
		return false, nil, fmt.Errorf("unsupported fee token: %s", feeToken.String())
	}
}

func (m *CCIP17EVM) SendMessage(ctx context.Context, src, dest uint64, fields cciptestinterfaces.MessageFields, opts cciptestinterfaces.MessageOptions) (cciptestinterfaces.MessageSentEvent, error) {
	l := m.logger
	chains := m.e.BlockChains.EVMChains()
	if chains == nil {
		return cciptestinterfaces.MessageSentEvent{}, errors.New("no EVM chains found")
	}

	srcChain, ok := chains[src]
	if !ok {
		return cciptestinterfaces.MessageSentEvent{}, fmt.Errorf("source chain %d not found in environment chains %v", src, chains)
	}

	destFamily, err := chainsel.GetSelectorFamily(dest)
	if err != nil {
		return cciptestinterfaces.MessageSentEvent{}, fmt.Errorf("failed to get destination family: %w", err)
	}

	routerRef, err := m.e.DataStore.Addresses().Get(datastore.NewAddressRefKey(srcChain.Selector, datastore.ContractType(routeroperations.ContractType), semver.MustParse(routeroperations.Deploy.Version()), ""))
	if err != nil {
		return cciptestinterfaces.MessageSentEvent{}, fmt.Errorf("failed to get router address: %w", err)
	}

	routerAddress := common.HexToAddress(routerRef.Address)
	rout, err := routerwrapper.NewRouter(routerAddress, srcChain.Client)
	if err != nil {
		return cciptestinterfaces.MessageSentEvent{}, fmt.Errorf("create router wrapper: %w", err)
	}

	bundle := operations.NewBundle(
		func() context.Context { return context.Background() },
		m.e.Logger,
		operations.NewMemoryReporter(),
	)

	tokenAmounts := make([]routeroperations.EVMTokenAmount, 0, len(fields.TokenAmounts))
	for _, tokenAmount := range fields.TokenAmounts {
		tokenAmounts = append(tokenAmounts, routeroperations.EVMTokenAmount{
			Token:  common.HexToAddress(tokenAmount.TokenAddress.String()),
			Amount: tokenAmount.Amount,
		})
	}
	if len(tokenAmounts) > 1 {
		return cciptestinterfaces.MessageSentEvent{}, fmt.Errorf("only one token amount is supported")
	}

	extraArgs := serializeExtraArgs(opts, destFamily)
	msg := routerwrapper.ClientEVM2AnyMessage{
		Receiver:     common.LeftPadBytes(common.HexToAddress(fields.Receiver.String()).Bytes(), 32),
		Data:         fields.Data,
		TokenAmounts: tokenAmounts,
		FeeToken:     common.HexToAddress(fields.FeeToken.String()),
		ExtraArgs:    extraArgs,
	}
	fee, err := rout.GetFee(
		&bind.CallOpts{
			Context: ctx,
		}, dest,
		msg,
	)
	if err != nil {
		return cciptestinterfaces.MessageSentEvent{}, fmt.Errorf("failed to get fee: %w", err)
	}

	haveEnoughFeeTokens, msgValue, err := m.haveEnoughFeeTokens(ctx, srcChain, srcChain.DeployerKey, routerAddress, common.HexToAddress(fields.FeeToken.String()), fee)
	if err != nil {
		return cciptestinterfaces.MessageSentEvent{}, fmt.Errorf("failed to check if have enough tokens: %w", err)
	}
	if !haveEnoughFeeTokens {
		return cciptestinterfaces.MessageSentEvent{}, fmt.Errorf("not enough tokens to send message, feeToken: %s, fee: %s, msgValue: %s", fields.FeeToken.String(), fee.String(), msgValue.String())
	}

	if len(tokenAmounts) > 0 {
		haveEnoughTransferTokens, err := m.haveEnoughTransferTokens(ctx, srcChain, srcChain.DeployerKey, routerAddress, common.HexToAddress(tokenAmounts[0].Token.String()), tokenAmounts[0].Amount)
		if err != nil {
			return cciptestinterfaces.MessageSentEvent{}, fmt.Errorf("failed to check if have enough tokens: %w", err)
		}
		if !haveEnoughTransferTokens {
			return cciptestinterfaces.MessageSentEvent{}, fmt.Errorf("not enough tokens to send in a message, token: %s, amount: %s", tokenAmounts[0].Token.String(), tokenAmounts[0].Amount.String())
		}
	}

	l.Info().
		Str("FeeToken", fields.FeeToken.String()).
		Str("Amount", fee.String()).
		Str("MsgValue", msgValue.String()).
		Msg("Have enough tokens to send message")

	ccipSendArgs := routeroperations.CCIPSendArgs{
		Value:             msgValue,
		DestChainSelector: dest,
		EVM2AnyMessage:    msg,
	}

	// Send CCIP message with value
	sendReport, err := operations.ExecuteOperation(bundle, routeroperations.CCIPSend, srcChain, contract.FunctionInput[routeroperations.CCIPSendArgs]{
		ChainSelector: src,
		Address:       routerAddress,
		Args:          ccipSendArgs,
	})
	if err != nil {
		return cciptestinterfaces.MessageSentEvent{}, fmt.Errorf("failed to send CCIP message: %w, extraArgs: %x", err, extraArgs)
	}

	// get the receipt so that we can log the message ID.
	receipt, err := srcChain.Client.TransactionReceipt(ctx, common.HexToHash(sendReport.Output.ExecInfo.Hash))
	if err != nil {
		return cciptestinterfaces.MessageSentEvent{}, fmt.Errorf("failed to get transaction receipt: %w", err)
	}

	var messageSentEvent *onramp.OnRampCCIPMessageSent
	for _, log := range receipt.Logs {
		if log.Topics[0] == ccipMessageSentTopic {
			var err error
			messageSentEvent, err = m.onRampBySelector[src].ParseCCIPMessageSent(*log)
			if err != nil {
				// Don't fail the entire test just because of this but do log a warning.
				l.Warn().Err(err).Msg("Failed to parse CCIPMessageSent event")
				continue
			}
			break
		}
	}
	dcc, err := m.onRampBySelector[src].GetDestChainConfig(&bind.CallOpts{
		Context: ctx,
	}, dest)
	if err != nil {
		return cciptestinterfaces.MessageSentEvent{}, fmt.Errorf("failed to get dest chain config: %w", err)
	}

	message, err := protocol.DecodeMessage(messageSentEvent.EncodedMessage)
	if err != nil {
		// Fail here - indicates a bug in the decoder which is critical.
		return cciptestinterfaces.MessageSentEvent{}, fmt.Errorf("failed to decode message: %w", err)
	}
	result := cciptestinterfaces.MessageSentEvent{
		MessageID:      messageSentEvent.MessageId,
		SequenceNumber: messageSentEvent.SequenceNumber,
		Message:        message,
		ReceiptIssuers: make([]protocol.UnknownAddress, 0, len(messageSentEvent.Receipts)),
		VerifierBlobs:  messageSentEvent.VerifierBlobs,
	}
	for _, receipt := range messageSentEvent.Receipts {
		result.ReceiptIssuers = append(result.ReceiptIssuers, protocol.UnknownAddress(receipt.Issuer.Bytes()))
	}

	l.Info().
		Bool("Executed", sendReport.Output.Executed()).
		Uint64("SrcChainSelector", sendReport.Output.ChainSelector).
		Uint64("DestChainSelector", dest).
		Str("SrcRouter", sendReport.Output.Tx.To).
		Str("MessageID", hexutil.Encode(result.MessageID[:])).
		Any("DefaultCCVs", dcc.DefaultCCVs).
		Any("LaneMandatedCCVs", dcc.LaneMandatedCCVs).
		Any("DefaultExecutor", dcc.DefaultExecutor).
		Any("OffRamp", hexutil.Encode(dcc.OffRamp)).
		Int("NumReceipts", len(result.ReceiptIssuers)).
		Int("NumVerifierBlobs", len(result.VerifierBlobs)).
		Any("ReceiptIssuers", result.ReceiptIssuers).
		Uint64("SeqNo", result.SequenceNumber).
		Msg("CCIP message sent")

	return result, nil
}

func serializeExtraArgs(opts cciptestinterfaces.MessageOptions, destFamily string) []byte {
	switch destFamily {
	case chainsel.FamilyEVM:
		switch opts.Version {
		case 1: // EVMExtraArgsV1
			return serializeExtraArgsV1(opts)
		case 2: // GenericExtraArgsV2
			return serializeExtraArgsV2(opts)
		case 3: // EVMExtraArgsV3
			return serializeExtraArgsV3(opts)
		default:
			panic(fmt.Sprintf("unsupported message extra args version: %d", opts.Version))
		}
	case chainsel.FamilySolana:
		switch opts.Version {
		case 1: // SVMExtraArgsV1
			return serializeExtraArgsSVMV1(opts)
		default:
			panic(fmt.Sprintf("unsupported message extra args version for family %s: %d", destFamily, opts.Version))
		}
	default:
		panic(fmt.Sprintf("unsupported destination family: %s", destFamily))
	}
}

func serializeExtraArgsV1(opts cciptestinterfaces.MessageOptions) []byte {
	evmExtraArgsV1Type, err := abi.NewType("tuple", "EVMExtraArgsV1", []abi.ArgumentMarshaling{
		{Name: "gasLimit", Type: "uint256"},
	})
	if err != nil {
		panic(fmt.Sprintf("failed to create EVMExtraArgsV1 tuple type: %v", err))
	}

	arguments := abi.Arguments{
		{
			Type: evmExtraArgsV1Type,
			Name: "extraArgs",
		},
	}

	type EVMExtraArgsV1 struct {
		GasLimit *big.Int
	}

	packed, err := arguments.Pack(EVMExtraArgsV1{GasLimit: big.NewInt(int64(opts.GasLimit))})
	if err != nil {
		panic(fmt.Sprintf("failed to pack extraArgs: %v", err))
	}

	selector, _ := hexutil.Decode("0x97a657c9")
	return append(selector, packed...)
}

func serializeExtraArgsV2(opts cciptestinterfaces.MessageOptions) []byte {
	genericExtraArgsV2Type, err := abi.NewType("tuple", "GenericExtraArgsV2", []abi.ArgumentMarshaling{
		{Name: "gasLimit", Type: "uint256"},
		{Name: "allowOutOfOrderExecution", Type: "bool"},
	})
	if err != nil {
		panic(fmt.Sprintf("failed to create GenericExtraArgsV2 tuple type: %v", err))
	}

	arguments := abi.Arguments{
		{
			Type: genericExtraArgsV2Type,
			Name: "extraArgs",
		},
	}

	type GenericExtraArgsV2 struct {
		GasLimit                 *big.Int
		AllowOutOfOrderExecution bool
	}

	packed, err := arguments.Pack(GenericExtraArgsV2{
		GasLimit:                 big.NewInt(int64(opts.GasLimit)),
		AllowOutOfOrderExecution: opts.OutOfOrderExecution,
	})
	if err != nil {
		panic(fmt.Sprintf("failed to pack extraArgs: %v", err))
	}

	selector, _ := hexutil.Decode("0x181dcf10")
	return append(selector, packed...)
}

func serializeExtraArgsV3(opts cciptestinterfaces.MessageOptions) []byte {
	extraArgs, err := NewV3ExtraArgs(
		opts.FinalityConfig,
		opts.GasLimit,
		opts.Executor.String(),
		opts.ExecutorArgs,
		opts.TokenArgs,
		opts.CCVs,
	)
	if err != nil {
		panic(fmt.Sprintf("failed to create V3 extra args: %v", err))
	}
	return extraArgs
}

func serializeExtraArgsSVMV1(_ cciptestinterfaces.MessageOptions) []byte {
	// // Extra args tag for chains that use the Solana VM.
	// bytes4 public constant SVM_EXTRA_ARGS_V1_TAG = 0x1f3b3aba;

	// struct SVMExtraArgsV1 {
	//   uint32 computeUnits;
	//   uint64 accountIsWritableBitmap;
	//   bool allowOutOfOrderExecution;
	//   bytes32 tokenReceiver;
	//   // Additional accounts needed for execution of CCIP receiver. Must be empty if message.receiver is zero.
	//   // Token transfer related accounts are specified in the token pool lookup table on SVM.
	//   bytes32[] accounts;
	// }
	return nil // TODO: implement when solana ported to 1.7 tests.
}

func (m *CCIP17EVM) ExposeMetrics(
	ctx context.Context,
	source, dest uint64,
	chainIDs []string,
	wsURLs []string,
) ([]string, *prometheus.Registry, error) {
	msgSentTotal.Reset()
	msgExecTotal.Reset()
	srcDstLatency.Reset()

	reg := prometheus.NewRegistry()
	reg.MustRegister(msgSentTotal, msgExecTotal, srcDstLatency)

	lp := NewLokiPusher()
	tp := NewTempoPusher()
	c, err := NewCCIP17EVM(ctx, m.logger, m.e, chainIDs, wsURLs)
	if err != nil {
		return nil, nil, err
	}
	err = ProcessLaneEvents(ctx, c, lp, tp, &LaneStreamConfig{
		FromSelector:      source,
		ToSelector:        dest,
		AggregatorAddress: "localhost:50051",
		AggregatorSince:   0,
	})
	if err != nil {
		return nil, nil, err
	}
	err = ProcessLaneEvents(ctx, c, lp, tp, &LaneStreamConfig{
		FromSelector:      dest,
		ToSelector:        source,
		AggregatorAddress: "localhost:50051",
		AggregatorSince:   0,
	})
	if err != nil {
		return nil, nil, err
	}
	return []string{}, reg, nil
}

func (m *CCIP17EVM) DeployLocalNetwork(ctx context.Context, bc *blockchain.Input) (*blockchain.Output, error) {
	l := m.logger
	l.Info().Msg("Deploying EVM networks")
	out, err := blockchain.NewBlockchainNetwork(bc)
	if err != nil {
		return nil, fmt.Errorf("failed to create blockchain network: %w", err)
	}
	return out, nil
}

func (m *CCIP17EVM) ConfigureNodes(ctx context.Context, bc *blockchain.Input) (string, error) {
	l := m.logger
	l.Info().Msg("Configuring CL nodes")
	name := fmt.Sprintf("node-evm-%s", uuid.New().String()[0:5])
	finality := 1
	return fmt.Sprintf(`
       [[EVM]]
       LogPollInterval = '1s'
       BlockBackfillDepth = 100
       ChainID = '%s'
       MinIncomingConfirmations = 1
       MinContractPayment = '0.0000001 link'
       FinalityDepth = %d

       [[EVM.Nodes]]
       Name = '%s'
       WsUrl = '%s'
       HttpUrl = '%s'`,
		bc.ChainID,
		finality,
		name,
		bc.Out.Nodes[0].InternalWSUrl,
		bc.Out.Nodes[0].InternalHTTPUrl,
	), nil
}

// getCommitteeSignatureConfig returns the committee signature configuration for a given qualifier.
// The signer addresses are programmatically generated in an identical to fashion to what is done in
// NewEnvironment to avoid hardcoding hard-to-determine addresses in the code.
func getCommitteeSignatureConfig(qualifier string) committee_verifier.SetSignatureConfigArgs {
	numNodes, ok := nodesPerCommittee[qualifier]
	if !ok {
		panic(fmt.Sprintf("couldn't find verifier indexes for qualifier: %s", qualifier))
	}
	signerAddresses := make([]common.Address, 0, numNodes)
	for i := range numNodes {
		privKeyString := cciptestinterfaces.XXXNewVerifierPrivateKey(qualifier, i)
		privateKeyBytes, err := commit.ReadPrivateKeyFromString(privKeyString)
		if err != nil {
			panic(fmt.Sprintf("failed to read private key: %v", err))
		}
		signer, err := commit.NewECDSAMessageSigner(privateKeyBytes)
		if err != nil {
			panic(fmt.Sprintf("failed to create ECDSA message signer: %v", err))
		}
		signerAddresses = append(signerAddresses, common.HexToAddress(signer.GetSignerAddress().String()))
	}
	return committee_verifier.SetSignatureConfigArgs{
		Threshold: uint8(numNodes), //nolint:gosec
		Signers:   signerAddresses,
	}
}

func (m *CCIP17EVM) DeployContractsForSelector(ctx context.Context, env *deployment.Environment, selector uint64) (datastore.DataStore, error) {
	l := m.logger
	l.Info().Msg("Configuring contracts for selector")
	l.Info().Any("Selector", selector).Msg("Deploying for chain selectors")
	runningDS := datastore.NewMemoryDataStore()

	l.Info().Uint64("Selector", selector).Msg("Configuring per-chain contracts bundle")
	bundle := operations.NewBundle(
		func() context.Context { return context.Background() },
		env.Logger,
		operations.NewMemoryReporter(),
	)
	env.OperationsBundle = bundle

	usdPerLink, ok := new(big.Int).SetString("15000000000000000000", 10) // $15
	if !ok {
		return nil, errors.New("failed to parse USDPerLINK")
	}
	usdPerWeth, ok := new(big.Int).SetString("2000000000000000000000", 10) // $2000
	if !ok {
		return nil, errors.New("failed to parse USDPerWETH")
	}

	mcmsReaderRegistry := changesetscore.NewMCMSReaderRegistry() // TODO: Integrate actual registry if MCMS support is required.
	out, err := evmchangesets.DeployChainContracts(mcmsReaderRegistry).Apply(*env, changesetscore.WithMCMS[evmchangesets.DeployChainContractsCfg]{
		Cfg: evmchangesets.DeployChainContractsCfg{
			ChainSel: selector,
			Params: sequences.ContractParams{
				// TODO: Router contract implementation is missing
				RMNRemote: sequences.RMNRemoteParams{
					Version: semver.MustParse(rmn_remote.Deploy.Version()),
				},
				OffRamp: sequences.OffRampParams{
					Version: semver.MustParse(offrampoperations.Deploy.Version()),
				},
				// Deploy multiple committee verifiers in order to test different receiver
				// configurations.
				CommitteeVerifier: []sequences.CommitteeVerifierParams{
					{
						Version: semver.MustParse(committee_verifier.Deploy.Version()),
						// TODO: add mocked contract here
						FeeAggregator:       common.HexToAddress("0x01"),
						SignatureConfigArgs: getCommitteeSignatureConfig(DefaultCommitteeVerifierQualifier),
						Qualifier:           DefaultCommitteeVerifierQualifier,
					},
					// TODO: deploy the offchain verifiers that correspond to these contracts.
					{
						Version: semver.MustParse(committee_verifier.Deploy.Version()),
						// TODO: add mocked contract here
						FeeAggregator:       common.HexToAddress("0x01"),
						SignatureConfigArgs: getCommitteeSignatureConfig(SecondaryCommitteeVerifierQualifier),
						Qualifier:           SecondaryCommitteeVerifierQualifier,
					},
					{
						Version: semver.MustParse(committee_verifier.Deploy.Version()),
						// TODO: add mocked contract here
						FeeAggregator:       common.HexToAddress("0x01"),
						SignatureConfigArgs: getCommitteeSignatureConfig(TertiaryCommitteeVerifierQualifier),
						Qualifier:           TertiaryCommitteeVerifierQualifier,
					},
				},
				OnRamp: sequences.OnRampParams{
					Version:       semver.MustParse(onrampoperations.Deploy.Version()),
					FeeAggregator: common.HexToAddress("0x01"),
				},
				Executor: sequences.ExecutorParams{
					Version:       semver.MustParse(executor.Deploy.Version()),
					MaxCCVsPerMsg: 10,
					DynamicConfig: executor.SetDynamicConfigArgs{
						FeeAggregator:         common.HexToAddress("0x01"),
						MinBlockConfirmations: 0,
						CcvAllowlistEnabled:   false,
					},
				},
				FeeQuoter: sequences.FeeQuoterParams{
					Version: semver.MustParse(fee_quoter.Deploy.Version()),
					// expose in TOML config
					MaxFeeJuelsPerMsg:              big.NewInt(2e18),
					LINKPremiumMultiplierWeiPerEth: 9e17, // 0.9 ETH
					WETHPremiumMultiplierWeiPerEth: 1e18, // 1.0 ETH
					USDPerLINK:                     usdPerLink,
					USDPerWETH:                     usdPerWeth,
				},
				MockReceivers: []sequences.MockReceiverParams{
					{
						// single required verifier (default), no optional verifiers, no optional threshold
						Version: semver.MustParse(mock_receiver.Deploy.Version()),
						RequiredVerifiers: []datastore.AddressRef{
							{
								Type:          datastore.ContractType(committee_verifier.ResolverProxyType),
								Version:       semver.MustParse(committee_verifier.Deploy.Version()),
								ChainSelector: selector,
								Qualifier:     DefaultCommitteeVerifierQualifier,
							},
						},
						Qualifier: DefaultReceiverQualifier,
					},
					{
						// single required verifier (secondary), no optional verifiers, no optional threshold
						Version: semver.MustParse(mock_receiver.Deploy.Version()),
						RequiredVerifiers: []datastore.AddressRef{
							{
								Type:          datastore.ContractType(committee_verifier.ResolverProxyType),
								Version:       semver.MustParse(committee_verifier.Deploy.Version()),
								ChainSelector: selector,
								Qualifier:     SecondaryCommitteeVerifierQualifier,
							},
						},
						Qualifier: SecondaryReceiverQualifier,
					},
					{
						// single required verifier (secondary), single optional verifier (tertiary), optional threshold=1
						// this means that the message should only be executed after the required and optional verifiers have signed.
						// optional threshold being 1, with one optional, means that it must be retrieved.
						Version: semver.MustParse(mock_receiver.Deploy.Version()),
						RequiredVerifiers: []datastore.AddressRef{
							{
								Type:          datastore.ContractType(committee_verifier.ResolverProxyType),
								Version:       semver.MustParse(committee_verifier.Deploy.Version()),
								ChainSelector: selector,
								Qualifier:     SecondaryCommitteeVerifierQualifier,
							},
						},
						OptionalVerifiers: []datastore.AddressRef{
							{
								Type:          datastore.ContractType(committee_verifier.ResolverProxyType),
								Version:       semver.MustParse(committee_verifier.Deploy.Version()),
								ChainSelector: selector,
								Qualifier:     TertiaryCommitteeVerifierQualifier,
							},
						},
						OptionalThreshold: 1,
						Qualifier:         TertiaryReceiverQualifier,
					},
					{
						Version: semver.MustParse(mock_receiver.Deploy.Version()),
						RequiredVerifiers: []datastore.AddressRef{
							{
								Type:          datastore.ContractType(committee_verifier.ResolverProxyType),
								Version:       semver.MustParse(committee_verifier.Deploy.Version()),
								ChainSelector: selector,
								Qualifier:     DefaultCommitteeVerifierQualifier,
							},
						},
						OptionalVerifiers: []datastore.AddressRef{
							{
								Type:          datastore.ContractType(committee_verifier.ResolverProxyType),
								Version:       semver.MustParse(committee_verifier.Deploy.Version()),
								ChainSelector: selector,
								Qualifier:     SecondaryCommitteeVerifierQualifier,
							},
							{
								Type:          datastore.ContractType(committee_verifier.ResolverProxyType),
								Version:       semver.MustParse(committee_verifier.Deploy.Version()),
								ChainSelector: selector,
								Qualifier:     TertiaryCommitteeVerifierQualifier,
							},
						},
						OptionalThreshold: 1,
						Qualifier:         QuaternaryReceiverQualifier,
					},
				},
			},
		},
	})
	if err != nil {
		return nil, err
	}
	err = runningDS.Merge(out.DataStore.Seal())
	if err != nil {
		return nil, err
	}
	env.DataStore = runningDS.Seal()

	for symbol := range tokenConfigs {
		if err := m.deployTokenAndPool(env, mcmsReaderRegistry, runningDS, selector, symbol); err != nil {
			return nil, fmt.Errorf("failed to deploy %s token: %w", symbol, err)
		}
	}

	return runningDS.Seal(), nil
}

func (m *CCIP17EVM) deployTokenAndPool(
	env *deployment.Environment,
	mcmsReaderRegistry *changesetscore.MCMSReaderRegistry,
	runningDS *datastore.MemoryDataStore,
	selector uint64,
	tokenSymbol string,
) error {
	config, exists := tokenConfigs[tokenSymbol]
	if !exists {
		return fmt.Errorf("unknown token symbol: %s", tokenSymbol)
	}

	chain, ok := env.BlockChains.EVMChains()[selector]
	if !ok {
		return fmt.Errorf("evm chain not found for selector %d", selector)
	}

	maxSupply, ok := big.NewInt(0).SetString(TokenMaxSupply, 10)
	if !ok {
		return errors.New("failed to parse max supply")
	}
	deployerBalance, ok := big.NewInt(0).SetString(TokenDeployerBalance, 10)
	if !ok {
		return errors.New("failed to parse deployer balance")
	}
<<<<<<< HEAD
	out, err = evmchangesets.DeployBurnMintTokenAndPool(mcmsReaderRegistry).Apply(*env, changesetscore.WithMCMS[evmchangesets.DeployBurnMintTokenAndPoolCfg]{
		Cfg: evmchangesets.DeployBurnMintTokenAndPoolCfg{
=======

	out, err := changesets.DeployBurnMintTokenAndPool(mcmsReaderRegistry).Apply(*env, changesetscore.WithMCMS[changesets.DeployBurnMintTokenAndPoolCfg]{
		Cfg: changesets.DeployBurnMintTokenAndPoolCfg{
>>>>>>> 64d2b135
			Accounts: map[common.Address]*big.Int{
				chain.DeployerKey.From: deployerBalance,
			},
			TokenInfo: tokens.TokenInfo{
				Name:      config.Name,
				Decimals:  config.Decimals,
				MaxSupply: maxSupply,
			},
			DeployTokenPoolCfg: evmchangesets.DeployTokenPoolCfg{
				ChainSel:           selector,
				TokenPoolType:      datastore.ContractType(burn_mint_token_pool.ContractType),
				TokenPoolVersion:   semver.MustParse(TokenPoolVersion),
				TokenSymbol:        config.Symbol,
				LocalTokenDecimals: config.Decimals,
				Router: datastore.AddressRef{
					Type:    datastore.ContractType(routeroperations.ContractType),
					Version: semver.MustParse(routeroperations.Deploy.Version()),
				},
			},
		},
	})
	if err != nil {
		return fmt.Errorf("failed to deploy %s token and pool: %w", tokenSymbol, err)
	}

	err = runningDS.Merge(out.DataStore.Seal())
	if err != nil {
		return fmt.Errorf("failed to merge datastore for %s token: %w", tokenSymbol, err)
	}

	return nil
}

func (m *CCIP17EVM) GetMaxDataBytes(ctx context.Context, remoteChainSelector uint64) (uint32, error) {
	feeQuoterRef, err := m.e.DataStore.Addresses().Get(datastore.NewAddressRefKey(remoteChainSelector, datastore.ContractType(fee_quoter.ContractType), semver.MustParse(fee_quoter.Deploy.Version()), ""))
	if err != nil {
		return 0, fmt.Errorf("failed to get fee quoter address: %w", err)
	}
	feeQuoter, err := feequoterwrapper.NewFeeQuoter(common.HexToAddress(feeQuoterRef.Address), m.ethClients[remoteChainSelector])
	if err != nil {
		return 0, fmt.Errorf("failed to new fee quoter contract: %w", err)
	}
	destChainConfig, err := feeQuoter.GetDestChainConfig(&bind.CallOpts{Context: ctx}, remoteChainSelector)
	if err != nil {
		return 0, fmt.Errorf("failed to get dest chain config: %w", err)
	}
	return destChainConfig.MaxDataBytes, nil
}

func (m *CCIP17EVM) configureTokenForTransfer(
	e *deployment.Environment,
	tokenAdapterRegistry *tokenscore.TokenAdapterRegistry,
	mcmsReaderRegistry *changesetscore.MCMSReaderRegistry,
	selector uint64,
	remoteSelectors []uint64,
	tokenSymbol string,
	ccvQualifiers []string,
) error {
	tokensRemoteChains := make(map[uint64]tokenscore.RemoteChainConfig[*datastore.AddressRef, datastore.AddressRef])
	for _, rs := range remoteSelectors {
		ccvRefs := make([]datastore.AddressRef, 0, len(ccvQualifiers))
		for _, qualifier := range ccvQualifiers {
			ccvRefs = append(ccvRefs, datastore.AddressRef{
				Type:      datastore.ContractType(committee_verifier.ProxyType),
				Version:   semver.MustParse(committee_verifier.Deploy.Version()),
				Qualifier: qualifier,
			})
		}

		tokensRemoteChains[rs] = tokenscore.RemoteChainConfig[*datastore.AddressRef, datastore.AddressRef]{
			RemotePool: &datastore.AddressRef{
				Type:      datastore.ContractType(burn_mint_token_pool.ContractType),
				Version:   semver.MustParse(TokenPoolVersion),
				Qualifier: tokenSymbol,
			},
			InboundRateLimiterConfig: tokenscore.RateLimiterConfig{
				IsEnabled: false,
				Capacity:  big.NewInt(0),
				Rate:      big.NewInt(0),
			},
			OutboundRateLimiterConfig: tokenscore.RateLimiterConfig{
				IsEnabled: false,
				Capacity:  big.NewInt(0),
				Rate:      big.NewInt(0),
			},
			OutboundCCVs: ccvRefs,
			InboundCCVs:  ccvRefs,
		}
	}

	_, err := tokenscore.ConfigureTokensForTransfers(tokenAdapterRegistry, mcmsReaderRegistry).Apply(*e, tokenscore.ConfigureTokensForTransfersConfig{
		Tokens: []tokenscore.TokenTransferConfig{
			{
				ChainSelector: selector,
				TokenPoolRef: datastore.AddressRef{
					Type:      datastore.ContractType(burn_mint_token_pool.ContractType),
					Version:   semver.MustParse(TokenPoolVersion),
					Qualifier: tokenSymbol,
				},
				RegistryRef: datastore.AddressRef{
					Type:    datastore.ContractType(token_admin_registry.ContractType),
					Version: semver.MustParse(token_admin_registry.Deploy.Version()),
				},
				RemoteChains: tokensRemoteChains,
			},
		},
	})
	if err != nil {
		return fmt.Errorf("failed to configure %s tokens for transfers: %w", tokenSymbol, err)
	}

	return nil
}

func (m *CCIP17EVM) ConnectContractsWithSelectors(ctx context.Context, e *deployment.Environment, selector uint64, remoteSelectors []uint64) error {
	l := m.logger
	l.Info().Uint64("FromSelector", selector).Any("ToSelectors", remoteSelectors).Msg("Connecting contracts with selectors")
	bundle := operations.NewBundle(
		func() context.Context { return context.Background() },
		e.Logger,
		operations.NewMemoryReporter(),
	)
	e.OperationsBundle = bundle

	remoteChains := make(map[uint64]adapters.RemoteChainConfig[datastore.AddressRef, datastore.AddressRef])

	for _, rs := range remoteSelectors {
		remoteChains[rs] = adapters.RemoteChainConfig[datastore.AddressRef, datastore.AddressRef]{
			AllowTrafficFrom: true,
			OnRamp: datastore.AddressRef{
				Type:    datastore.ContractType(onrampoperations.ContractType),
				Version: semver.MustParse(onrampoperations.Deploy.Version()),
			},
			OffRamp: datastore.AddressRef{
				Type:    datastore.ContractType(offrampoperations.ContractType),
				Version: semver.MustParse(offrampoperations.Deploy.Version()),
			},
			DefaultInboundCCVs: []datastore.AddressRef{
				{
					Type:          datastore.ContractType(committee_verifier.ResolverProxyType),
					Version:       semver.MustParse(committee_verifier.Deploy.Version()),
					ChainSelector: selector,
					Qualifier:     DefaultCommitteeVerifierQualifier,
				},
			},
			// LaneMandatedInboundCCVs: []datastore.AddressRef{},
			DefaultOutboundCCVs: []datastore.AddressRef{
				{
					Type:          datastore.ContractType(committee_verifier.ResolverProxyType),
					Version:       semver.MustParse(committee_verifier.Deploy.Version()),
					ChainSelector: selector,
					Qualifier:     DefaultCommitteeVerifierQualifier,
				},
			},
			// LaneMandatedOutboundCCVs: []datastore.AddressRef{},
			DefaultExecutor: datastore.AddressRef{
				Type:    datastore.ContractType(executor.ContractType),
				Version: semver.MustParse(executor.Deploy.Version()),
			},
			CommitteeVerifierDestChainConfig: adapters.CommitteeVerifierDestChainConfig{
				AllowlistEnabled:   false,
				GasForVerification: CommitteeVerifierGasForVerification,
				FeeUSDCents:        0, // TODO: set proper fee
				PayloadSizeBytes:   0, // TODO: set proper payload size
			},
			FeeQuoterDestChainConfig: adapters.FeeQuoterDestChainConfig{
				IsEnabled:                   true,
				MaxDataBytes:                30_000,
				MaxPerMsgGasLimit:           3_000_000,
				DestGasOverhead:             300_000,
				DefaultTokenFeeUSDCents:     25,
				DestGasPerPayloadByteBase:   16,
				DefaultTokenDestGasOverhead: 90_000,
				DefaultTxGasLimit:           200_000,
				NetworkFeeUSDCents:          10,
				ChainFamilySelector:         [4]byte{0x28, 0x12, 0xd5, 0x2c}, // EVM
			},
			ExecutorDestChainConfig: adapters.ExecutorDestChainConfig{
				Enabled:     true,
				USDCentsFee: 0, // TODO: set proper fee
			},
			AddressBytesLength:   20,      // TODO: set proper address bytes length, should be evm-agnostic
			BaseExecutionGasCost: 150_000, // TODO: set proper base execution gas cost
		}
	}

	mcmsReaderRegistry := changesetscore.NewMCMSReaderRegistry()
	chainFamilyRegistry := adapters.NewChainFamilyRegistry()
	chainFamilyRegistry.RegisterChainFamily("evm", &evmadapters.ChainFamilyAdapter{})
	_, err := changesets.ConfigureChainsForLanes(chainFamilyRegistry, mcmsReaderRegistry).Apply(*e, changesets.ConfigureChainsForLanesConfig{
		Chains: []changesets.ChainConfig{
			{
				ChainSelector: selector,
				RemoteChains:  remoteChains,
				FeeQuoter: datastore.AddressRef{
					Type:    datastore.ContractType(fee_quoter.ContractType),
					Version: semver.MustParse(fee_quoter.Deploy.Version()),
				},
				OnRamp: datastore.AddressRef{
					Type:    datastore.ContractType(onrampoperations.ContractType),
					Version: semver.MustParse(onrampoperations.Deploy.Version()),
				},
				OffRamp: datastore.AddressRef{
					Type:    datastore.ContractType(offrampoperations.ContractType),
					Version: semver.MustParse(offrampoperations.Deploy.Version()),
				},
				Router: datastore.AddressRef{
					Type:    datastore.ContractType(routeroperations.ContractType),
					Version: semver.MustParse(routeroperations.Deploy.Version()),
				},
				CommitteeVerifiers: []adapters.CommitteeVerifier[datastore.AddressRef]{
					{
						Implementation: datastore.AddressRef{
							Type:          datastore.ContractType(committee_verifier.ContractType),
							Version:       semver.MustParse(committee_verifier.Deploy.Version()),
							ChainSelector: selector,
							Qualifier:     DefaultCommitteeVerifierQualifier,
						},
						Resolver: datastore.AddressRef{
							Type:          datastore.ContractType(committee_verifier.ResolverType),
							Version:       semver.MustParse(committee_verifier.Deploy.Version()),
							ChainSelector: selector,
							Qualifier:     DefaultCommitteeVerifierQualifier,
						},
					},
					{
						Implementation: datastore.AddressRef{
							Type:          datastore.ContractType(committee_verifier.ContractType),
							Version:       semver.MustParse(committee_verifier.Deploy.Version()),
							ChainSelector: selector,
							Qualifier:     SecondaryCommitteeVerifierQualifier,
						},
						Resolver: datastore.AddressRef{
							Type:          datastore.ContractType(committee_verifier.ResolverType),
							Version:       semver.MustParse(committee_verifier.Deploy.Version()),
							ChainSelector: selector,
							Qualifier:     SecondaryCommitteeVerifierQualifier,
						},
					},
					{
						Implementation: datastore.AddressRef{
							Type:          datastore.ContractType(committee_verifier.ContractType),
							Version:       semver.MustParse(committee_verifier.Deploy.Version()),
							ChainSelector: selector,
							Qualifier:     TertiaryCommitteeVerifierQualifier,
						},
						Resolver: datastore.AddressRef{
							Type:          datastore.ContractType(committee_verifier.ResolverType),
							Version:       semver.MustParse(committee_verifier.Deploy.Version()),
							ChainSelector: selector,
							Qualifier:     TertiaryCommitteeVerifierQualifier,
						},
					},
				},
			},
		},
	})
	if err != nil {
		return err
	}

	tokenAdapterRegistry := tokenscore.NewTokenAdapterRegistry()
<<<<<<< HEAD
	tokenAdapterRegistry.RegisterTokenAdapter("evm", semver.MustParse("1.7.0"), &evmadapters.TokenAdapter{})
	tokensRemoteChains := make(map[uint64]tokenscore.RemoteChainConfig[*datastore.AddressRef, datastore.AddressRef])
	for _, rs := range remoteSelectors {
		tokensRemoteChains[rs] = tokenscore.RemoteChainConfig[*datastore.AddressRef, datastore.AddressRef]{
			RemotePool: &datastore.AddressRef{
				Type:    datastore.ContractType(burn_mint_token_pool.ContractType),
				Version: semver.MustParse("1.7.0"),
			},
			InboundRateLimiterConfig: tokenscore.RateLimiterConfig{
				IsEnabled: false,
				Capacity:  big.NewInt(0),
				Rate:      big.NewInt(0),
			},
			OutboundRateLimiterConfig: tokenscore.RateLimiterConfig{
				IsEnabled: false,
				Capacity:  big.NewInt(0),
				Rate:      big.NewInt(0),
			},
			OutboundCCVs: []datastore.AddressRef{
				{
					Type:      datastore.ContractType(committee_verifier.ResolverProxyType),
					Version:   semver.MustParse("1.7.0"),
					Qualifier: DefaultCommitteeVerifierQualifier,
				},
			},
			InboundCCVs: []datastore.AddressRef{
				{
					Type:      datastore.ContractType(committee_verifier.ResolverProxyType),
					Version:   semver.MustParse("1.7.0"),
					Qualifier: DefaultCommitteeVerifierQualifier,
				},
			},
=======
	tokenAdapterRegistry.RegisterTokenAdapter("evm", semver.MustParse(TokenAdapterVersion), &adapters.TokenAdapter{})

	for symbol, config := range tokenConfigs {
		l.Info().Str("Token", symbol).Msg("Configuring token for transfer")
		if err := m.configureTokenForTransfer(e, tokenAdapterRegistry, mcmsReaderRegistry, selector, remoteSelectors, symbol, config.ccvQualifiers); err != nil {
			return fmt.Errorf("failed to configure %s tokens for transfers: %w", symbol, err)
>>>>>>> 64d2b135
		}
	}

	return nil
}

func (m *CCIP17EVM) FundNodes(ctx context.Context, ns []*simple_node_set.Input, bc *blockchain.Input, linkAmount, nativeAmount *big.Int) error {
	l := m.logger
	l.Info().Msg("Funding CL nodes with ETH and LINK")
	nodeClients, err := clclient.New(ns[0].Out.CLNodes)
	if err != nil {
		return fmt.Errorf("connecting to CL nodes: %w", err)
	}
	ethKeyAddressesSrc := make([]string, 0)
	for i, nc := range nodeClients {
		addrSrc, err := nc.ReadPrimaryETHKey(bc.ChainID)
		if err != nil {
			return fmt.Errorf("getting primary ETH key from OCR node %d (src chain): %w", i, err)
		}
		ethKeyAddressesSrc = append(ethKeyAddressesSrc, addrSrc.Attributes.Address)
		l.Info().
			Int("Idx", i).
			Str("ETHKeySrc", addrSrc.Attributes.Address).
			Msg("Node info")
	}
	clientSrc, _, _, err := ETHClient(ctx, bc.Out.Nodes[0].ExternalWSUrl, &GasSettings{
		FeeCapMultiplier: 2,
		TipCapMultiplier: 2,
	})
	if err != nil {
		return fmt.Errorf("could not create basic eth client: %w", err)
	}
	for _, addr := range ethKeyAddressesSrc {
		a, _ := nativeAmount.Float64()
		if err := FundNodeEIP1559(ctx, clientSrc, getNetworkPrivateKey(), addr, a); err != nil {
			return fmt.Errorf("failed to fund CL nodes on src chain: %w", err)
		}
	}
	return nil
}

// GetContractAddrForSelector get contract address by type and chain selector.
func GetContractAddrForSelector(addresses []string, selector uint64, contractType datastore.ContractType) (common.Address, error) {
	var contractAddr common.Address
	for _, addr := range addresses {
		var refs []datastore.AddressRef
		err := json.Unmarshal([]byte(addr), &refs)
		if err != nil {
			return common.Address{}, err
		}
		for _, ref := range refs {
			if ref.ChainSelector == selector && ref.Type == contractType {
				contractAddr = common.HexToAddress(ref.Address)
			}
		}
	}
	return contractAddr, nil
}<|MERGE_RESOLUTION|>--- conflicted
+++ resolved
@@ -1144,14 +1144,9 @@
 	if !ok {
 		return errors.New("failed to parse deployer balance")
 	}
-<<<<<<< HEAD
-	out, err = evmchangesets.DeployBurnMintTokenAndPool(mcmsReaderRegistry).Apply(*env, changesetscore.WithMCMS[evmchangesets.DeployBurnMintTokenAndPoolCfg]{
+
+	out, err := evmchangesets.DeployBurnMintTokenAndPool(mcmsReaderRegistry).Apply(*env, changesetscore.WithMCMS[evmchangesets.DeployBurnMintTokenAndPoolCfg]{
 		Cfg: evmchangesets.DeployBurnMintTokenAndPoolCfg{
-=======
-
-	out, err := changesets.DeployBurnMintTokenAndPool(mcmsReaderRegistry).Apply(*env, changesetscore.WithMCMS[changesets.DeployBurnMintTokenAndPoolCfg]{
-		Cfg: changesets.DeployBurnMintTokenAndPoolCfg{
->>>>>>> 64d2b135
 			Accounts: map[common.Address]*big.Int{
 				chain.DeployerKey.From: deployerBalance,
 			},
@@ -1215,7 +1210,7 @@
 		ccvRefs := make([]datastore.AddressRef, 0, len(ccvQualifiers))
 		for _, qualifier := range ccvQualifiers {
 			ccvRefs = append(ccvRefs, datastore.AddressRef{
-				Type:      datastore.ContractType(committee_verifier.ProxyType),
+				Type:      datastore.ContractType(committee_verifier.ResolverProxyType),
 				Version:   semver.MustParse(committee_verifier.Deploy.Version()),
 				Qualifier: qualifier,
 			})
@@ -1414,47 +1409,12 @@
 	}
 
 	tokenAdapterRegistry := tokenscore.NewTokenAdapterRegistry()
-<<<<<<< HEAD
-	tokenAdapterRegistry.RegisterTokenAdapter("evm", semver.MustParse("1.7.0"), &evmadapters.TokenAdapter{})
-	tokensRemoteChains := make(map[uint64]tokenscore.RemoteChainConfig[*datastore.AddressRef, datastore.AddressRef])
-	for _, rs := range remoteSelectors {
-		tokensRemoteChains[rs] = tokenscore.RemoteChainConfig[*datastore.AddressRef, datastore.AddressRef]{
-			RemotePool: &datastore.AddressRef{
-				Type:    datastore.ContractType(burn_mint_token_pool.ContractType),
-				Version: semver.MustParse("1.7.0"),
-			},
-			InboundRateLimiterConfig: tokenscore.RateLimiterConfig{
-				IsEnabled: false,
-				Capacity:  big.NewInt(0),
-				Rate:      big.NewInt(0),
-			},
-			OutboundRateLimiterConfig: tokenscore.RateLimiterConfig{
-				IsEnabled: false,
-				Capacity:  big.NewInt(0),
-				Rate:      big.NewInt(0),
-			},
-			OutboundCCVs: []datastore.AddressRef{
-				{
-					Type:      datastore.ContractType(committee_verifier.ResolverProxyType),
-					Version:   semver.MustParse("1.7.0"),
-					Qualifier: DefaultCommitteeVerifierQualifier,
-				},
-			},
-			InboundCCVs: []datastore.AddressRef{
-				{
-					Type:      datastore.ContractType(committee_verifier.ResolverProxyType),
-					Version:   semver.MustParse("1.7.0"),
-					Qualifier: DefaultCommitteeVerifierQualifier,
-				},
-			},
-=======
-	tokenAdapterRegistry.RegisterTokenAdapter("evm", semver.MustParse(TokenAdapterVersion), &adapters.TokenAdapter{})
+	tokenAdapterRegistry.RegisterTokenAdapter("evm", semver.MustParse(TokenAdapterVersion), &evmadapters.TokenAdapter{})
 
 	for symbol, config := range tokenConfigs {
 		l.Info().Str("Token", symbol).Msg("Configuring token for transfer")
 		if err := m.configureTokenForTransfer(e, tokenAdapterRegistry, mcmsReaderRegistry, selector, remoteSelectors, symbol, config.ccvQualifiers); err != nil {
 			return fmt.Errorf("failed to configure %s tokens for transfers: %w", symbol, err)
->>>>>>> 64d2b135
 		}
 	}
 
