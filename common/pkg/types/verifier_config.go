package types

import (
	"github.com/smartcontractkit/chainlink-ccv/protocol"
)

type VerifierConfig struct {
	VerifierID                 string                              `toml:"verifier_id"`
	AggregatorAddress          string                              `toml:"aggregator_address"`
<<<<<<< HEAD
	AggregatorAPIKey           string                              `toml:"aggregator_api_key"`
	PrivateKey                 string                              `toml:"private_key"`
=======
>>>>>>> e9981ac7
	BlockchainInfos            map[string]*protocol.BlockchainInfo `toml:"blockchain_infos"`
	PyroscopeURL               string                              `toml:"pyroscope_url"`
	CommitteeVerifierAddresses map[string]string                   `toml:"committee_verifier_addresses"`
	CcvProxyAddresses          map[string]string                   `toml:"ccv_proxy_addresses"`
}<|MERGE_RESOLUTION|>--- conflicted
+++ resolved
@@ -7,11 +7,7 @@
 type VerifierConfig struct {
 	VerifierID                 string                              `toml:"verifier_id"`
 	AggregatorAddress          string                              `toml:"aggregator_address"`
-<<<<<<< HEAD
 	AggregatorAPIKey           string                              `toml:"aggregator_api_key"`
-	PrivateKey                 string                              `toml:"private_key"`
-=======
->>>>>>> e9981ac7
 	BlockchainInfos            map[string]*protocol.BlockchainInfo `toml:"blockchain_infos"`
 	PyroscopeURL               string                              `toml:"pyroscope_url"`
 	CommitteeVerifierAddresses map[string]string                   `toml:"committee_verifier_addresses"`
