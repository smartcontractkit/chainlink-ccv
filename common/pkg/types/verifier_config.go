package types

import (
	"github.com/smartcontractkit/chainlink-ccv/common/pkg/monitoring"
	"github.com/smartcontractkit/chainlink-ccv/protocol"
)

type VerifierConfig struct {
	VerifierID                 string                              `toml:"verifier_id"`
	AggregatorAddress          string                              `toml:"aggregator_address"`
	AggregatorAPIKey           string                              `toml:"aggregator_api_key"`
	AggregatorSecretKey        string                              `toml:"aggregator_secret_key"`
	BlockchainInfos            map[string]*protocol.BlockchainInfo `toml:"blockchain_infos"`
	PyroscopeURL               string                              `toml:"pyroscope_url"`
	CommitteeVerifierAddresses map[string]string                   `toml:"committee_verifier_addresses"`
<<<<<<< HEAD
	CcvProxyAddresses          map[string]string                   `toml:"ccv_proxy_addresses"`
	Monitoring                 monitoring.Config                   `toml:"monitoring"`
=======
	OnRampAddresses            map[string]string                   `toml:"on_ramp_addresses"`
	Monitoring                 config.MonitoringConfig             `toml:"monitoring"`
>>>>>>> e0cde329
}<|MERGE_RESOLUTION|>--- conflicted
+++ resolved
@@ -13,11 +13,6 @@
 	BlockchainInfos            map[string]*protocol.BlockchainInfo `toml:"blockchain_infos"`
 	PyroscopeURL               string                              `toml:"pyroscope_url"`
 	CommitteeVerifierAddresses map[string]string                   `toml:"committee_verifier_addresses"`
-<<<<<<< HEAD
-	CcvProxyAddresses          map[string]string                   `toml:"ccv_proxy_addresses"`
+	OnRampAddresses            map[string]string                   `toml:"on_ramp_addresses"`
 	Monitoring                 monitoring.Config                   `toml:"monitoring"`
-=======
-	OnRampAddresses            map[string]string                   `toml:"on_ramp_addresses"`
-	Monitoring                 config.MonitoringConfig             `toml:"monitoring"`
->>>>>>> e0cde329
 }