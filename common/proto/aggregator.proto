--- conflicted
+++ resolved
@@ -101,30 +101,16 @@
   CCVData ccv_data = 1;
 }
 
-<<<<<<< HEAD
 message GetCCVDataForMessageRequest {
   bytes message_id = 1;
 }
 
 message GetMessagesSinceRequest {
-    google.protobuf.Timestamp since = 1;
+    int64 since = 1;
     string next_token = 2;
 }
 
 message GetMessagesSinceResponse {
     repeated CCVData results = 1;
     string next_token = 2;
-=======
-// Query Commit Verification Records between a time range. The result is paginated and sorted in ascending order (from oldest to newest)
-message QueryAggregatedCommitRecordsRequest {
-  int64 start = 1;
-  int64 end = 2;
-  string next_token = 3;
-}
-
-message QueryAggregatedCommitRecordsResponse {
-  repeated CommitVerificationRecord records = 1;
-  string next_token = 2;
-  uint32 total = 3;
->>>>>>> 9d661f20
 }