--- conflicted
+++ resolved
@@ -239,6 +239,7 @@
 	testCtx, cancel := context.WithTimeout(ctx, 5*time.Second)
 	defer cancel()
 
+	// TODO: Use another method that uses the chainclient
 	_, _, err := r.headTracker.LatestAndFinalizedBlock(testCtx)
 	if err != nil {
 		r.logger.Warnw("⚠️ Connectivity test failed", "error", err)
@@ -677,11 +678,6 @@
 }
 
 // GetHeadTracker returns the injected HeadTracker.
-<<<<<<< HEAD
-func (r *SourceReaderService) GetHeadTracker() chainaccess.HeadTracker {
-	return r.headTracker
-=======
 func (r *SourceReaderService) LatestAndFinalizedBlock(ctx context.Context) (latest, finalized *protocol.BlockHeader, err error) {
 	return r.headTracker.LatestAndFinalizedBlock(ctx)
->>>>>>> a8090f57
 }