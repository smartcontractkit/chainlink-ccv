--- conflicted
+++ resolved
@@ -113,23 +113,12 @@
 }
 
 func (r *SourceReaderService) Start(ctx context.Context) error {
-<<<<<<< HEAD
-	return r.sync.StartOnce(r.Name(), func() error {
-		r.logger.Infow("Starting SourceReaderService",
-			"chainSelector", r.chainSelector,
-			"topic", r.ccipMessageSentTopic)
-
-		// Test connectivity before starting
-		if err := r.testConnectivity(ctx); err != nil {
-			r.logger.Errorw("Connectivity test failed", "error", err)
-=======
-	return r.StartOnce("SourceReaderService", func() error {
+	return r.StartOnce(r.Name(), func() error {
 		r.logger.Infow("Starting SourceReaderService")
 
 		startBlock, err := r.initializeStartBlock(ctx)
 		if err != nil {
 			r.logger.Errorw("Failed to initialize start block", "error", err)
->>>>>>> 2cc0cda3
 			return err
 		}
 		r.mu.Lock()
@@ -149,15 +138,8 @@
 }
 
 func (r *SourceReaderService) Stop() error {
-<<<<<<< HEAD
-	return r.sync.StopOnce(r.Name(), func() error {
-		r.logger.Infow("Stopping SourceReaderService", "chainSelector", r.chainSelector)
-		close(r.stopCh)
-=======
-	return r.StopOnce("SourceReaderService", func() error {
+	return r.StopOnce(r.Name(), func() error {
 		r.logger.Infow("Stopping SourceReaderService")
->>>>>>> 2cc0cda3
-
 		close(r.stopCh)
 		r.wg.Wait()
 		close(r.readyTasksCh)
@@ -167,48 +149,14 @@
 	})
 }
 
-<<<<<<< HEAD
-// VerificationTaskChannel returns the channel where new message events are delivered as batches.
-func (r *SourceReaderService) VerificationTaskChannel() <-chan batcher.BatchResult[VerificationTask] {
-	return r.verificationTaskCh
-}
-
 func (r *SourceReaderService) Name() string {
 	return fmt.Sprintf("verifier.SourceReaderService[%s]", r.chainSelector)
 }
 
-// HealthCheck returns the current health status of the reader.
-func (r *SourceReaderService) HealthCheck(ctx context.Context) error {
-	if err := r.sync.Ready(); err != nil {
-		return err
-	}
-
-	// Test basic connectivity
-	return r.testConnectivity(ctx)
-}
-
-// ResetToBlock synchronously resets the reader to the specified block.
-//
-// Thread-safety:
-// This method uses an optimistic locking pattern via resetVersion to coordinate
-// with in-flight processEventCycle() calls. The sequence is:
-//  1. Acquire write lock
-//  2. Write chain status if resetBlock < lastChainStatusBlock (finality violation scenario)
-//  3. Increment resetVersion (signals to cycles: "your read is now stale")
-//  4. Update lastProcessedBlock to the reset value
-//  5. Release lock
-//
-// Any processEventCycle() that captured the old version before step 3 will see
-// the version mismatch and skip its lastProcessedBlock update, preserving the reset.
-//
-// The coordinator's reorgInProgress flag prevents new tasks from being queued
-// into the coordinator's pending queue during the reset window.
-=======
 // eventMonitoringLoop should:
 //   - periodically query the chain via sourceReader (using pollInterval)
 //   - build VerificationTask objects
 //   - call s.addToPendingQueue(task) for each
->>>>>>> 2cc0cda3
 //
 // For now this is just a stub; you’ll transplant your current
 // SourceReaderService.eventMonitoringLoop / processEventCycle logic here.
