package verifier

import (
	"context"
	"fmt"
	"math/big"
	"sync"
	"sync/atomic"
	"time"

	"github.com/smartcontractkit/chainlink-ccip/ccv/chains/evm/gobindings/generated/latest/onramp"
	"github.com/smartcontractkit/chainlink-ccv/pkg/chainaccess"
	"github.com/smartcontractkit/chainlink-ccv/protocol"
	"github.com/smartcontractkit/chainlink-ccv/protocol/common/batcher"
	"github.com/smartcontractkit/chainlink-common/pkg/logger"
)

const (
	// ChainStatusBufferBlocks is the number of blocks to lag behind finalized
	// to ensure downstream processing is complete.
	ChainStatusBufferBlocks = 20

	// ChainStatusInterval is how often to write statuses.
	ChainStatusInterval = 300 * time.Second

	// StartupLookbackHours when no chain status exists.
	StartupLookbackHours = 8

	// ChainStatusRetryAttempts on startup.
	ChainStatusRetryAttempts = 5
)

// SourceReaderService wraps a SourceReader and converts MessageSentEvents to VerificationTasks.
type SourceReaderService struct {
	sourceReader         chainaccess.SourceReader
	headTracker          chainaccess.HeadTracker
	logger               logger.Logger
	lastProcessedBlock   *big.Int
	verificationTaskCh   chan batcher.BatchResult[VerificationTask]
	stopCh               chan struct{}
	ccipMessageSentTopic string
	wg                   sync.WaitGroup
	pollInterval         time.Duration
	chainSelector        protocol.ChainSelector
	mu                   sync.RWMutex
	isRunning            bool

	// Reset coordination using optimistic locking pattern.
	// This version counter is incremented each time ResetToBlock() is called.
	// The processEventCycle() captures the version at the start of its cycle,
	// and checks it again before updating lastProcessedBlock. If the version
	// changed (indicating a reset occurred during the cycle's RPC calls),
	// the cycle skips its update to avoid overwriting the reset value.
	// This allows us to protect lastProcessedBlock without holding locks across I/O.
	resetVersion atomic.Uint64

	// ChainStatus management
	chainStatusManager   protocol.ChainStatusManager
	lastChainStatusTime  time.Time
	lastChainStatusBlock *big.Int
}

// SourceReaderServiceOption is a functional option for SourceReaderService.
type SourceReaderServiceOption func(*SourceReaderService)

// WithPollInterval sets the poll interval for the source reader service.
func WithPollInterval(interval time.Duration) SourceReaderServiceOption {
	return func(s *SourceReaderService) {
		s.pollInterval = interval
	}
}

// NewSourceReaderService creates a new blockchain-based source reader.
func NewSourceReaderService(
	sourceReader chainaccess.SourceReader,
	headTracker chainaccess.HeadTracker,
	chainSelector protocol.ChainSelector,
	chainStatusManager protocol.ChainStatusManager,
	logger logger.Logger,
	pollInterval time.Duration,
	opts ...SourceReaderServiceOption,
) *SourceReaderService {
	s := &SourceReaderService{
		sourceReader:         sourceReader,
		headTracker:          headTracker,
		logger:               logger,
		verificationTaskCh:   make(chan batcher.BatchResult[VerificationTask], 1),
		stopCh:               make(chan struct{}),
		pollInterval:         pollInterval,
		chainSelector:        chainSelector,
		ccipMessageSentTopic: onramp.OnRampCCIPMessageSent{}.Topic().Hex(),
		chainStatusManager:   chainStatusManager,
	}

	// Apply options
	for _, opt := range opts {
		opt(s)
	}

	return s
}

// Start begins reading messages and pushing them to the messages channel.
func (r *SourceReaderService) Start(ctx context.Context) error {
	r.mu.Lock()
	defer r.mu.Unlock()

	if r.isRunning {
		return nil // Already running
	}

	r.logger.Infow("Starting SourceReaderService",
		"chainSelector", r.chainSelector,
		"topic", r.ccipMessageSentTopic)

	// Test connectivity before starting
	if err := r.testConnectivity(ctx); err != nil {
		r.logger.Errorw("Connectivity test failed", "error", err)
		return err
	}

	r.isRunning = true
	r.wg.Add(1)

	go r.eventMonitoringLoop(ctx)

	r.logger.Infow("SourceReaderService started successfully")
	return nil
}

// Stop stops the reader and closes the messages channel.
func (r *SourceReaderService) Stop() error {
	r.mu.Lock()
	if !r.isRunning {
		r.mu.Unlock()
		return nil // Already stopped
	}

	r.logger.Infow("Stopping SourceReaderService")

	close(r.stopCh)
	r.mu.Unlock()

	// Wait for goroutine WITHOUT holding lock to avoid deadlock
	// (event loop needs to acquire lock to finish its cycle)
	r.wg.Wait()

	// Re-acquire lock to update state
	r.mu.Lock()
	close(r.verificationTaskCh)
	r.isRunning = false
	r.mu.Unlock()

	r.logger.Infow("SourceReaderService stopped successfully")
	return nil
}

// VerificationTaskChannel returns the channel where new message events are delivered as batches.
func (r *SourceReaderService) VerificationTaskChannel() <-chan batcher.BatchResult[VerificationTask] {
	return r.verificationTaskCh
}

// HealthCheck returns the current health status of the reader.
func (r *SourceReaderService) HealthCheck(ctx context.Context) error {
	r.mu.RLock()
	defer r.mu.RUnlock()

	if !r.isRunning {
		return nil // Not running is OK for health check
	}

	// Test basic connectivity
	return r.testConnectivity(ctx)
}

// ResetToBlock synchronously resets the reader to the specified block.
//
// Thread-safety:
// This method uses an optimistic locking pattern via resetVersion to coordinate
// with in-flight processEventCycle() calls. The sequence is:
//  1. Acquire write lock
//  2. Write chain status if resetBlock < lastChainStatusBlock (finality violation scenario)
//  3. Increment resetVersion (signals to cycles: "your read is now stale")
//  4. Update lastProcessedBlock to the reset value
//  5. Release lock
//
// Any processEventCycle() that captured the old version before step 3 will see
// the version mismatch and skip its lastProcessedBlock update, preserving the reset.
//
// The coordinator's reorgInProgress flag prevents new tasks from being queued
// into the coordinator's pending queue during the reset window.
//
// ChainStatus handling:
// For regular reorgs (non-finalized range), the common ancestor is always >= chain status,
// so no chainStatus write is needed - periodic chain status chain statuses will naturally advance.
// For finality violations, the reset block falls below the last chain status, so we must
// immediately persist the new chain status to ensure safe restart.
func (r *SourceReaderService) ResetToBlock(block uint64) error {
	r.mu.Lock()
	defer r.mu.Unlock()

	resetBlock := new(big.Int).SetUint64(block)

	r.logger.Infow("Resetting source reader to block",
		"chainSelector", r.chainSelector,
		"fromBlock", r.lastProcessedBlock,
		"toBlock", resetBlock,
		"lastChainStatus", r.lastChainStatusBlock,
		"resetVersion", r.resetVersion.Load()+1)

	// Increment version to signal in-flight cycles that their read is stale
	r.resetVersion.Add(1)

	// Update to reset value (already holding lock from function entry)
	r.lastProcessedBlock = resetBlock

	return nil
}

// testConnectivity tests if we can connect to the blockchain client.
func (r *SourceReaderService) testConnectivity(ctx context.Context) error {
	if r.sourceReader == nil {
		return nil // No client configured
	}

	// Test if we can make an RPC call
	testCtx, cancel := context.WithTimeout(ctx, 5*time.Second)
	defer cancel()

	_, finalized, err := r.headTracker.LatestAndFinalizedBlock(testCtx)
	if err != nil {
		r.logger.Warnw("Connectivity test failed", "error", err)
		return fmt.Errorf("connectivity test failed: %w", err)
	}
	if finalized == nil {
		r.logger.Warnw("Connectivity test failed: finalized block is nil")
		return fmt.Errorf("connectivity test failed: finalized block is nil")
	}

	_, err = r.sourceReader.BlockTime(testCtx, new(big.Int).SetUint64(finalized.Number))
	if err != nil {
		r.logger.Warnw("Connectivity test failed during BlockTime call", "error", err)
		return fmt.Errorf("connectivity test failed during BlockTime call: %w", err)
	}

	return nil
}

// readChainStatusWithRetries tries to read chain status from aggregator with exponential backoff.
func (r *SourceReaderService) readChainStatusWithRetries(ctx context.Context, maxAttempts int) (*protocol.ChainStatusInfo, error) {
	if r.chainStatusManager == nil {
		r.logger.Debugw("No chainStatus manager available for chainStatus reading")
		return nil, nil
	}

	var lastErr error
	for attempt := 1; attempt <= maxAttempts; attempt++ {
		statusMap, err := r.chainStatusManager.ReadChainStatuses(ctx, []protocol.ChainSelector{r.chainSelector})
		if err == nil {
			// Extract status for this chain from the map
			chainStatus := statusMap[r.chainSelector]
			return chainStatus, nil
		}

		lastErr = err
		r.logger.Warnw("Failed to read chainStatus",
			"attempt", attempt,
			"maxAttempts", maxAttempts,
			"error", err)

		if attempt < maxAttempts {
			// Exponential backoff: 1s, 2s, 4s
			backoffDuration := time.Duration(1<<(attempt-1)) * time.Second
			r.logger.Debugw("Retrying chainStatus read after backoff", "duration", backoffDuration)

			select {
			case <-ctx.Done():
				return nil, ctx.Err()
			case <-time.After(backoffDuration):
				// Continue to next attempt
			}
		}
	}

	return nil, fmt.Errorf("failed to read chainStatus after %d attempts: %w", maxAttempts, lastErr)
}

// calculateBlockFromHoursAgo calculates the block number from the specified hours ago.
func (r *SourceReaderService) calculateBlockFromHoursAgo(ctx context.Context, lookbackHours uint64) (*big.Int, error) {
	latest, _, err := r.headTracker.LatestAndFinalizedBlock(ctx)
	if err != nil {
		return nil, fmt.Errorf("failed to get latest block: %w", err)
	}
	if latest == nil {
		return nil, fmt.Errorf("latest block is nil")
	}
	currentBlock := new(big.Int).SetUint64(latest.Number)

	// Try to sample recent blocks to estimate block time
	sampleSize := int64(2)
	startBlock := new(big.Int).Sub(currentBlock, big.NewInt(sampleSize))
	if startBlock.Sign() < 0 {
		startBlock = big.NewInt(0)
	}

	// Get timestamps for block time calculation

	startTime, err := r.sourceReader.BlockTime(ctx, startBlock)
	if err != nil {
		r.logger.Warnw("Failed to get start header for block time calculation, using fallback", "error", err)
		return r.fallbackBlockEstimate(currentBlock), nil
	}

	currentTime, err := r.sourceReader.BlockTime(ctx, currentBlock)
	if err != nil {
		r.logger.Warnw("Failed to get current header for block time calculation, using fallback", "error", err)
		return r.fallbackBlockEstimate(currentBlock), nil
	}

	// Calculate average block time
	blockDiff := new(big.Int).Sub(currentBlock, startBlock)
	timeDiff := currentTime - startTime

	r.logger.Infow("Block time calculation",
		"currentBlock", currentBlock.String(),
		"startBlock", startBlock.String(),
		"blockDiff", blockDiff.String(),
		"currentTime", currentTime,
		"startTime", startTime,
		"timeDiff", timeDiff)
	if blockDiff.Sign() > 0 && timeDiff > 0 {
		avgBlockTime := timeDiff / blockDiff.Uint64()
		if avgBlockTime <= 0 {
			r.logger.Warnw("Average block time calculated as zero, using fallback")
			return r.fallbackBlockEstimate(currentBlock), nil
		}
		blocksInLookback := (lookbackHours * 3600) / avgBlockTime

		lookbackBlock := new(big.Int).Sub(currentBlock, new(big.Int).SetUint64(blocksInLookback))

		if lookbackBlock.Sign() < 0 {
			r.logger.Infow("Lookback block below zero, adjusting to zero", "calculatedLookbackBlock", lookbackBlock.String())
			lookbackBlock = big.NewInt(0)
		}

		r.logger.Infow("Calculated lookback",
			"currentBlock", currentBlock.String(),
			"lookbackHours", lookbackHours,
			"avgBlockTime", avgBlockTime,
			"blocksInLookback", blocksInLookback,
			"lookbackBlock", lookbackBlock.String())

		return lookbackBlock, nil
	}

	return r.fallbackBlockEstimate(currentBlock), nil
}

// fallbackBlockEstimate provides a conservative fallback when block time calculation fails.
func (r *SourceReaderService) fallbackBlockEstimate(currentBlock *big.Int) *big.Int {
	// Conservative fallback: 100 blocks
	lookback := new(big.Int).Sub(currentBlock, big.NewInt(100))
	if lookback.Sign() < 0 {
		return big.NewInt(0)
	}

	r.logger.Infow("Using fallback block estimate",
		"currentBlock", currentBlock.String(),
		"fallbackLookback", lookback.String())

	return lookback
}

// initializeStartBlock determines the starting block for event monitoring.
func (r *SourceReaderService) initializeStartBlock(ctx context.Context) (*big.Int, error) {
	r.logger.Infow("Initializing start block for event monitoring")

	// Try to read chain status with retries
	chainStatus, err := r.readChainStatusWithRetries(ctx, ChainStatusRetryAttempts)
	if err != nil {
		r.logger.Warnw("Failed to read chainStatus after retries, falling back to lookback hours window",
			"lookbackHours", StartupLookbackHours,
			"error", err)
	}

	if chainStatus == nil {
		r.logger.Infow("No chainStatus found, calculating from lookback hours ago", "lookbackHours", StartupLookbackHours)
		return r.calculateBlockFromHoursAgo(ctx, StartupLookbackHours)
	}

	// Resume from chain status + 1
	startBlock := new(big.Int).Add(chainStatus.BlockNumber, big.NewInt(1))
	r.logger.Infow("Resuming from chainStatus",
		"chainStatusBlock", chainStatus.BlockNumber.String(),
		"disabled", chainStatus.Disabled,
		"startBlock", startBlock.String())

	return startBlock, nil
}

// calculateChainStatusBlock determines the safe chain status block (finalized - buffer).
// Takes lastProcessedBlock as parameter to avoid races with concurrent updates.
func (r *SourceReaderService) calculateChainStatusBlock(ctx context.Context, lastProcessed *big.Int) (*big.Int, error) {
	_, finalizedHeader, err := r.headTracker.LatestAndFinalizedBlock(ctx)
	if err != nil {
		return nil, fmt.Errorf("failed to get finalized block: %w", err)
	}
	if finalizedHeader == nil {
		return nil, fmt.Errorf("finalized block is nil")
	}
	finalized := new(big.Int).SetUint64(finalizedHeader.Number)

	chainStatusBlock := new(big.Int).Sub(finalized, big.NewInt(ChainStatusBufferBlocks))

	// Handle early chain scenario
	if chainStatusBlock.Sign() <= 0 {
		r.logger.Debugw("Too early to chainStatus",
			"finalized", finalized.String(),
			"buffer", ChainStatusBufferBlocks)
		return nil, nil
	}

	// Safety: don't chain status beyond what we've read
	if lastProcessed != nil && chainStatusBlock.Cmp(lastProcessed) > 0 {
		chainStatusBlock = new(big.Int).Set(lastProcessed)
		r.logger.Debugw("Capping chainStatus at last processed block",
			"finalized", finalized.String(),
			"lastProcessed", lastProcessed.String(),
			"chainStatus", chainStatusBlock.String())
	}

	return chainStatusBlock, nil
}

// updateChainStatus writes a chain status if conditions are met.
// Takes lastProcessedBlock as parameter to avoid races with concurrent updates.
//
// Thread-safety:
// Uses optimistic locking via resetVersion to prevent overwriting a reset chain status.
// If a reset occurs between chain status calculation and write, the stale write is skipped.
func (r *SourceReaderService) updateChainStatus(ctx context.Context, lastProcessed *big.Int) {
	// Skip if no chain status manager
	if r.chainStatusManager == nil {
		return
	}

	// Only chain status periodically
	if time.Since(r.lastChainStatusTime) < ChainStatusInterval {
		return
	}

	// Capture version before starting chain status calculation
	versionBeforeCalc := r.resetVersion.Load()

	// Calculate safe chain status block (finalized - buffer)
	// This may take time due to RPC calls
	chainStatusBlock, err := r.calculateChainStatusBlock(ctx, lastProcessed)
	if err != nil {
		r.logger.Warnw("Failed to calculate chainStatus block", "error", err)
		return
	}

	if chainStatusBlock == nil {
		// Too early to chain status (still in buffer zone from genesis)
		r.logger.Debugw("Skipping chainStatus - too early")
		return
	}

	// Acquire lock to check for staleness and perform write atomically
	r.mu.Lock()
	defer r.mu.Unlock()

	// Check if a reset occurred during our calculation
	currentVersion := r.resetVersion.Load()
	if currentVersion != versionBeforeCalc {
		r.logger.Debugw("Skipping stale chainStatus write due to concurrent reset",
			"calculatedChainStatus", chainStatusBlock.String(),
			"versionBeforeCalc", versionBeforeCalc,
			"currentVersion", currentVersion)
		return
	}

	// Don't re-chain status the same block
	if r.lastChainStatusBlock != nil &&
		chainStatusBlock.Cmp(r.lastChainStatusBlock) <= 0 {
		r.logger.Debugw("Skipping chainStatus - no progress",
			"chainStatusBlock", chainStatusBlock.String(),
			"lastChainStatused", r.lastChainStatusBlock.String())
		return
	}

	// Write chain status (fire-and-forget, just log errors)
	err = r.chainStatusManager.WriteChainStatuses(ctx, []protocol.ChainStatusInfo{
		{
			ChainSelector: r.chainSelector,
			BlockNumber:   chainStatusBlock,
			Disabled:      false,
		},
	})
	if err != nil {
		r.logger.Errorw("Failed to write chainStatus",
			"error", err,
			"block", chainStatusBlock.String())
		// Continue processing, don't fail
	} else {
		r.logger.Infow("ChainStatus updated",
			"chainStatusBlock", chainStatusBlock.String(),
			"currentProcessed", lastProcessed.String())
		r.lastChainStatusTime = time.Now()
		r.lastChainStatusBlock = new(big.Int).Set(chainStatusBlock)
	}
}

// eventMonitoringLoop runs the continuous event monitoring.
func (r *SourceReaderService) eventMonitoringLoop(ctx context.Context) {
	defer r.wg.Done()

	// Add panic recovery
	defer func() {
		if rec := recover(); rec != nil {
			r.logger.Errorw("Recovered from panic in event monitoring loop", "panic", rec)
		}
	}()

	// Initialize start block on first run
	r.mu.RLock()
	needsInit := r.lastProcessedBlock == nil
	r.mu.RUnlock()

	if needsInit {
		startBlock, err := r.initializeStartBlock(ctx)
		if err != nil {
			r.logger.Errorw("Failed to initialize start block", "error", err)
			// Use fallback
			startBlock = big.NewInt(1)
		}
		r.mu.Lock()
		r.lastProcessedBlock = startBlock
		r.mu.Unlock()
		r.logger.Infow("Initialized start block", "block", startBlock.String())
	}

	ticker := time.NewTicker(r.pollInterval)
	defer ticker.Stop()

	for {
		select {
		case <-ctx.Done():
			r.logger.Infow("🛑 Context cancelled, stopping event monitoring")
			return

		case <-r.stopCh:
			r.logger.Infow("🛑 Close signal received, stopping event monitoring")
			return

		case <-ticker.C:
			r.processEventCycle(ctx)
		}
	}
}

// findHighestBlockInTasks returns the highest block number from verification tasks.
// Returns nil if tasks is empty.
func findHighestBlockInTasks(tasks []VerificationTask) *big.Int {
	if len(tasks) == 0 {
		return nil
	}
	highest := uint64(0)
	for _, task := range tasks {
		if task.BlockNumber > highest {
			highest = task.BlockNumber
		}
	}
	return new(big.Int).SetUint64(highest)
}

// processEventCycle processes a single cycle of event monitoring.
//
// Thread-safety:
// This method uses an optimistic locking pattern to coordinate with ResetToBlock().
// At the start, it captures both the resetVersion and lastProcessedBlock under a read lock.
// After performing potentially long-running RPC calls, it checks the version again before
// updating lastProcessedBlock. If a reset occurred during the RPC calls (version changed),
// this cycle skips its update to preserve the reset value.
func (r *SourceReaderService) processEventCycle(ctx context.Context) {
	// Capture resetVersion and lastProcessedBlock atomically under read lock.
	// This establishes a "snapshot" that we'll validate before updating state later.
	r.mu.RLock()
	startVersion := r.resetVersion.Load()
	fromBlock := r.lastProcessedBlock
	r.mu.RUnlock()

	// Get current block (potentially slow RPC call - no locks held)
	blockCtx, cancel := context.WithTimeout(ctx, 5*time.Second)
	_, finalized, err := r.headTracker.LatestAndFinalizedBlock(blockCtx)
	cancel()

	if err != nil {
		r.logger.Errorw("Failed to get latest block", "error", err)
		// Send batch-level error to coordinator
		r.sendBatchError(ctx, fmt.Errorf("failed to get finalized block: %w", err))
		return
	}
	if finalized == nil {
		r.logger.Errorw("Finalized block is nil")
		r.sendBatchError(ctx, fmt.Errorf("finalized block is nil"))
		return
	}

	// Query for logs
	logsCtx, cancel := context.WithTimeout(ctx, 5*time.Second)
	defer cancel()

	// Fetch message events from blockchain
	events, err := r.sourceReader.FetchMessageSentEvents(logsCtx, fromBlock, nil)
	if err != nil {
		r.logger.Errorw("Failed to query logs", "error", err,
			"fromBlock", fromBlock.String(),
			"toBlock", "latest")
		// Send batch-level error to coordinator
		r.sendBatchError(ctx, fmt.Errorf("failed to query logs from block %s to latest: %w",
			fromBlock.String(), err))
		return
	}

	// Convert MessageSentEvents to VerificationTasks
	now := time.Now()
	tasks := make([]VerificationTask, 0, len(events))
	for _, event := range events {
		task := VerificationTask{
<<<<<<< HEAD
			Message:      event.Message,
			ReceiptBlobs: event.Receipts,
			BlockNumber:  event.BlockNumber,
			CreatedAt:    now,
=======
			Message:        event.Message,
			ReceiptBlobs:   event.Receipts,
			BlockNumber:    event.BlockNumber,
			FirstSeenAt:    now,
			IdempotencyKey: uuid.NewString(),
>>>>>>> 0960e8c5
		}
		tasks = append(tasks, task)
	}

	// Send batch if tasks were found
	if len(tasks) > 0 {
		// Send entire batch of tasks as BatchResult
		batch := batcher.BatchResult[VerificationTask]{
			Items: tasks,
			Error: nil,
		}

		// Send to verification channel (blocking - backpressure)
		select {
		case r.verificationTaskCh <- batch:
			r.logger.Infow("Verification task batch sent to channel",
				"batchSize", len(tasks),
				"fromBlock", fromBlock.String(),
				"toBlock", "latest")
		case <-ctx.Done():
			r.logger.Debugw("Context cancelled while sending batch")
			return
		}
	} else {
		r.logger.Debugw("No events found in range",
			"fromBlock", fromBlock.String(),
			"toBlock", "latest")
	}

	// Determine the block we've processed up to
	var processedToBlock *big.Int
	if len(tasks) > 0 {
		// Use highest block from returned logs
		highestLogBlock := findHighestBlockInTasks(tasks)
		processedToBlock = new(big.Int).Set(highestLogBlock)
	} else {
		// No logs - use current position (fromBlock was captured under lock at cycle start)
		processedToBlock = new(big.Int).Set(fromBlock)
	}

	// Always advance at least to finalized (stable across all RPC nodes)
	finalizedBlock := new(big.Int).SetUint64(finalized.Number)
	if finalizedBlock.Cmp(processedToBlock) > 0 {
		processedToBlock = finalizedBlock
	}

	// Update processed block with optimistic locking check
	r.mu.Lock()
	currentVersion := r.resetVersion.Load()
	if currentVersion == startVersion {
		// No reset occurred - safe to update
		r.lastProcessedBlock = processedToBlock
	} else {
		// Reset occurred during this cycle - skip update to preserve reset value
		r.logger.Infow("Skipping lastProcessedBlock update due to concurrent reset",
			"cycleStartVersion", startVersion,
			"currentVersion", currentVersion,
			"wouldHaveSet", processedToBlock.String(),
			"preserving", r.lastProcessedBlock.String())
	}
	r.mu.Unlock()

	// Update chain status if no reset occurred
	if currentVersion == startVersion {
		r.updateChainStatus(ctx, processedToBlock)
	}

	r.logger.Debugw("📈 Processed block range",
		"fromBlock", fromBlock.String(),
		"toBlock", "latest",
		"advancedTo", processedToBlock.String(),
		"eventsFound", len(tasks))
	if len(tasks) > 0 {
		r.logger.Debugw("Event details", "logs", tasks)
	}
}

// sendBatchError sends a batch-level error to the coordinator.
func (r *SourceReaderService) sendBatchError(ctx context.Context, err error) {
	batch := batcher.BatchResult[VerificationTask]{
		Items: nil,
		Error: err,
	}

	select {
	case r.verificationTaskCh <- batch:
		r.logger.Debugw("Batch error sent to coordinator", "error", err)
	case <-ctx.Done():
		r.logger.Debugw("Context cancelled while sending batch error")
	}
}

func (r *SourceReaderService) GetSourceReader() chainaccess.SourceReader {
	return r.sourceReader
}

// GetHeadTracker returns the injected HeadTracker.
func (r *SourceReaderService) LatestAndFinalizedBlock(ctx context.Context) (latest, finalized *protocol.BlockHeader, err error) {
	return r.headTracker.LatestAndFinalizedBlock(ctx)
}<|MERGE_RESOLUTION|>--- conflicted
+++ resolved
@@ -628,18 +628,10 @@
 	tasks := make([]VerificationTask, 0, len(events))
 	for _, event := range events {
 		task := VerificationTask{
-<<<<<<< HEAD
 			Message:      event.Message,
 			ReceiptBlobs: event.Receipts,
 			BlockNumber:  event.BlockNumber,
-			CreatedAt:    now,
-=======
-			Message:        event.Message,
-			ReceiptBlobs:   event.Receipts,
-			BlockNumber:    event.BlockNumber,
-			FirstSeenAt:    now,
-			IdempotencyKey: uuid.NewString(),
->>>>>>> 0960e8c5
+			FirstSeenAt:  now,
 		}
 		tasks = append(tasks, task)
 	}
