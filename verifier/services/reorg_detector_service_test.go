package services

import (
	"context"
	"errors"
	"math/big"
	"testing"
	"time"

	"github.com/stretchr/testify/assert"
	"github.com/stretchr/testify/mock"
	"github.com/stretchr/testify/require"

	"github.com/smartcontractkit/chainlink-ccv/protocol"
	protocol_mocks "github.com/smartcontractkit/chainlink-ccv/protocol/common/mocks"
	"github.com/smartcontractkit/chainlink-common/pkg/logger"
)

// Helper functions.
func createTestBlocks(start, end uint64) []protocol.BlockHeader {
	blocks := make([]protocol.BlockHeader, 0, end-start+1)
	for i := start; i <= end; i++ {
		blocks = append(blocks, protocol.BlockHeader{
			Number:     i,
			Hash:       protocol.Bytes32{byte(i)},
			ParentHash: protocol.Bytes32{byte(i - 1)},
			Timestamp:  time.Now(),
		})
	}
	return blocks
}

// mockGetBlocksHeaders sets up the mock to return blocks using the exact *big.Int pointers passed in.
// This is necessary because map lookups with pointer keys require exact pointer match, not just equal values.
func mockGetBlocksHeaders(mockSR *protocol_mocks.MockSourceReader, blocks []protocol.BlockHeader) {
	mockSR.EXPECT().GetBlocksHeaders(mock.Anything, mock.Anything).RunAndReturn(
		func(ctx context.Context, blockNumbers []*big.Int) (map[*big.Int]protocol.BlockHeader, error) {
			result := make(map[*big.Int]protocol.BlockHeader)
			for _, bn := range blockNumbers {
				blockNum := bn.Uint64()
				for _, b := range blocks {
					if b.Number == blockNum {
						result[bn] = b
						break
					}
				}
			}
			return result, nil
		})
}

func TestNewReorgDetectorService(t *testing.T) {
	lggr := logger.Test(t)
	mockSR := protocol_mocks.NewMockSourceReader(t)

	t.Run("creates service with valid config", func(t *testing.T) {
		config := ReorgDetectorConfig{
			ChainSelector: 1337,
			PollInterval:  5 * time.Second,
		}

		service, err := NewReorgDetectorService(mockSR, config, lggr)
		require.NoError(t, err)
		require.NotNil(t, service)
		assert.Equal(t, protocol.ChainSelector(1337), service.config.ChainSelector)
		assert.Equal(t, 5*time.Second, service.pollInterval)
	})

<<<<<<< HEAD
=======
	t.Run("uses default poll interval if not set", func(t *testing.T) {
		config := ReorgDetectorConfig{
			ChainSelector: 1337,
			PollInterval:  0,
		}

		service, err := NewReorgDetectorService(mockSR, config, lggr)
		require.NoError(t, err)
		assert.Equal(t, 2000*time.Millisecond, service.pollInterval)
	})

>>>>>>> d48ea828
	t.Run("returns error if source reader is nil", func(t *testing.T) {
		config := ReorgDetectorConfig{ChainSelector: 1337}
		_, err := NewReorgDetectorService(nil, config, lggr)
		require.Error(t, err)
		assert.Contains(t, err.Error(), "source reader is required")
	})

	t.Run("returns error if chain selector is zero", func(t *testing.T) {
		config := ReorgDetectorConfig{ChainSelector: 0}
		_, err := NewReorgDetectorService(mockSR, config, lggr)
		require.Error(t, err)
		assert.Contains(t, err.Error(), "chain selector is required")
	})

	t.Run("returns error if logger is nil", func(t *testing.T) {
		config := ReorgDetectorConfig{ChainSelector: 1337}
		_, err := NewReorgDetectorService(mockSR, config, nil)
		require.Error(t, err)
		assert.Contains(t, err.Error(), "logger is required")
	})
}

func TestBuildEntireTail(t *testing.T) {
	lggr := logger.Test(t)
	ctx := context.Background()

	t.Run("builds tail from finalized to latest", func(t *testing.T) {
		mockSR := protocol_mocks.NewMockSourceReader(t)

		config := ReorgDetectorConfig{
			ChainSelector: 1337,
			PollInterval:  1 * time.Second,
		}

		service, err := NewReorgDetectorService(mockSR, config, lggr)
		require.NoError(t, err)

		// Setup mocks
		latest := &protocol.BlockHeader{Number: 105, Hash: protocol.Bytes32{0x69}}
		finalized := &protocol.BlockHeader{Number: 100, Hash: protocol.Bytes32{0x64}}
		mockSR.EXPECT().LatestAndFinalizedBlock(mock.Anything).Return(latest, finalized, nil)

		blocks := createTestBlocks(100, 105)
		mockGetBlocksHeaders(mockSR, blocks)

		err = service.buildEntireTail(ctx)
		require.NoError(t, err)

		assert.Equal(t, uint64(100), service.latestFinalizedBlock)
		assert.Equal(t, uint64(105), service.latestBlock)
		assert.Equal(t, 6, len(service.tailBlocks))
	})

	t.Run("returns error if HeadTracker fails", func(t *testing.T) {
		mockSR := protocol_mocks.NewMockSourceReader(t)

		config := ReorgDetectorConfig{ChainSelector: 1337}
		service, err := NewReorgDetectorService(mockSR, config, lggr)
		require.NoError(t, err)

		mockSR.EXPECT().LatestAndFinalizedBlock(mock.Anything).Return(nil, nil, errors.New("rpc error"))

		err = service.buildEntireTail(ctx)
		require.Error(t, err)
		assert.Contains(t, err.Error(), "failed to get latest and finalized blocks")
	})

	t.Run("returns error if GetBlocksHeaders fails", func(t *testing.T) {
		mockSR := protocol_mocks.NewMockSourceReader(t)

		config := ReorgDetectorConfig{ChainSelector: 1337}
		service, err := NewReorgDetectorService(mockSR, config, lggr)
		require.NoError(t, err)

		latest := &protocol.BlockHeader{Number: 105}
		finalized := &protocol.BlockHeader{Number: 100}
		mockSR.EXPECT().LatestAndFinalizedBlock(mock.Anything).Return(latest, finalized, nil)
		mockSR.EXPECT().GetBlocksHeaders(mock.Anything, mock.Anything).Return(nil, errors.New("fetch error"))

		err = service.buildEntireTail(ctx)
		require.Error(t, err)
		assert.Contains(t, err.Error(), "failed to fetch block headers")
	})
}

func TestBackfillBlocks(t *testing.T) {
	lggr := logger.Test(t)
	ctx := context.Background()

	t.Run("successfully backfills gap", func(t *testing.T) {
		mockSR := protocol_mocks.NewMockSourceReader(t)

		config := ReorgDetectorConfig{ChainSelector: 1337}
		service, err := NewReorgDetectorService(mockSR, config, lggr)
		require.NoError(t, err)

		// Initialize tail state
		service.latestFinalizedBlock = 100
		service.latestBlock = 100
		service.tailBlocks = map[uint64]protocol.BlockHeader{
			100: {Number: 100, Hash: protocol.Bytes32{0x64}},
		}

		// Backfill blocks 101-103
		blocks := createTestBlocks(101, 103)
		mockGetBlocksHeaders(mockSR, blocks)

		err = service.backfillBlocks(ctx, 101, 103, 100)
		require.NoError(t, err)

		assert.Equal(t, uint64(100), service.latestFinalizedBlock)
		assert.Equal(t, uint64(103), service.latestBlock)
		assert.Equal(t, 4, len(service.tailBlocks)) // 100-103
	})

	t.Run("trims old finalized blocks during backfill", func(t *testing.T) {
		mockSR := protocol_mocks.NewMockSourceReader(t)

		config := ReorgDetectorConfig{ChainSelector: 1337}
		service, err := NewReorgDetectorService(mockSR, config, lggr)
		require.NoError(t, err)

		// Initialize tail with old blocks
		service.latestFinalizedBlock = 95
		service.latestBlock = 100
		service.tailBlocks = map[uint64]protocol.BlockHeader{
			95:  {Number: 95},
			96:  {Number: 96},
			97:  {Number: 97},
			98:  {Number: 98},
			99:  {Number: 99},
			100: {Number: 100},
		}

		blocks := createTestBlocks(101, 103)
		mockGetBlocksHeaders(mockSR, blocks)

		// Finalized is now 100, should trim 95-99
		err = service.backfillBlocks(ctx, 101, 103, 100)
		require.NoError(t, err)

		assert.Equal(t, uint64(100), service.latestFinalizedBlock)
		assert.Equal(t, uint64(103), service.latestBlock)
		assert.Equal(t, 4, len(service.tailBlocks)) // 100-103
		_, exists := service.tailBlocks[95]
		assert.False(t, exists)
	})

	t.Run("returns error for invalid range", func(t *testing.T) {
		mockSR := protocol_mocks.NewMockSourceReader(t)

		config := ReorgDetectorConfig{ChainSelector: 1337}
		service, err := NewReorgDetectorService(mockSR, config, lggr)
		require.NoError(t, err)

		err = service.backfillBlocks(ctx, 105, 100, 100)
		require.Error(t, err)
		assert.Contains(t, err.Error(), "invalid range")
	})
}

func TestTrimOlderBlocks(t *testing.T) {
	lggr := logger.Test(t)

	t.Run("trims blocks older than finalized", func(t *testing.T) {
		mockSR := protocol_mocks.NewMockSourceReader(t)

		config := ReorgDetectorConfig{ChainSelector: 1337}
		service, err := NewReorgDetectorService(mockSR, config, lggr)
		require.NoError(t, err)

		service.latestFinalizedBlock = 95
		service.tailBlocks = map[uint64]protocol.BlockHeader{
			95:  {Number: 95},
			96:  {Number: 96},
			97:  {Number: 97},
			98:  {Number: 98},
			99:  {Number: 99},
			100: {Number: 100},
		}

		service.trimOlderBlocks(100)

		assert.Equal(t, uint64(100), service.latestFinalizedBlock)
		assert.Equal(t, 1, len(service.tailBlocks))
		_, exists := service.tailBlocks[100]
		assert.True(t, exists)
	})

	t.Run("does nothing if finalized is not newer", func(t *testing.T) {
		mockSR := protocol_mocks.NewMockSourceReader(t)

		config := ReorgDetectorConfig{ChainSelector: 1337}
		service, err := NewReorgDetectorService(mockSR, config, lggr)
		require.NoError(t, err)

		service.latestFinalizedBlock = 100
		service.tailBlocks = map[uint64]protocol.BlockHeader{
			100: {Number: 100},
			101: {Number: 101},
		}

		service.trimOlderBlocks(100)

		assert.Equal(t, uint64(100), service.latestFinalizedBlock)
		assert.Equal(t, 2, len(service.tailBlocks))
	})
}

func TestAddBlockToTail(t *testing.T) {
	lggr := logger.Test(t)

	t.Run("adds block and updates tail max", func(t *testing.T) {
		mockSR := protocol_mocks.NewMockSourceReader(t)

		config := ReorgDetectorConfig{ChainSelector: 1337}
		service, err := NewReorgDetectorService(mockSR, config, lggr)
		require.NoError(t, err)

		service.latestFinalizedBlock = 100
		service.latestBlock = 100
		service.tailBlocks = map[uint64]protocol.BlockHeader{
			100: {Number: 100},
		}

		newBlock := protocol.BlockHeader{
			Number: 101,
			Hash:   protocol.Bytes32{0x65},
		}

		service.addBlockToTail(newBlock, 100)

		assert.Equal(t, uint64(101), service.latestBlock)
		assert.Equal(t, 2, len(service.tailBlocks))
		_, exists := service.tailBlocks[101]
		assert.True(t, exists)
	})

	t.Run("trims old blocks when adding new block", func(t *testing.T) {
		mockSR := protocol_mocks.NewMockSourceReader(t)

		config := ReorgDetectorConfig{ChainSelector: 1337}
		service, err := NewReorgDetectorService(mockSR, config, lggr)
		require.NoError(t, err)

		service.latestFinalizedBlock = 95
		service.latestBlock = 100
		service.tailBlocks = map[uint64]protocol.BlockHeader{
			95:  {Number: 95},
			100: {Number: 100},
		}

		newBlock := protocol.BlockHeader{Number: 101}
		service.addBlockToTail(newBlock, 100) // Finalized is now 100

		assert.Equal(t, uint64(100), service.latestFinalizedBlock)
		_, exists := service.tailBlocks[95]
		assert.False(t, exists)
	})
}

func TestSendNotifications(t *testing.T) {
	lggr := logger.Test(t)

	t.Run("sendReorgNotification sends correct status", func(t *testing.T) {
		mockSR := protocol_mocks.NewMockSourceReader(t)

		config := ReorgDetectorConfig{ChainSelector: 1337}
		service, err := NewReorgDetectorService(mockSR, config, lggr)
		require.NoError(t, err)

		// Initialize state
		service.latestFinalizedBlock = 100
		service.latestBlock = 105
		service.tailBlocks = make(map[uint64]protocol.BlockHeader)
		for i := uint64(100); i <= 105; i++ {
			service.tailBlocks[i] = protocol.BlockHeader{Number: i}
		}

		// Send notification in background
		go service.sendReorgNotification(102)

		// Receive notification
		status := <-service.statusCh
		assert.Equal(t, protocol.ReorgTypeNormal, status.Type)
		assert.Equal(t, uint64(102), status.ResetToBlock)
	})

	t.Run("sendFinalityViolation sends correct status", func(t *testing.T) {
		mockSR := protocol_mocks.NewMockSourceReader(t)

		config := ReorgDetectorConfig{ChainSelector: 1337}
		service, err := NewReorgDetectorService(mockSR, config, lggr)
		require.NoError(t, err)

		violatedBlock := protocol.BlockHeader{
			Number: 100,
			Hash:   protocol.Bytes32{0x64},
		}

		// Send notification in background
		go service.sendFinalityViolation(violatedBlock, 100)

		// Receive notification
		status := <-service.statusCh
		assert.Equal(t, protocol.ReorgTypeFinalityViolation, status.Type)
		assert.Equal(t, uint64(0), status.ResetToBlock) // No safe reset
	})

	t.Run("drops notification if channel is full", func(t *testing.T) {
		mockSR := protocol_mocks.NewMockSourceReader(t)

		config := ReorgDetectorConfig{ChainSelector: 1337}
		service, err := NewReorgDetectorService(mockSR, config, lggr)
		require.NoError(t, err)

		// Fill the channel (capacity is 1)
		service.statusCh <- protocol.ChainStatus{Type: protocol.ReorgTypeNormal}

		// This should not block
		service.sendReorgNotification(100)

		// Channel should still have the first message
		status := <-service.statusCh
		assert.Equal(t, protocol.ReorgTypeNormal, status.Type)

		// Channel should be empty now
		select {
		case <-service.statusCh:
			t.Fatal("Channel should be empty")
		default:
			// Expected
		}
	})
}

func TestStartAndClose(t *testing.T) {
	lggr := logger.Test(t)
	ctx := context.Background()

	t.Run("start builds initial tail and returns channel", func(t *testing.T) {
		mockSR := protocol_mocks.NewMockSourceReader(t)

		config := ReorgDetectorConfig{
			ChainSelector: 1337,
			PollInterval:  100 * time.Millisecond,
		}

		service, err := NewReorgDetectorService(mockSR, config, lggr)
		require.NoError(t, err)

		// Setup mocks for initial tail
		latest := &protocol.BlockHeader{Number: 105}
		finalized := &protocol.BlockHeader{Number: 100}
		mockSR.EXPECT().LatestAndFinalizedBlock(mock.Anything).Return(latest, finalized, nil)

		blocks := createTestBlocks(100, 105)
		mockGetBlocksHeaders(mockSR, blocks)

		statusCh, err := service.Start(ctx)
		require.NoError(t, err)
		require.NotNil(t, statusCh)

		assert.Equal(t, uint64(100), service.latestFinalizedBlock)
		assert.Equal(t, uint64(105), service.latestBlock)

		// Cleanup
		service.Close()
	})

	t.Run("start fails if already started", func(t *testing.T) {
		mockSR := protocol_mocks.NewMockSourceReader(t)

		config := ReorgDetectorConfig{ChainSelector: 1337}
		service, err := NewReorgDetectorService(mockSR, config, lggr)
		require.NoError(t, err)

		latest := &protocol.BlockHeader{Number: 105}
		finalized := &protocol.BlockHeader{Number: 100}
		mockSR.EXPECT().LatestAndFinalizedBlock(mock.Anything).Return(latest, finalized, nil)

		blocks := createTestBlocks(100, 105)
		mockGetBlocksHeaders(mockSR, blocks)

		_, err = service.Start(ctx)
		require.NoError(t, err)

		// Try to start again
		_, err = service.Start(ctx)
		require.Error(t, err)
		assert.Contains(t, err.Error(), "ReorgDetectorService has already been started once; state=Started")

		service.Close()
	})

	t.Run("close stops polling and closes channel", func(t *testing.T) {
		mockSR := protocol_mocks.NewMockSourceReader(t)

		config := ReorgDetectorConfig{
			ChainSelector: 1337,
			PollInterval:  50 * time.Millisecond,
		}

		service, err := NewReorgDetectorService(mockSR, config, lggr)
		require.NoError(t, err)

		latest := &protocol.BlockHeader{Number: 105}
		finalized := &protocol.BlockHeader{Number: 100}
		mockSR.EXPECT().LatestAndFinalizedBlock(mock.Anything).Return(latest, finalized, nil)

		blocks := createTestBlocks(100, 105)
		mockGetBlocksHeaders(mockSR, blocks)

		statusCh, err := service.Start(ctx)
		require.NoError(t, err)

		// Give it a moment to start
		time.Sleep(10 * time.Millisecond)

		err = service.Close()
		require.NoError(t, err)

		// Channel should be closed
		_, ok := <-statusCh
		assert.False(t, ok, "Channel should be closed")
	})

	t.Run("close is idempotent", func(t *testing.T) {
		mockSR := protocol_mocks.NewMockSourceReader(t)

		config := ReorgDetectorConfig{ChainSelector: 1337}
		service, err := NewReorgDetectorService(mockSR, config, lggr)
		require.NoError(t, err)

		latest := &protocol.BlockHeader{Number: 105}
		finalized := &protocol.BlockHeader{Number: 100}
		mockSR.EXPECT().LatestAndFinalizedBlock(mock.Anything).Return(latest, finalized, nil)

		blocks := createTestBlocks(100, 105)
		mockGetBlocksHeaders(mockSR, blocks)

		_, err = service.Start(ctx)
		require.NoError(t, err)

		err = service.Close()
		require.NoError(t, err)

		err = service.Close()
		require.Error(t, err, "ReorgDetectorService has already been closed")
	})
}

func TestCheckBlockMaybeHandleReorg_ChainGoesBackwards(t *testing.T) {
	lggr := logger.Test(t)
	ctx := context.Background()

	t.Run("detects reorg when chain goes backwards", func(t *testing.T) {
		mockSR := protocol_mocks.NewMockSourceReader(t)
		mockHT := protocol_mocks.NewMockHeadTracker(t)

		config := ReorgDetectorConfig{
			ChainSelector: 1337,
			PollInterval:  1 * time.Second,
		}

		service, err := NewReorgDetectorService(mockSR, mockHT, config, lggr)
		require.NoError(t, err)

		// Initialize service state: chain is at block 110
		// Create a consistent chain where blocks actually connect
		service.latestFinalizedBlock = 100
		service.latestBlock = 110
		service.tailBlocks = map[uint64]protocol.BlockHeader{
			100: {Number: 100, Hash: protocol.Bytes32{0x64}, ParentHash: protocol.Bytes32{0x63}},
			101: {Number: 101, Hash: protocol.Bytes32{0x65}, ParentHash: protocol.Bytes32{0x64}},
			102: {Number: 102, Hash: protocol.Bytes32{0x66}, ParentHash: protocol.Bytes32{0x65}},
			103: {Number: 103, Hash: protocol.Bytes32{0x67}, ParentHash: protocol.Bytes32{0x66}},
			110: {Number: 110, Hash: protocol.Bytes32{0x6E}, ParentHash: protocol.Bytes32{0x6D}},
		}

		// Simulate chain going backwards to block 105 on a different fork
		// This new block 105 has a different history than our stored blocks
		newLatest := &protocol.BlockHeader{
			Number:     105,
			Hash:       protocol.Bytes32{0xFF},
			ParentHash: protocol.Bytes32{0xFE},
		}
		finalized := &protocol.BlockHeader{Number: 100}

		mockHT.EXPECT().LatestAndFinalizedBlock(mock.Anything).Return(newLatest, finalized, nil)

		// Mock walking back through the new chain to find LCA
		// Block 105's parent is 104 (new chain)
		mockSR.EXPECT().GetBlockHeaderByHash(mock.Anything, protocol.Bytes32{0xFE}).Return(
			&protocol.BlockHeader{Number: 104, Hash: protocol.Bytes32{0xFE}, ParentHash: protocol.Bytes32{0xFD}},
			nil,
		)
		// Block 104's parent is 103 (new chain)
		mockSR.EXPECT().GetBlockHeaderByHash(mock.Anything, protocol.Bytes32{0xFD}).Return(
			&protocol.BlockHeader{Number: 103, Hash: protocol.Bytes32{0xFC}, ParentHash: protocol.Bytes32{0x66}},
			nil,
		)
		// Block 103's parent is 102 (converges with old chain at block 102)
		mockSR.EXPECT().GetBlockHeaderByHash(mock.Anything, protocol.Bytes32{0x66}).Return(
			&protocol.BlockHeader{Number: 102, Hash: protocol.Bytes32{0x66}, ParentHash: protocol.Bytes32{0x65}},
			nil,
		)

		// Mock rebuilding tail from block 103 (first block after LCA which is 102)
		newChainBlocks := []protocol.BlockHeader{
			{Number: 103, Hash: protocol.Bytes32{0xFC}, ParentHash: protocol.Bytes32{0x66}},
			{Number: 104, Hash: protocol.Bytes32{0xFE}, ParentHash: protocol.Bytes32{0xFD}},
			{Number: 105, Hash: protocol.Bytes32{0xFF}, ParentHash: protocol.Bytes32{0xFE}},
		}
		mockGetBlocksHeaders(mockSR, newChainBlocks)

		// Execute
		service.checkBlockMaybeHandleReorg(ctx)

		// Verify reorg was handled - latestBlock should be updated
		assert.Equal(t, uint64(105), service.latestBlock)
		// Verify new blocks are in tail
		storedBlock, exists := service.tailBlocks[105]
		assert.True(t, exists)
		assert.Equal(t, protocol.Bytes32{0xFF}, storedBlock.Hash)
	})
}

func TestCheckBlockMaybeHandleReorg_SameBlockDifferentHash(t *testing.T) {
	lggr := logger.Test(t)
	ctx := context.Background()

	t.Run("detects reorg when same block number has different hash via parent check", func(t *testing.T) {
		mockSR := protocol_mocks.NewMockSourceReader(t)
		mockHT := protocol_mocks.NewMockHeadTracker(t)

		config := ReorgDetectorConfig{
			ChainSelector: 1337,
			PollInterval:  1 * time.Second,
		}

		service, err := NewReorgDetectorService(mockSR, mockHT, config, lggr)
		require.NoError(t, err)

		// Initialize service state: chain is at block 105 with a consistent chain
		service.latestFinalizedBlock = 100
		service.latestBlock = 105
		service.tailBlocks = map[uint64]protocol.BlockHeader{
			100: {Number: 100, Hash: protocol.Bytes32{0x64}, ParentHash: protocol.Bytes32{0x63}},
			101: {Number: 101, Hash: protocol.Bytes32{0x65}, ParentHash: protocol.Bytes32{0x64}},
			102: {Number: 102, Hash: protocol.Bytes32{0x66}, ParentHash: protocol.Bytes32{0x65}},
			103: {Number: 103, Hash: protocol.Bytes32{0x67}, ParentHash: protocol.Bytes32{0x66}},
			104: {Number: 104, Hash: protocol.Bytes32{0x68}, ParentHash: protocol.Bytes32{0x67}},
			105: {Number: 105, Hash: protocol.Bytes32{0x69}, ParentHash: protocol.Bytes32{0x68}},
		}

		// Simulate same block number but different hash (competing fork at same height)
		// With refactored code, this falls through to parent hash check
		newLatest := &protocol.BlockHeader{
			Number:     105,
			Hash:       protocol.Bytes32{0xFF}, // Different hash!
			ParentHash: protocol.Bytes32{0xFE}, // Different parent - this will trigger reorg via parent check
		}
		finalized := &protocol.BlockHeader{Number: 100}

		mockHT.EXPECT().LatestAndFinalizedBlock(mock.Anything).Return(newLatest, finalized, nil)

		// The parent hash (0xFE) won't match stored block 104's hash (0x68), triggering reorg
		// Mock walking back through new chain to find LCA
		mockSR.EXPECT().GetBlockHeaderByHash(mock.Anything, protocol.Bytes32{0xFE}).Return(
			&protocol.BlockHeader{Number: 104, Hash: protocol.Bytes32{0xFE}, ParentHash: protocol.Bytes32{0xFD}},
			nil,
		)
		mockSR.EXPECT().GetBlockHeaderByHash(mock.Anything, protocol.Bytes32{0xFD}).Return(
			&protocol.BlockHeader{Number: 103, Hash: protocol.Bytes32{0xFD}, ParentHash: protocol.Bytes32{0x66}},
			nil,
		)
		// Converges at block 102 (hash 0x66)
		mockSR.EXPECT().GetBlockHeaderByHash(mock.Anything, protocol.Bytes32{0x66}).Return(
			&protocol.BlockHeader{Number: 102, Hash: protocol.Bytes32{0x66}, ParentHash: protocol.Bytes32{0x65}},
			nil,
		)

		// Mock rebuilding tail from block 103 onwards (after LCA at 102)
		newChainBlocks := []protocol.BlockHeader{
			{Number: 103, Hash: protocol.Bytes32{0xFD}, ParentHash: protocol.Bytes32{0x66}},
			{Number: 104, Hash: protocol.Bytes32{0xFE}, ParentHash: protocol.Bytes32{0xFD}},
			{Number: 105, Hash: protocol.Bytes32{0xFF}, ParentHash: protocol.Bytes32{0xFE}},
		}
		mockGetBlocksHeaders(mockSR, newChainBlocks)

		// Execute
		service.checkBlockMaybeHandleReorg(ctx)

		// Verify hash was updated
		storedBlock, exists := service.tailBlocks[105]
		assert.True(t, exists)
		assert.Equal(t, protocol.Bytes32{0xFF}, storedBlock.Hash)
	})

	t.Run("no reorg when same block and same hash", func(t *testing.T) {
		mockSR := protocol_mocks.NewMockSourceReader(t)
		mockHT := protocol_mocks.NewMockHeadTracker(t)

		config := ReorgDetectorConfig{
			ChainSelector: 1337,
			PollInterval:  1 * time.Second,
		}

		service, err := NewReorgDetectorService(mockSR, mockHT, config, lggr)
		require.NoError(t, err)

		// Initialize service state
		service.latestFinalizedBlock = 100
		service.latestBlock = 105
		service.tailBlocks = map[uint64]protocol.BlockHeader{
			105: {Number: 105, Hash: protocol.Bytes32{0x69}, ParentHash: protocol.Bytes32{0x68}},
		}

		// Same block, same hash
		latest := &protocol.BlockHeader{
			Number:     105,
			Hash:       protocol.Bytes32{0x69}, // Same hash
			ParentHash: protocol.Bytes32{0x68},
		}
		finalized := &protocol.BlockHeader{Number: 100}

		mockHT.EXPECT().LatestAndFinalizedBlock(mock.Anything).Return(latest, finalized, nil)

		// Execute - should do nothing
		service.checkBlockMaybeHandleReorg(ctx)

		// State should be unchanged
		assert.Equal(t, uint64(105), service.latestBlock)
		assert.Equal(t, 1, len(service.tailBlocks))
	})
}<|MERGE_RESOLUTION|>--- conflicted
+++ resolved
@@ -66,20 +66,6 @@
 		assert.Equal(t, 5*time.Second, service.pollInterval)
 	})
 
-<<<<<<< HEAD
-=======
-	t.Run("uses default poll interval if not set", func(t *testing.T) {
-		config := ReorgDetectorConfig{
-			ChainSelector: 1337,
-			PollInterval:  0,
-		}
-
-		service, err := NewReorgDetectorService(mockSR, config, lggr)
-		require.NoError(t, err)
-		assert.Equal(t, 2000*time.Millisecond, service.pollInterval)
-	})
-
->>>>>>> d48ea828
 	t.Run("returns error if source reader is nil", func(t *testing.T) {
 		config := ReorgDetectorConfig{ChainSelector: 1337}
 		_, err := NewReorgDetectorService(nil, config, lggr)
@@ -545,7 +531,7 @@
 			PollInterval:  1 * time.Second,
 		}
 
-		service, err := NewReorgDetectorService(mockSR, mockHT, config, lggr)
+		service, err := NewReorgDetectorService(mockSR, config, lggr)
 		require.NoError(t, err)
 
 		// Initialize service state: chain is at block 110
@@ -621,7 +607,7 @@
 			PollInterval:  1 * time.Second,
 		}
 
-		service, err := NewReorgDetectorService(mockSR, mockHT, config, lggr)
+		service, err := NewReorgDetectorService(mockSR, config, lggr)
 		require.NoError(t, err)
 
 		// Initialize service state: chain is at block 105 with a consistent chain
@@ -689,7 +675,7 @@
 			PollInterval:  1 * time.Second,
 		}
 
-		service, err := NewReorgDetectorService(mockSR, mockHT, config, lggr)
+		service, err := NewReorgDetectorService(mockSR, config, lggr)
 		require.NoError(t, err)
 
 		// Initialize service state
