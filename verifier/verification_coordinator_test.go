--- conflicted
+++ resolved
@@ -105,61 +105,8 @@
 	return signer
 }
 
-<<<<<<< HEAD
-func createTestMessage(t *testing.T, nonce protocol.Nonce, sourceChainSelector, destChainSelector protocol.ChainSelector, finality uint16, gasLimit uint32) protocol.Message {
-	// Determine the correct verifier address based on source chain
-	var verifierAddress string
-	switch sourceChainSelector {
-	case sourceChain1:
-		verifierAddress = "0x1234"
-	case sourceChain2:
-		verifierAddress = "0x5678"
-	default:
-		verifierAddress = "0x1234" // Default fallback
-	}
-
-	return createTestMessageWithVerifier(t, nonce, sourceChainSelector, destChainSelector, verifierAddress, finality, gasLimit)
-}
-
-func createTestMessageWithVerifier(t *testing.T,
-	nonce protocol.Nonce,
-	sourceChainSelector,
-	destChainSelector protocol.ChainSelector,
-	verifierAddress string, finality uint16,
-	gasLimit uint32,
-) protocol.Message {
-	// Create empty token transfer
-	tokenTransfer := protocol.NewEmptyTokenTransfer()
-
-	sender := protocol.UnknownAddress([]byte("sender_address"))
-	receiver := protocol.UnknownAddress([]byte("receiver_address"))
-	onRampAddr := protocol.UnknownAddress([]byte("onramp_address"))
-	offRampAddr := protocol.UnknownAddress([]byte("offramp_address"))
-
-	message, err := protocol.NewMessage(
-		sourceChainSelector,
-		destChainSelector,
-		nonce,
-		onRampAddr,
-		offRampAddr,
-		finality,
-		gasLimit,
-		sender,
-		receiver,
-		[]byte("test data"), // dest blob
-		[]byte("test data"), // data
-		tokenTransfer,
-	)
-	require.NoError(t, err)
-	return *message
-}
-
 func createTestVerificationTask(t *testing.T, nonce protocol.Nonce, sourceChainSelector, destChainSelector protocol.ChainSelector, finality uint16, gasLimit uint32) verifier.VerificationTask {
-	message := createTestMessage(t, nonce, sourceChainSelector, destChainSelector, finality, gasLimit)
-=======
-func createTestVerificationTask(t *testing.T, nonce protocol.Nonce, sourceChainSelector, destChainSelector protocol.ChainSelector, finality uint16) verifier.VerificationTask {
-	message := verifier.CreateTestMessage(t, nonce, sourceChainSelector, destChainSelector, finality)
->>>>>>> 48710ac8
+	message := verifier.CreateTestMessage(t, nonce, sourceChainSelector, destChainSelector, finality, gasLimit)
 
 	// Determine the correct verifier address based on source chain
 	var verifierAddress string
