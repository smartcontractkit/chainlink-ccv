--- conflicted
+++ resolved
@@ -7,23 +7,6 @@
 )
 
 type Config struct {
-<<<<<<< HEAD
-	VerifierID          string                              `toml:"verifier_id"`
-	AggregatorAddress   string                              `toml:"aggregator_address"`
-	AggregatorAPIKey    string                              `toml:"aggregator_api_key"`
-	AggregatorSecretKey string                              `toml:"aggregator_secret_key"`
-	BlockchainInfos     map[string]*protocol.BlockchainInfo `toml:"blockchain_infos"`
-	PyroscopeURL        string                              `toml:"pyroscope_url"`
-	// CommitteeVerifierAddresses is a map the addresses of the committee verifiers for each chain selector.
-	CommitteeVerifierAddresses map[string]string `toml:"committee_verifier_addresses"`
-	// OnRampAddresses is a map the addresses of the on ramps for each chain selector.
-	OnRampAddresses map[string]string `toml:"on_ramp_addresses"`
-	// DefaultExecutorOnRampAddresses is a map the addresses of the default executor on ramps for each chain selector.
-	// The committee verifier will verify messages that specify the default executor even if they don't
-	// specify the committee verifier.
-	DefaultExecutorOnRampAddresses map[string]string `toml:"default_executor_on_ramp_addresses"`
-	Monitoring                     MonitoringConfig  `toml:"monitoring"`
-=======
 	VerifierID        string `toml:"verifier_id"`
 	AggregatorAddress string `toml:"aggregator_address"`
 
@@ -34,12 +17,17 @@
 	AggregatorSecretKey string `toml:"aggregator_secret_key"`
 
 	// TODO: remove from verifier config, readers need to be initialized separately.
-	BlockchainInfos            map[string]*protocol.BlockchainInfo `toml:"blockchain_infos"`
-	PyroscopeURL               string                              `toml:"pyroscope_url"`
-	CommitteeVerifierAddresses map[string]string                   `toml:"committee_verifier_addresses"`
-	OnRampAddresses            map[string]string                   `toml:"on_ramp_addresses"`
-	Monitoring                 MonitoringConfig                    `toml:"monitoring"`
->>>>>>> d94b650a
+	BlockchainInfos map[string]*protocol.BlockchainInfo `toml:"blockchain_infos"`
+	PyroscopeURL    string                              `toml:"pyroscope_url"`
+	// CommitteeVerifierAddresses is a map the addresses of the committee verifiers for each chain selector.
+	CommitteeVerifierAddresses map[string]string `toml:"committee_verifier_addresses"`
+	// OnRampAddresses is a map the addresses of the on ramps for each chain selector.
+	OnRampAddresses map[string]string `toml:"on_ramp_addresses"`
+	// DefaultExecutorOnRampAddresses is a map the addresses of the default executor on ramps for each chain selector.
+	// The committee verifier will verify messages that specify the default executor even if they don't
+	// specify the committee verifier.
+	DefaultExecutorOnRampAddresses map[string]string `toml:"default_executor_on_ramp_addresses"`
+	Monitoring                     MonitoringConfig  `toml:"monitoring"`
 }
 
 // MonitoringConfig provides monitoring configuration for executor.
