package internal

import (
	"context"
	"errors"
	"fmt"
	"math/big"
	"sync"
	"time"

	"github.com/smartcontractkit/chainlink-ccv/verifier/pkg/reader"
	"github.com/smartcontractkit/chainlink-ccv/verifier/pkg/types"
	"github.com/smartcontractkit/chainlink-common/pkg/logger"

	protocol "github.com/smartcontractkit/chainlink-ccv/protocol/pkg/types"
)

// VerificationCoordinator orchestrates the verification workflow using the new message format with finality awareness.
type VerificationCoordinator struct {
<<<<<<< HEAD
	verifier     types.Verifier
	storage      protocol.CCVNodeDataWriter
	lggr         logger.Logger
	ccvDataCh    chan protocol.CCVData
	stopCh       chan struct{}
	doneCh       chan struct{}
	sourceStates map[protocol.ChainSelector]*sourceState
	config       types.CoordinatorConfig
	mu           sync.RWMutex
	started      bool
	stopped      bool
=======
	verifier              types.Verifier
	storage               protocol.OffchainStorageWriter
	lggr                  logger.Logger
	sourceStates          map[protocol.ChainSelector]*sourceState
	cancel                context.CancelFunc
	doneCh                chan struct{}
	ccvDataCh             chan protocol.CCVData
	pendingTasks          []types.VerificationTask
	config                types.CoordinatorConfig
	finalityCheckInterval time.Duration
	mu                    sync.RWMutex
	pendingMu             sync.RWMutex
	started               bool
	stopped               bool
>>>>>>> effe1e73
}

// Option is the functional option type for VerificationCoordinator.
type Option func(*VerificationCoordinator)

// WithVerifier sets the verifier implementation.
func WithVerifier(verifier types.Verifier) Option {
	return func(vc *VerificationCoordinator) {
		vc.verifier = verifier
	}
}

// WithSourceReaders sets multiple source readers.
func WithSourceReaders(sourceReaders map[protocol.ChainSelector]reader.SourceReader) Option {
	return func(vc *VerificationCoordinator) {
		if vc.sourceStates == nil {
			vc.sourceStates = make(map[protocol.ChainSelector]*sourceState)
		}
		for chainSelector, reader := range sourceReaders {
			vc.sourceStates[chainSelector] = newSourceState(chainSelector, reader)
		}
	}
}

// AddSourceReader adds a single source reader to the existing map.
func AddSourceReader(chainSelector protocol.ChainSelector, sourceReader reader.SourceReader) Option {
	return func(vc *VerificationCoordinator) {
		if vc.sourceStates == nil {
			vc.sourceStates = make(map[protocol.ChainSelector]*sourceState)
		}
		vc.sourceStates[chainSelector] = newSourceState(chainSelector, sourceReader)
	}
}

// WithStorage sets the storage writer.
func WithStorage(storage protocol.CCVNodeDataWriter) Option {
	return func(vc *VerificationCoordinator) {
		vc.storage = storage
	}
}

// WithConfig sets the coordinator configuration.
func WithConfig(config types.CoordinatorConfig) Option {
	return func(vc *VerificationCoordinator) {
		vc.config = config
	}
}

// WithLogger sets the logger.
func WithLogger(lggr logger.Logger) Option {
	return func(vc *VerificationCoordinator) {
		vc.lggr = lggr
	}
}

// WithFinalityCheckInterval sets the finality check interval.
func WithFinalityCheckInterval(interval time.Duration) Option {
	return func(vc *VerificationCoordinator) {
		vc.finalityCheckInterval = interval
	}
}

// NewVerificationCoordinator creates a new verification coordinator.
func NewVerificationCoordinator(opts ...Option) (*VerificationCoordinator, error) {
	vc := &VerificationCoordinator{
		ccvDataCh:             make(chan protocol.CCVData, 1000),
		doneCh:                make(chan struct{}),
		sourceStates:          make(map[protocol.ChainSelector]*sourceState),
		pendingTasks:          make([]types.VerificationTask, 0),
		finalityCheckInterval: 3 * time.Second, // Default finality check interval
	}

	// Apply all options
	for _, opt := range opts {
		opt(vc)
	}

	// Validate required components
	if err := vc.validate(); err != nil {
		return nil, fmt.Errorf("invalid coordinator configuration: %w", err)
	}

	return vc, nil
}

// Start begins the verification coordinator processing.
func (vc *VerificationCoordinator) Start(ctx context.Context) error {
	vc.mu.Lock()
	defer vc.mu.Unlock()

	if vc.started {
		return fmt.Errorf("coordinator already started")
	}

	if vc.stopped {
		return errors.New("coordinator stopped")
	}

	// Start all source readers
	for chainSelector, state := range vc.sourceStates {
		if err := state.reader.Start(ctx); err != nil {
			return fmt.Errorf("failed to start source reader for chain %d: %w", chainSelector, err)
		}
	}

	vc.started = true

	ctx, cancel := context.WithCancel(ctx)
	vc.cancel = cancel

	// Start processing loop and finality checking
	go vc.run(ctx)
	go vc.finalityCheckingLoop(ctx)

	vc.lggr.Infow("VerificationCoordinator started with finality checking",
		"coordinatorID", vc.config.VerifierID,
	)

	return nil
}

// Stop stops the verification coordinator processing.
func (vc *VerificationCoordinator) Stop() error {
	vc.mu.Lock()
	defer vc.mu.Unlock()

	if vc.stopped {
		return nil
	}

	vc.stopped = true
	vc.started = false

	// Stop all source readers and close error channels
	for chainSelector, state := range vc.sourceStates {
		if err := state.reader.Stop(); err != nil {
			vc.lggr.Errorw("Error stopping source reader", "error", err, "chainSelector", chainSelector)
		}
		// Close the per-source error channel
		close(state.verificationErrorCh)
	}

	// Wait for processing to finish
	vc.cancel()
	<-vc.doneCh

	vc.lggr.Infow("VerificationCoordinator stopped")

	return nil
}

// run is the main processing loop.
func (vc *VerificationCoordinator) run(ctx context.Context) {
	defer close(vc.doneCh)

	// Start goroutines for each source state
	var wg sync.WaitGroup
	for _, state := range vc.sourceStates {
		wg.Add(1)
		go vc.processSourceMessages(ctx, &wg, state)

		// Start error processing goroutine for each source
		wg.Add(1)
		go vc.processSourceErrors(ctx, &wg, state)
	}

	// Main loop - focus solely on ccvDataCh processing and storage
	for {
		select {
		case <-ctx.Done():
			vc.lggr.Infow("VerificationCoordinator processing stopped due to context cancellation")
			wg.Wait()
			return
		case ccvData, ok := <-vc.ccvDataCh:
			if !ok {
				vc.lggr.Infow("CCVData channel closed, stopping processing")
				wg.Wait()
				return
			}

			// Write CCVData to offchain storage
			if err := vc.storage.WriteCCVNodeData(ctx, []protocol.CCVData{ccvData}); err != nil {
				vc.lggr.Errorw("Error storing CCV data",
					"error", err,
					"messageID", ccvData.MessageID,
					"nonce", ccvData.Nonce,
					"sourceChain", ccvData.SourceChainSelector,
				)
			} else {
				vc.lggr.Infow("CCV data stored successfully",
					"messageID", ccvData.MessageID,
					"nonce", ccvData.Nonce,
					"sourceChain", ccvData.SourceChainSelector,
				)
			}
		}
	}
}

// processSourceMessages handles message processing for a single source state.
func (vc *VerificationCoordinator) processSourceMessages(ctx context.Context, wg *sync.WaitGroup, state *sourceState) {
	defer wg.Done()
	chainSelector := state.chainSelector

	vc.lggr.Debugw("Starting source message processor", "chainSelector", chainSelector)
	defer vc.lggr.Debugw("Source message processor stopped", "chainSelector", chainSelector)

	for {
		select {
		case <-ctx.Done():
			vc.lggr.Debugw("Source message processor stopped due to context cancellation", "chainSelector", chainSelector)
			return
		case verificationTask, ok := <-state.verificationTaskCh:
			if !ok {
				vc.lggr.Errorw("Message channel closed for source", "chainSelector", chainSelector)
				return
			}
			// Add to pending queue for finality checking
			vc.addToPendingQueue(verificationTask, chainSelector)
		}
	}
}

// processSourceErrors handles error processing for a single source state.
func (vc *VerificationCoordinator) processSourceErrors(ctx context.Context, wg *sync.WaitGroup, state *sourceState) {
	defer wg.Done()
	chainSelector := state.chainSelector

	vc.lggr.Debugw("Starting source error processor", "chainSelector", chainSelector)
	defer vc.lggr.Debugw("Source error processor stopped", "chainSelector", chainSelector)

	for {
		select {
		case <-ctx.Done():
			vc.lggr.Debugw("Source error processor stopped due to context cancellation", "chainSelector", chainSelector)
			return
		case verificationError, ok := <-state.verificationErrorCh:
			if !ok {
				vc.lggr.Infow("Verification error channel closed for source", "chainSelector", chainSelector)
				return
			}

			// Handle verification errors for this specific source
			message := verificationError.Task.Message
			messageID, err := message.MessageID()
			if err != nil {
				vc.lggr.Errorw("Failed to compute message ID for error logging", "error", err)
				messageID = protocol.Bytes32{} // Use empty message ID as fallback
			}
			vc.lggr.Errorw("Verification error received",
				"error", verificationError.Error,
				"messageID", messageID,
				"nonce", message.Nonce,
				"sourceChain", message.SourceChainSelector,
				"destChain", message.DestChainSelector,
				"timestamp", verificationError.Timestamp,
				"chainSelector", chainSelector,
			)
		}
	}
}

// validate checks that all required components are configured.
func (vc *VerificationCoordinator) validate() error {
	if len(vc.sourceStates) == 0 {
		return fmt.Errorf("at least one source reader is required")
	}

	// Validate that all configured sources have corresponding readers
	for chainSelector := range vc.config.SourceConfigs {
		if _, exists := vc.sourceStates[chainSelector]; !exists {
			return fmt.Errorf("source reader not found for chain selector %d", chainSelector)
		}
	}

	if vc.verifier == nil {
		return fmt.Errorf("verifier is required")
	}

	if vc.storage == nil {
		return fmt.Errorf("storage writer is required")
	}

	if vc.lggr == nil {
		return fmt.Errorf("logger is required")
	}

	if vc.config.VerifierID == "" {
		return fmt.Errorf("coordinator ID cannot be empty")
	}

	return nil
}

// HealthCheck returns the current health status.
func (vc *VerificationCoordinator) HealthCheck(ctx context.Context) error {
	vc.mu.RLock()
	defer vc.mu.RUnlock()

	if vc.stopped {
		return errors.New("coordinator stopped")
	}

	if !vc.started {
		return errors.New("coordinator not started")
	}

	// Check all source readers health
	for chainSelector, state := range vc.sourceStates {
		if err := state.reader.HealthCheck(ctx); err != nil {
			return fmt.Errorf("source reader unhealthy for chain %d: %w", chainSelector, err)
		}
	}

	return nil
}

// addToPendingQueue adds a verification task to the pending queue for finality checking.
func (vc *VerificationCoordinator) addToPendingQueue(task types.VerificationTask, chainSelector protocol.ChainSelector) {
	vc.pendingMu.Lock()
	defer vc.pendingMu.Unlock()

	vc.pendingTasks = append(vc.pendingTasks, task)

	messageID, err := task.Message.MessageID()
	if err != nil {
		vc.lggr.Errorw("Failed to compute message ID for queuing", "error", err)
		return
	}

	vc.lggr.Infow("📋 Message added to finality queue",
		"messageID", messageID,
		"chainSelector", chainSelector,
		"blockNumber", task.BlockNumber,
		"nonce", task.Message.Nonce,
		"queueSize", len(vc.pendingTasks),
	)
}

// finalityCheckingLoop runs the finality checking loop similar to Python's _check_finalization_periodically.
func (vc *VerificationCoordinator) finalityCheckingLoop(ctx context.Context) {
	ticker := time.NewTicker(vc.finalityCheckInterval)
	defer ticker.Stop()

	vc.lggr.Infow("🔄 Starting finality checking loop")

	for {
		select {
		case <-ctx.Done():
			vc.lggr.Infow("🛑 Finality checking stopped due to context cancellation")
			return
		case <-ticker.C:
			vc.processFinalityQueue(ctx)
		}
	}
}

// processFinalityQueue processes the pending queue and verifies ready messages.
func (vc *VerificationCoordinator) processFinalityQueue(ctx context.Context) {
	vc.pendingMu.Lock()
	defer vc.pendingMu.Unlock()

	if len(vc.pendingTasks) == 0 {
		return
	}

	var readyTasks []types.VerificationTask
	var remainingTasks []types.VerificationTask

	// Get latest blocks and finalized blocks for all chains
	latestBlocks := make(map[protocol.ChainSelector]*big.Int)
	for chainSelector, state := range vc.sourceStates {
		latestBlock, err := state.reader.LatestBlock(ctx)
		if err != nil {
			vc.lggr.Errorw("Failed to get latest block", "error", err)
			continue
		}
		latestBlocks[chainSelector] = latestBlock
	}
	latestFinalizedBlocks := make(map[protocol.ChainSelector]*big.Int)
	for chainSelector, state := range vc.sourceStates {
		latestFinalizedBlock, err := state.reader.LatestFinalizedBlock(ctx)
		if err != nil {
			vc.lggr.Errorw("Failed to get latest finalized block", "error", err)
			continue
		}
		latestFinalizedBlocks[chainSelector] = latestFinalizedBlock
	}

	for _, task := range vc.pendingTasks {
		ready, err := vc.isMessageReadyForVerification(task, latestBlocks, latestFinalizedBlocks)
		if err != nil {
			messageID, _ := task.Message.MessageID()
			vc.lggr.Warnw("Failed to check finality for message",
				"messageID", messageID,
				"error", err)
			// Keep in queue to retry later
			remainingTasks = append(remainingTasks, task)
			continue
		}

		if ready {
			readyTasks = append(readyTasks, task)
		} else {
			remainingTasks = append(remainingTasks, task)
		}
	}

	// Update the pending queue
	vc.pendingTasks = remainingTasks

	if len(readyTasks) > 0 {
		vc.lggr.Infow("✅ Processing finalized messages",
			"readyCount", len(readyTasks),
			"remainingCount", len(remainingTasks),
		)

		// Process ready tasks with verifier
		for _, task := range readyTasks {
			vc.processReadyTask(ctx, task)
		}
	}
}

// processReadyTask processes a task that has met its finality requirements.
func (vc *VerificationCoordinator) processReadyTask(ctx context.Context, task types.VerificationTask) {
	messageID, err := task.Message.MessageID()
	if err != nil {
		vc.lggr.Errorw("Failed to compute message ID for ready task", "error", err)
		return
	}

	vc.lggr.Debugw("📤 Processing finalized message",
		"messageID", messageID,
		"blockNumber", task.BlockNumber,
		"nonce", task.Message.Nonce,
	)

	// Find the appropriate error channel for this chain
	sourceState, exists := vc.sourceStates[task.Message.SourceChainSelector]
	if !exists {
		vc.lggr.Errorw("No source state found for finalized message",
			"chainSelector", task.Message.SourceChainSelector)
		return
	}

	// Process message event using the verifier asynchronously
	go vc.verifier.VerifyMessage(ctx, task, vc.ccvDataCh, sourceState.verificationErrorCh)
}

// isMessageReadyForVerification determines if a message meets its finality requirements.
// This implements the same logic as Python's commit_verifier.py finality checking.
func (vc *VerificationCoordinator) isMessageReadyForVerification(
	task types.VerificationTask,
	latestBlocks map[protocol.ChainSelector]*big.Int,
	latestFinalizedBlocks map[protocol.ChainSelector]*big.Int,
) (bool, error) {
	messageID, err := task.Message.MessageID()
	if err != nil {
		return false, fmt.Errorf("failed to compute message ID: %w", err)
	}

	latestBlock, ok := latestBlocks[task.Message.SourceChainSelector]
	if !ok {
		return false, fmt.Errorf("no latest block found for chain %d", task.Message.SourceChainSelector)
	}

	latestFinalizedBlock, ok := latestFinalizedBlocks[task.Message.SourceChainSelector]
	if !ok {
		return false, fmt.Errorf("no latest finalized block found for chain %d", task.Message.SourceChainSelector)
	}

	// Parse extra args to get finality configuration
	finalityConfig := task.Message.Finality

	messageBlockNumber := new(big.Int).SetUint64(task.BlockNumber)

	ready := false
	if finalityConfig == 0 {
		// Default finality: wait for chain finalization
		ready = messageBlockNumber.Cmp(latestFinalizedBlock) <= 0
		if ready {
			vc.lggr.Debugw("✅ Message meets default finality requirement",
				"messageID", messageID,
				"messageBlock", messageBlockNumber.String(),
				"finalizedBlock", latestFinalizedBlock.String(),
			)
		}
	} else {
		// Custom finality: message_block + finality_config <= latest_block
		requiredBlock := new(big.Int).Add(messageBlockNumber, new(big.Int).SetUint64(uint64(finalityConfig)))
		ready = requiredBlock.Cmp(latestBlock) <= 0
		if ready {
			vc.lggr.Debugw("✅ Message meets custom finality requirement",
				"messageID", messageID,
				"messageBlock", messageBlockNumber.String(),
				"finalityConfig", finalityConfig,
				"requiredBlock", requiredBlock.String(),
				"latestBlock", latestBlock.String(),
			)
		}
	}
	return ready, nil
}<|MERGE_RESOLUTION|>--- conflicted
+++ resolved
@@ -17,21 +17,8 @@
 
 // VerificationCoordinator orchestrates the verification workflow using the new message format with finality awareness.
 type VerificationCoordinator struct {
-<<<<<<< HEAD
-	verifier     types.Verifier
-	storage      protocol.CCVNodeDataWriter
-	lggr         logger.Logger
-	ccvDataCh    chan protocol.CCVData
-	stopCh       chan struct{}
-	doneCh       chan struct{}
-	sourceStates map[protocol.ChainSelector]*sourceState
-	config       types.CoordinatorConfig
-	mu           sync.RWMutex
-	started      bool
-	stopped      bool
-=======
 	verifier              types.Verifier
-	storage               protocol.OffchainStorageWriter
+	storage               protocol.CCVNodeDataWriter
 	lggr                  logger.Logger
 	sourceStates          map[protocol.ChainSelector]*sourceState
 	cancel                context.CancelFunc
@@ -44,7 +31,6 @@
 	pendingMu             sync.RWMutex
 	started               bool
 	stopped               bool
->>>>>>> effe1e73
 }
 
 // Option is the functional option type for VerificationCoordinator.
