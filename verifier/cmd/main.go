package main

import (
	"context"
	"net/http"
	"os"
	"os/signal"
	"strconv"
	"syscall"
	"time"

	"github.com/BurntSushi/toml"
	"github.com/grafana/pyroscope-go"
	"go.uber.org/zap"

	"github.com/smartcontractkit/chainlink-ccv/common/pkg"
	"github.com/smartcontractkit/chainlink-ccv/common/storageaccess"
	"github.com/smartcontractkit/chainlink-ccv/protocol"
	"github.com/smartcontractkit/chainlink-ccv/verifier"
	"github.com/smartcontractkit/chainlink-ccv/verifier/commit"
	"github.com/smartcontractkit/chainlink-ccv/verifier/pkg/reader"
	"github.com/smartcontractkit/chainlink-common/pkg/logger"
	"github.com/smartcontractkit/chainlink-evm/pkg/client"

	commontypes "github.com/smartcontractkit/chainlink-ccv/common/pkg/types"
)

func loadConfiguration(filepath string) (*commontypes.VerifierConfig, error) {
	var config commontypes.VerifierConfig
	if _, err := toml.DecodeFile(filepath, &config); err != nil {
		return nil, err
	}
	return &config, nil
}

func logBlockchainInfo(blockchainHelper *protocol.BlockchainHelper, lggr logger.Logger) {
	for _, chainID := range blockchainHelper.GetAllChainSelectors() {
		logChainInfo(blockchainHelper, chainID, lggr)
	}
}

func logChainInfo(blockchainHelper *protocol.BlockchainHelper, chainSelector protocol.ChainSelector, lggr logger.Logger) {
	if info, err := blockchainHelper.GetBlockchainInfo(chainSelector); err == nil {
		lggr.Infow("🔗 Blockchain available", "chainSelector", chainSelector, "info", info)
	}

	if rpcURL, err := blockchainHelper.GetRPCEndpoint(chainSelector); err == nil {
		lggr.Infow("🌐 RPC endpoint", "chainSelector", chainSelector, "url", rpcURL)
	}

	if wsURL, err := blockchainHelper.GetWebSocketEndpoint(chainSelector); err == nil {
		lggr.Infow("🔌 WebSocket endpoint", "chainSelector", chainSelector, "url", wsURL)
	}

	if internalURL, err := blockchainHelper.GetInternalRPCEndpoint(chainSelector); err == nil {
		lggr.Infow("🔒 Internal RPC endpoint", "chainSelector", chainSelector, "url", internalURL)
	}

	if nodes, err := blockchainHelper.GetAllNodes(chainSelector); err == nil {
		lggr.Infow("📡 All nodes", "chainSelector", chainSelector, "nodeCount", len(nodes))
	}
}

func main() {
	// Setup logging - always debug level for now
	lggr, err := logger.NewWith(func(config *zap.Config) {
		config.Development = true
		config.Encoding = "console"
	})
	if err != nil {
		panic(err)
	}

	// Use SugaredLogger for better API
	lggr = logger.Sugared(lggr)

	// Create context with cancellation
	ctx, cancel := context.WithCancel(context.Background())
	defer cancel()

	// Setup graceful shutdown
	sigCh := make(chan os.Signal, 1)
	signal.Notify(sigCh, syscall.SIGINT, syscall.SIGTERM)

	filePath := "verifier-1.toml"
	if len(os.Args) > 1 {
		filePath = os.Args[1]
	}
	envConfig := os.Getenv("VERIFIER_CONFIG_PATH")
	if envConfig != "" {
		filePath = envConfig
	}
	verifierConfig, err := loadConfiguration(filePath)
	if err != nil {
		lggr.Errorw("Failed to load configuration", "error", err)
		os.Exit(1)
	}

	if _, err := pyroscope.Start(pyroscope.Config{
		ApplicationName: "verifier",
		ServerAddress:   verifierConfig.PyroscopeURL,
		Logger:          pyroscope.StandardLogger,
		ProfileTypes: []pyroscope.ProfileType{
			pyroscope.ProfileCPU,
			pyroscope.ProfileAllocObjects,
			pyroscope.ProfileAllocSpace,
			pyroscope.ProfileGoroutines,
			pyroscope.ProfileBlockDuration,
			pyroscope.ProfileMutexDuration,
		},
	}); err != nil {
		lggr.Errorw("Failed to start pyroscope", "error", err)
	}

	// Use actual blockchain information from configuration
	var blockchainHelper *protocol.BlockchainHelper
	chainClients := make(map[protocol.ChainSelector]client.Client)
	if len(verifierConfig.BlockchainInfos) == 0 {
		lggr.Warnw("⚠️ No blockchain information in config")
	} else {
		blockchainHelper = protocol.NewBlockchainHelper(verifierConfig.BlockchainInfos)
		lggr.Infow("✅ Using real blockchain information from environment",
			"chainCount", len(verifierConfig.BlockchainInfos))
		logBlockchainInfo(blockchainHelper, lggr)
		for _, selector := range blockchainHelper.GetAllChainSelectors() {
			lggr.Infow("Creating chain client", "chainSelector", selector)
			chainClients[selector] = pkg.CreateHealthyMultiNodeClient(ctx, blockchainHelper, lggr, selector)
		}
	}

	// Create verifier addresses before source readers setup
	verifierAddresses := make(map[string]protocol.UnknownAddress)
	for selector, address := range verifierConfig.CommitteeVerifierAddresses {
		addr, err := protocol.NewUnknownAddressFromHex(address)
		if err != nil {
			lggr.Errorw("Failed to create verifier address", "error", err)
			os.Exit(1)
		}
		verifierAddresses[selector] = addr
	}

	storageWriter, err := storageaccess.NewAggregatorWriter(verifierConfig.AggregatorAddress, verifierConfig.AggregatorAPIKey, lggr)
	if err != nil {
		lggr.Errorw("Failed to create storage writer", "error", err)
	}

	// Create source readers - either blockchain-based or mock
	sourceReaders := make(map[protocol.ChainSelector]verifier.SourceReader)

	lggr.Infow("Committee verifier addresses", "addresses", verifierConfig.CommitteeVerifierAddresses)
	// Try to create blockchain source readers if possible
<<<<<<< HEAD
	if chainClient1 == nil || verifierConfig.VerifierOnRamp1337 == "" {
		lggr.Errorw("No chainclient or VerifierOnRamp1337 address", "chain", 1337)
		os.Exit(1)
	}
	sourceReaders[chainSelectorA] = reader.NewEVMSourceReader(chainClient1, verifierConfig.CCVProxy1337, chainIDA, storageWriter, lggr)
	lggr.Infow("✅ Created blockchain source reader", "chain", 1337)
=======
	for _, selector := range blockchainHelper.GetAllChainSelectors() {
		lggr.Infow("Creating source reader", "chainSelector", selector, "strSelector", uint64(selector))
		strSelector := strconv.FormatUint(uint64(selector), 10)
>>>>>>> 63d179e2

		if verifierConfig.CommitteeVerifierAddresses[strSelector] == "" {
			lggr.Errorw("Committee verifier address is not set", "chainSelector", selector)
			continue
		}
		if verifierConfig.CcvProxyAddresses[strSelector] == "" {
			lggr.Errorw("CCV proxy address is not set", "chainSelector", selector)
			continue
		}

		sourceReaders[selector] = reader.NewEVMSourceReader(chainClients[selector], verifierConfig.CcvProxyAddresses[strSelector], selector, lggr)
		lggr.Infow("✅ Created blockchain source reader", "chain", selector)
	}
<<<<<<< HEAD
	sourceReaders[chainSelectorB] = reader.NewEVMSourceReader(chainClient2, verifierConfig.CCVProxy2337, chainIDB, storageWriter, lggr)
	lggr.Infow("✅ Created blockchain source reader", "chain", 2337)
=======
>>>>>>> 63d179e2

	// Create coordinator configuration
	sourceConfigs := make(map[protocol.ChainSelector]verifier.SourceConfig)
	for _, selector := range blockchainHelper.GetAllChainSelectors() {
		strSelector := strconv.FormatUint(uint64(selector), 10)
		sourceConfigs[selector] = verifier.SourceConfig{
			VerifierAddress: verifierAddresses[strSelector],
		}
	}

	config := verifier.CoordinatorConfig{
		VerifierID:            "dev-verifier-1",
		SourceConfigs:         sourceConfigs,
		ProcessingChannelSize: 1000,
		ProcessingTimeout:     30 * time.Second,
		MaxBatchSize:          100,
	}

	// Create message signer (mock for development)
	privateKey := make([]byte, 32)
	copy(privateKey, []byte(verifierConfig.PrivateKey)) // Mock key
	signer, err := commit.NewECDSAMessageSigner(privateKey)
	if err != nil {
		lggr.Errorw("Failed to create message signer", "error", err)
		os.Exit(1)
	}
	lggr.Infow("Using signer address", "address", signer.GetSignerAddress().String())

	// Create commit verifier
	commitVerifier := commit.NewCommitVerifier(config, signer, lggr)

	// Create verification coordinator
	coordinator, err := verifier.NewVerificationCoordinator(
		verifier.WithVerifier(commitVerifier),
		verifier.WithSourceReaders(sourceReaders),
		verifier.WithStorage(storageWriter),
		verifier.WithConfig(config),
		verifier.WithLogger(lggr),
	)
	if err != nil {
		lggr.Errorw("Failed to create verification coordinator", "error", err)
		os.Exit(1)
	}

	// Start the verification coordinator
	lggr.Infow("🚀 Starting Verification Coordinator",
		"verifierID", config.VerifierID,
		"verifierAddress", verifierAddresses,
	)

	if err := coordinator.Start(ctx); err != nil {
		lggr.Errorw("Failed to start verification coordinator", "error", err)
		os.Exit(1)
	}

	// Setup HTTP server for health checks and status
	http.HandleFunc("/", func(w http.ResponseWriter, r *http.Request) {
		lggr.Infow("✅ CCV Verifier is running!\n")
		lggr.Infow("Verifier ID: %s\n", config.VerifierID)
	})

	http.HandleFunc("/health", func(w http.ResponseWriter, r *http.Request) {
		if err := coordinator.HealthCheck(ctx); err != nil {
			w.WriteHeader(http.StatusServiceUnavailable)
			lggr.Infow("❌ Unhealthy: %s\n", err.Error())
			return
		}
		w.WriteHeader(http.StatusOK)
		lggr.Infow("✅ Healthy\n")
	})

	http.HandleFunc("/stats", func(w http.ResponseWriter, r *http.Request) {
		stats := storageWriter.GetStats()
		lggr.Infow("📊 Storage Statistics:\n")
		for key, value := range stats {
			lggr.Infow("%s: %v\n", key, value)
		}
	})

	// Start HTTP server
	server := &http.Server{Addr: ":8100", ReadTimeout: 10 * time.Second, WriteTimeout: 10 * time.Second}
	go func() {
		lggr.Infow("🌐 HTTP server starting", "port", "8100")
		if err := server.ListenAndServe(); err != nil && err != http.ErrServerClosed {
			lggr.Errorw("HTTP server error", "error", err)
		}
	}()

	lggr.Infow("🎯 Verifier service fully started and ready!")

	// Wait for shutdown signal
	<-sigCh
	lggr.Infow("🛑 Shutdown signal received, stopping verifier...")

	// Graceful shutdown
	shutdownCtx, shutdownCancel := context.WithTimeout(context.Background(), 30*time.Second)
	defer shutdownCancel()

	// Stop HTTP server
	if err := server.Shutdown(shutdownCtx); err != nil {
		lggr.Errorw("HTTP server shutdown error", "error", err)
	}

	// Stop verification coordinator
	if err := coordinator.Stop(); err != nil {
		lggr.Errorw("Coordinator stop error", "error", err)
	}

	lggr.Infow("✅ Verifier service stopped gracefully")
}<|MERGE_RESOLUTION|>--- conflicted
+++ resolved
@@ -149,18 +149,9 @@
 
 	lggr.Infow("Committee verifier addresses", "addresses", verifierConfig.CommitteeVerifierAddresses)
 	// Try to create blockchain source readers if possible
-<<<<<<< HEAD
-	if chainClient1 == nil || verifierConfig.VerifierOnRamp1337 == "" {
-		lggr.Errorw("No chainclient or VerifierOnRamp1337 address", "chain", 1337)
-		os.Exit(1)
-	}
-	sourceReaders[chainSelectorA] = reader.NewEVMSourceReader(chainClient1, verifierConfig.CCVProxy1337, chainIDA, storageWriter, lggr)
-	lggr.Infow("✅ Created blockchain source reader", "chain", 1337)
-=======
 	for _, selector := range blockchainHelper.GetAllChainSelectors() {
 		lggr.Infow("Creating source reader", "chainSelector", selector, "strSelector", uint64(selector))
 		strSelector := strconv.FormatUint(uint64(selector), 10)
->>>>>>> 63d179e2
 
 		if verifierConfig.CommitteeVerifierAddresses[strSelector] == "" {
 			lggr.Errorw("Committee verifier address is not set", "chainSelector", selector)
@@ -171,14 +162,9 @@
 			continue
 		}
 
-		sourceReaders[selector] = reader.NewEVMSourceReader(chainClients[selector], verifierConfig.CcvProxyAddresses[strSelector], selector, lggr)
+		sourceReaders[selector] = reader.NewEVMSourceReader(chainClients[selector], verifierConfig.CcvProxyAddresses[strSelector], selector, storageWriter, lggr)
 		lggr.Infow("✅ Created blockchain source reader", "chain", selector)
 	}
-<<<<<<< HEAD
-	sourceReaders[chainSelectorB] = reader.NewEVMSourceReader(chainClient2, verifierConfig.CCVProxy2337, chainIDB, storageWriter, lggr)
-	lggr.Infow("✅ Created blockchain source reader", "chain", 2337)
-=======
->>>>>>> 63d179e2
 
 	// Create coordinator configuration
 	sourceConfigs := make(map[protocol.ChainSelector]verifier.SourceConfig)
