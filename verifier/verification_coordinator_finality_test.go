package verifier

import (
	"context"
	"math/big"
	"sync"
	"testing"
	"time"

	"github.com/stretchr/testify/mock"
	"github.com/stretchr/testify/require"
	"go.uber.org/zap"

	"github.com/smartcontractkit/chainlink-ccv/protocol"
	"github.com/smartcontractkit/chainlink-ccv/protocol/common/chainaccess"
	"github.com/smartcontractkit/chainlink-common/pkg/logger"

	protocol_mocks "github.com/smartcontractkit/chainlink-ccv/protocol/common/mocks"
)

const (
	InitialLatestBlock    = 1000
	InitialFinalizedBlock = 950
)

func TestFinality_FinalizedMessage(t *testing.T) {
	setup := initializeCoordinator(t, "test-finality-coordinator")

	ctx, cancel := context.WithTimeout(context.Background(), 30*time.Second)
	defer cancel()

	err := setup.coordinator.Start(ctx)
	require.NoError(t, err)
	defer func() {
		if err := setup.coordinator.Close(); err != nil {
			t.Logf("Error closing coordinator: %v", err)
		}
	}()

	// Message at block 940 (< finalized 950) should be processed immediately
<<<<<<< HEAD
	finalizedMessage := createTestMessage(t, 1, 1337, 2337, 0, 300_000)
	finalizedTask := verifier.VerificationTask{
=======
	finalizedMessage := CreateTestMessage(t, 1, 1337, 2337, 0)
	finalizedTask := VerificationTask{
>>>>>>> 48710ac8
		Message: finalizedMessage,
		ReceiptBlobs: []protocol.ReceiptWithBlob{{
			Issuer:            protocol.UnknownAddress([]byte("verifier-1337")),
			DestGasLimit:      300000,
			DestBytesOverhead: 100,
			Blob:              []byte("test-blob"),
			ExtraArgs:         []byte{}, // Empty = default finality
		}},
		BlockNumber: InitialFinalizedBlock - 10, // 940 <= 950 (finalized), should be processed immediately
	}

	// Send message
	setup.verificationTaskCh <- finalizedTask
	// Wait for processing (poll interval is 100ms, add some buffer)
	time.Sleep(200 * time.Millisecond)

	// Should have processed the finalized message
	processedCount := setup.mockVerifier.GetProcessedTaskCount()
	require.Equal(t, 1, processedCount, "Should have processed the finalized message")
}

func TestFinality_CustomFinality(t *testing.T) {
	setup := initializeCoordinator(t, "test-custom-finality-coordinator")

	ctx, cancel := context.WithTimeout(context.Background(), 30*time.Second)
	defer cancel()

	err := setup.coordinator.Start(ctx)
	require.NoError(t, err)
	defer func() {
		if err := setup.coordinator.Close(); err != nil {
			t.Logf("Error closing coordinator: %v", err)
		}
	}()

	customFinality := uint16(15)
	customGasLimit := uint32(300_000)

<<<<<<< HEAD
	readyMessage := createTestMessage(t, 1, 1337, 2337, customFinality, customGasLimit)
	readyTask := verifier.VerificationTask{
=======
	readyMessage := CreateTestMessage(t, 1, 1337, 2337, customFinality)
	readyTask := VerificationTask{
>>>>>>> 48710ac8
		Message: readyMessage,
		ReceiptBlobs: []protocol.ReceiptWithBlob{{
			Issuer:            protocol.UnknownAddress([]byte("verifier-1337")),
			DestGasLimit:      300000,
			DestBytesOverhead: 100,
			Blob:              []byte("test-blob"),
			ExtraArgs:         []byte{},
		}},
		BlockNumber: uint64(InitialLatestBlock - customFinality), // should be ready
	}

	// Send message
	setup.verificationTaskCh <- readyTask
	// Wait for processing (poll interval is 100ms, add some buffer)
	time.Sleep(200 * time.Millisecond)

	// Should have processed the ready message
	processedCount := setup.mockVerifier.GetProcessedTaskCount()
	require.Equal(t, 1, processedCount, "Should have processed the ready message")
}

func TestFinality_WaitingForFinality(t *testing.T) {
	setup := initializeCoordinator(t, "test-finality-coordinator")

	// Use a context with timeout to prevent hanging forever
	ctx, cancel := context.WithTimeout(context.Background(), 30*time.Second)
	defer cancel()

	err := setup.coordinator.Start(ctx)
	require.NoError(t, err)
	defer func() {
		// Ensure coordinator is stopped and all goroutines are cleaned up
		if err := setup.coordinator.Close(); err != nil {
			t.Logf("Error closing coordinator: %v", err)
		}
	}()

<<<<<<< HEAD
	nonFinalizedMessage := createTestMessage(t, 1, 1337, 2337, 0, 300_000)
=======
	nonFinalizedMessage := CreateTestMessage(t, 1, 1337, 2337, 0)
>>>>>>> 48710ac8
	nonFinalizedBlock := InitialFinalizedBlock + 10
	nonFinalizedTask := VerificationTask{
		Message: nonFinalizedMessage,
		ReceiptBlobs: []protocol.ReceiptWithBlob{{
			Issuer:            protocol.UnknownAddress([]byte("verifier-1337")),
			DestGasLimit:      300000,
			DestBytesOverhead: 100,
			Blob:              []byte("test-blob"),
			ExtraArgs:         []byte{}, // Empty = default finality
		}},
		BlockNumber: uint64(nonFinalizedBlock), // should be waiting for finality
	}

	// Send message with timeout
	select {
	case setup.verificationTaskCh <- nonFinalizedTask:
		// Successfully sent
	case <-ctx.Done():
		t.Fatal("Timeout sending task to verification channel")
	}

	// Wait for task to be added to finality queue (poll interval is 50ms)
	// Give it enough time to be picked up but not processed
	time.Sleep(150 * time.Millisecond)

	// Should NOT have processed the non-finalized message yet
	processedCount := setup.mockVerifier.GetProcessedTaskCount()
	require.Equal(t, 0, processedCount, "Should not have processed the non-finalized message")

	// Update the shared variable to simulate finalized block advancing
	setup.setFinalizedBlock(uint64(nonFinalizedBlock))

	// Poll until message is processed or timeout
	deadline := time.Now().Add(2 * time.Second)
	processed := false
	for time.Now().Before(deadline) {
		time.Sleep(20 * time.Millisecond)
		if setup.mockVerifier.GetProcessedTaskCount() == 1 {
			processed = true
			break
		}
	}

	// Should have processed the now-finalized message
	require.True(t, processed, "Message should have been processed after finality reached")
	processedCount = setup.mockVerifier.GetProcessedTaskCount()
	require.Equal(t, 1, processedCount, "Should have processed exactly 1 message")
}

type coordinatorTestSetup struct {
	coordinator           *Coordinator
	mockSourceReader      *MockSourceReader
	mockVerifier          *TestVerifier
	verificationTaskCh    chan VerificationTask
	currentFinalizedBlock *big.Int      // to control the return value of LatestFinalizedBlockHeight
	finalizedBlockMu      *sync.RWMutex // protects currentFinalizedBlock from data races
}

// Helper to safely update finalized block.
func (s *coordinatorTestSetup) setFinalizedBlock(block uint64) {
	s.finalizedBlockMu.Lock()
	defer s.finalizedBlockMu.Unlock()
	s.currentFinalizedBlock.SetUint64(block)
}

func initializeCoordinator(t *testing.T, verifierID string) *coordinatorTestSetup {
	lggr, err := logger.NewWith(func(config *zap.Config) {
		config.Development = true
		config.Encoding = "console"
	})
	require.NoError(t, err)

	mockVerifier := NewTestVerifier()
	mockSourceReader := NewMockSourceReader(t)
	mockStorage := &NoopStorage{}
	verificationTaskCh := make(chan VerificationTask, 10)

	mockSourceReader.EXPECT().VerificationTasks(mock.Anything, mock.Anything, mock.Anything).RunAndReturn(func(ctx context.Context, b, b2 *big.Int) ([]VerificationTask, error) {
		var tasks []VerificationTask
		for {
			select {
			case task := <-verificationTaskCh:
				tasks = append(tasks, task)
			default:
				return tasks, nil
			}
		}
	})

	// Mock BlockTime to return immediately during initialization
	mockSourceReader.EXPECT().BlockTime(mock.Anything, mock.Anything).Return(uint64(time.Now().Unix()), nil).Maybe()

	// Mock ChainStatusManager to prevent initialization hangs
	mockChainStatusManager := protocol_mocks.NewMockChainStatusManager(t)
	// Return nil to indicate no prior chain status (forces fallback to lookback calculation)
	mockChainStatusManager.EXPECT().ReadChainStatus(mock.Anything, protocol.ChainSelector(1337)).Return(nil, nil).Maybe()
	// Allow writes for chain status updates
	mockChainStatusManager.EXPECT().WriteChainStatus(mock.Anything, mock.Anything, mock.Anything).Return(nil).Maybe()

	mockHeadTracker := protocol_mocks.NewMockHeadTracker(t)
	currentFinalizedBlock := big.NewInt(InitialFinalizedBlock)
	finalizedBlockMu := &sync.RWMutex{}
	mockHeadTracker.EXPECT().LatestAndFinalizedBlock(mock.Anything).RunAndReturn(func(ctx context.Context) (*protocol.BlockHeader, *protocol.BlockHeader, error) {
		// Return latest and finalized headers with proper synchronization
		// Must lock before accessing big.Int to avoid concurrent access issues
		finalizedBlockMu.RLock()
		finalizedNum := currentFinalizedBlock.Uint64()
		finalizedBlockMu.RUnlock()

		latest := &protocol.BlockHeader{
			Number:               InitialLatestBlock,
			Hash:                 protocol.Bytes32{byte(InitialLatestBlock % 256)},
			ParentHash:           protocol.Bytes32{byte((InitialLatestBlock - 1) % 256)},
			Timestamp:            time.Now(),
			FinalizedBlockNumber: finalizedNum,
		}
		finalized := &protocol.BlockHeader{
			Number:               finalizedNum,
			Hash:                 protocol.Bytes32{byte(finalizedNum % 256)},
			ParentHash:           protocol.Bytes32{byte((finalizedNum - 1) % 256)},
			Timestamp:            time.Now(),
			FinalizedBlockNumber: finalizedNum,
		}
		return latest, finalized, nil
	}).Maybe()

	config := CoordinatorConfig{
		SourceConfigs: map[protocol.ChainSelector]SourceConfig{
			1337: {
				VerifierAddress: protocol.UnknownAddress([]byte("verifier-1337")),
				PollInterval:    50 * time.Millisecond, // Fast polling for tests
			},
		},
		VerifierID: verifierID,
	}

	noopMonitoring := &noopMonitoring{}
	coordinator, err := NewCoordinator(
		WithVerifier(mockVerifier),
		WithSourceReaders(map[protocol.ChainSelector]SourceReader{
			1337: mockSourceReader,
		}),
		WithHeadTrackers(map[protocol.ChainSelector]chainaccess.HeadTracker{
			1337: mockHeadTracker,
		}),
		WithStorage(mockStorage),
		WithChainStatusManager(mockChainStatusManager),
		WithConfig(config),
		WithLogger(lggr),
		WithMonitoring(noopMonitoring),
		WithFinalityCheckInterval(10*time.Millisecond),
	)
	require.NoError(t, err)

	return &coordinatorTestSetup{
		coordinator:           coordinator,
		mockSourceReader:      mockSourceReader,
		mockVerifier:          mockVerifier,
		verificationTaskCh:    verificationTaskCh,
		currentFinalizedBlock: currentFinalizedBlock,
		finalizedBlockMu:      finalizedBlockMu,
	}
}<|MERGE_RESOLUTION|>--- conflicted
+++ resolved
@@ -38,13 +38,8 @@
 	}()
 
 	// Message at block 940 (< finalized 950) should be processed immediately
-<<<<<<< HEAD
-	finalizedMessage := createTestMessage(t, 1, 1337, 2337, 0, 300_000)
-	finalizedTask := verifier.VerificationTask{
-=======
-	finalizedMessage := CreateTestMessage(t, 1, 1337, 2337, 0)
+	finalizedMessage := CreateTestMessage(t, 1, 1337, 2337, 0, 300_000)
 	finalizedTask := VerificationTask{
->>>>>>> 48710ac8
 		Message: finalizedMessage,
 		ReceiptBlobs: []protocol.ReceiptWithBlob{{
 			Issuer:            protocol.UnknownAddress([]byte("verifier-1337")),
@@ -83,13 +78,8 @@
 	customFinality := uint16(15)
 	customGasLimit := uint32(300_000)
 
-<<<<<<< HEAD
-	readyMessage := createTestMessage(t, 1, 1337, 2337, customFinality, customGasLimit)
-	readyTask := verifier.VerificationTask{
-=======
-	readyMessage := CreateTestMessage(t, 1, 1337, 2337, customFinality)
+	readyMessage := CreateTestMessage(t, 1, 1337, 2337, customFinality, customGasLimit)
 	readyTask := VerificationTask{
->>>>>>> 48710ac8
 		Message: readyMessage,
 		ReceiptBlobs: []protocol.ReceiptWithBlob{{
 			Issuer:            protocol.UnknownAddress([]byte("verifier-1337")),
@@ -127,11 +117,7 @@
 		}
 	}()
 
-<<<<<<< HEAD
-	nonFinalizedMessage := createTestMessage(t, 1, 1337, 2337, 0, 300_000)
-=======
-	nonFinalizedMessage := CreateTestMessage(t, 1, 1337, 2337, 0)
->>>>>>> 48710ac8
+	nonFinalizedMessage := CreateTestMessage(t, 1, 1337, 2337, 0, 300_000)
 	nonFinalizedBlock := InitialFinalizedBlock + 10
 	nonFinalizedTask := VerificationTask{
 		Message: nonFinalizedMessage,
