--- conflicted
+++ resolved
@@ -168,11 +168,7 @@
 }
 
 func TestFinality_WaitingForFinality(t *testing.T) {
-<<<<<<< HEAD
-	t.Skip("flaky")
-=======
 	t.Skip("Test is currently timing out intermittently, needs investigation")
->>>>>>> a6cc5542
 	setup := initializeCoordinator(t, "test-finality-coordinator")
 
 	// Use a context with timeout to prevent hanging forever
