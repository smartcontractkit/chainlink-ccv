package verifier

import (
	"context"
	"errors"
	"fmt"
	"sync"
	"time"

	"github.com/smartcontractkit/chainlink-ccv/common"
	cursecheckerimpl "github.com/smartcontractkit/chainlink-ccv/integration/pkg/cursechecker"
	"github.com/smartcontractkit/chainlink-ccv/pkg/chainaccess"
	"github.com/smartcontractkit/chainlink-ccv/protocol"
	"github.com/smartcontractkit/chainlink-ccv/protocol/common/batcher"
	"github.com/smartcontractkit/chainlink-common/pkg/logger"
	"github.com/smartcontractkit/chainlink-common/pkg/services"
)

const (
	DefaultFinalityCheckInterval = 500 * time.Millisecond
)

// -----------------------------------------------------------------------------
// Per-chain state
// -----------------------------------------------------------------------------

type sourceState struct {
	readerService *SourceReaderService
	readyTasksCh  <-chan batcher.BatchResult[VerificationTask]
	chainSelector protocol.ChainSelector
}

func (s *sourceState) Close() error {
	if s == nil {
		return nil
	}
	if s.readerService != nil {
		return s.readerService.Stop()
	}
	return nil
}

// -----------------------------------------------------------------------------
// Coordinator
// -----------------------------------------------------------------------------

type Coordinator struct {
	services.StateMachine

	cancel       context.CancelFunc
	verifyingWg  sync.WaitGroup // Tracks in-flight verification tasks (must complete before closing error channels)
	backgroundWg sync.WaitGroup // Tracks background goroutines

	verifier       Verifier
	storage        protocol.CCVNodeDataWriter
	lggr           logger.Logger
	monitoring     Monitoring
	messageTracker MessageLatencyTracker
	config         CoordinatorConfig

	// Per-chain state
	sourceStates map[protocol.ChainSelector]*sourceState

	// Dependencies
	sourceReaders      map[protocol.ChainSelector]chainaccess.SourceReader
	chainStatusManager protocol.ChainStatusManager

	// Curse detector is created & owned by coordinator
	curseDetector common.CurseCheckerService

	// Storage batching (kept in coordinator as requested)
	storageBatcher   *batcher.Batcher[protocol.VerifierNodeResult]
	batchedCCVDataCh chan batcher.BatchResult[protocol.VerifierNodeResult]
}

// -----------------------------------------------------------------------------
// Options
// -----------------------------------------------------------------------------

type Option func(*Coordinator)

func WithCurseDetector(detector common.CurseCheckerService) Option {
	return func(vc *Coordinator) {
		vc.curseDetector = detector
	}
}

// -----------------------------------------------------------------------------
// Construction / config
// -----------------------------------------------------------------------------

func NewCoordinator(
	lggr logger.Logger,
	verifier Verifier,
	sourceReaders map[protocol.ChainSelector]chainaccess.SourceReader,
	storage protocol.CCVNodeDataWriter,
	config CoordinatorConfig,
	messageTracker MessageLatencyTracker,
	monitoring Monitoring,
	chainStatusManager protocol.ChainStatusManager,
	opts ...Option,
) (*Coordinator, error) {
	vc := &Coordinator{
		lggr:               lggr,
		verifier:           verifier,
		sourceReaders:      sourceReaders,
		chainStatusManager: chainStatusManager,
		storage:            storage,
		config:             config,
		messageTracker:     messageTracker,
		monitoring:         monitoring,
		sourceStates:       make(map[protocol.ChainSelector]*sourceState),
	}

	for _, opt := range opts {
		opt(vc)
	}

	if err := vc.validateConfig(); err != nil {
		return nil, fmt.Errorf("invalid coordinator configuration: %w", err)
	}
	vc.applyConfigDefaults()

	return vc, nil
}

func (vc *Coordinator) validateConfig() error {
	if vc.verifier == nil {
		return errors.New("verifier is required")
	}
	if vc.storage == nil {
		return errors.New("storage is required")
	}
	if vc.lggr == nil {
		return errors.New("logger is required")
	}
	if vc.config.SourceConfigs == nil {
		return errors.New("source configs are required")
	}

	return nil
}

// applyConfigDefaults sets default values for config fields that are not set.
func (vc *Coordinator) applyConfigDefaults() {
	// Default storage batch size: 50 items
	if vc.config.StorageBatchSize <= 0 {
		vc.config.StorageBatchSize = 50
		if vc.lggr != nil {
			vc.lggr.Debugw("Using default StorageBatchSize", "value", vc.config.StorageBatchSize)
		}
	}

	// Default storage batch timeout: 1 second
	if vc.config.StorageBatchTimeout <= 0 {
		vc.config.StorageBatchTimeout = time.Second
		if vc.lggr != nil {
			vc.lggr.Debugw("Using default StorageBatchTimeout", "value", vc.config.StorageBatchTimeout)
		}
	}
}

// -----------------------------------------------------------------------------
// Start / Stop
// -----------------------------------------------------------------------------

func (vc *Coordinator) Start(_ context.Context) error {
	return vc.StartOnce(vc.Name(), func() error {
		vc.lggr.Infow("Starting verifier coordinator")

		c, cancel := context.WithCancel(context.Background())
		vc.cancel = cancel

		statusMap := make(map[protocol.ChainSelector]*protocol.ChainStatusInfo)
		if vc.chainStatusManager != nil {
			allSelectors := make([]protocol.ChainSelector, 0, len(vc.sourceReaders))
			for selector := range vc.sourceReaders {
				allSelectors = append(allSelectors, selector)
			}

			var err error
			statusMap, err = vc.chainStatusManager.ReadChainStatuses(c, allSelectors)
			if err != nil {
				vc.lggr.Errorw("Failed to read chain statuses, proceeding with all chains",
					"error", err)
			}
		}

		enabledSourceReaders := make(map[protocol.ChainSelector]chainaccess.SourceReader)
		for chainSelector, sourceReader := range vc.sourceReaders {
			if sourceReader == nil {
				continue
			}
			vc.lggr.Infow("Chain Status",
				"chainSelector", chainSelector,
				"status", statusMap[chainSelector])

			// Skip disabled chains
			if chainStatus := statusMap[chainSelector]; chainStatus != nil && chainStatus.Disabled {
				vc.lggr.Warnw("Chain is disabled in aggregator DB, skipping initialization",
					"chain", chainSelector,
					"blockHeight", chainStatus.FinalizedBlockHeight)
				continue
			}

			_, ok := vc.config.SourceConfigs[chainSelector]
			if !ok {
				vc.lggr.Warnw("No source config for chain selector, skipping",
					"chainSelector", chainSelector)
				continue
			}

			enabledSourceReaders[chainSelector] = sourceReader
		}

		if len(enabledSourceReaders) == 0 {
			return errors.New("no enabled/initialized chain sources, nothing to coordinate")
		}

		if err := vc.startCurseDetector(c, enabledSourceReaders); err != nil {
			return fmt.Errorf("failed to start curse detector: %w", err)
		}

		for chainSelector := range enabledSourceReaders {
			sourceReader := enabledSourceReaders[chainSelector]
			sourceCfg := vc.config.SourceConfigs[chainSelector]

			filter := chainaccess.NewReceiptIssuerFilter(
				sourceCfg.VerifierAddress,
				sourceCfg.DefaultExecutorAddress,
			)

			vc.lggr.Infow("PollInterval: ", "chainSelector", chainSelector, "interval", sourceCfg.PollInterval)
			readerLogger := logger.With(vc.lggr, "component", "SourceReader", "chainID", chainSelector)
			srs, err := NewSourceReaderService(
				sourceReader,
				chainSelector,
				vc.chainStatusManager,
				readerLogger,
				sourceCfg.PollInterval,
				vc.curseDetector,
				filter,
			)
			if err != nil {
				vc.lggr.Errorw("Failed to create SourceReaderService",
					"chainSelector", chainSelector,
					"error", err)
				continue
			}

			if err = srs.Start(c); err != nil {
				vc.lggr.Errorw("Failed to start SourceReaderService",
					"chainSelector", chainSelector,
					"error", err)
				continue
			}

			state := &sourceState{
				readerService: srs,
				readyTasksCh:  srs.ReadyTasksChannel(),
				chainSelector: chainSelector,
			}
			vc.sourceStates[chainSelector] = state
		}

		vc.batchedCCVDataCh = make(chan batcher.BatchResult[protocol.VerifierNodeResult])
		vc.storageBatcher = batcher.NewBatcher(
			c,
			vc.config.StorageBatchSize,
			vc.config.StorageBatchTimeout,
			vc.batchedCCVDataCh,
		)

		vc.backgroundWg.Add(1)
		go func() {
			defer vc.backgroundWg.Done()
			vc.ccvDataLoop(c)
		}()

		//   - per-chain ready tasks loops
		for _, state := range vc.sourceStates {
			vc.backgroundWg.Add(1)
			go func(s *sourceState) {
				defer vc.backgroundWg.Done()
				vc.readyTasksLoop(c, s)
			}(state)
		}

		vc.lggr.Infow("Coordinator started successfully")
		return nil
	})
}

// Close stops the verification coordinator processing.
func (vc *Coordinator) Close() error {
	return vc.StopOnce(vc.Name(), func() error {
		// Signal all goroutines to stop processing new work.
		// This will also trigger the batcher to flush remaining items.
		vc.cancel()

		// Wait for any in-flight verification tasks to complete.
		vc.verifyingWg.Wait()

		// Wait for storage batcher goroutine to finish flushing
		if vc.storageBatcher != nil {
			if err := vc.storageBatcher.Close(); err != nil {
				vc.lggr.Errorw("Error closing storage batcher", "error", err)
			}
		}

		// Stop curse detector
		if vc.curseDetector != nil {
			if err := vc.curseDetector.Close(); err != nil {
				vc.lggr.Errorw("Error closing curse detector", "error", err)
			}
		}

		// Stop per-chain pipelines (includes underlying readers and reorg detectors)
		for chainSelector, state := range vc.sourceStates {
			if err := state.Close(); err != nil {
				vc.lggr.Errorw("Error closing source state",
					"chainSelector", chainSelector,
					"error", err)
			}
		}

		// Wait for background goroutines
		vc.backgroundWg.Wait()

		vc.lggr.Infow("Verifier coordinator stopped")
		return nil
	})
}

// -----------------------------------------------------------------------------
// Loops
// -----------------------------------------------------------------------------

// readyTasksLoop consumes ready tasks from a chain's SRS2 and sends them for verification.
func (vc *Coordinator) readyTasksLoop(ctx context.Context, state *sourceState) {
	for {
		select {
		case <-ctx.Done():
			return
		case batch, ok := <-state.readyTasksCh:
			if !ok {
				vc.lggr.Infow("ReadyTasksChannel closed; exiting readyTasksLoop",
					"chain", state.chainSelector)
				return
			}
			if batch.Error != nil {
				vc.lggr.Errorw("Error batch received from SourceReaderService",
					"chain", state.chainSelector,
					"error", batch.Error)
				continue
			}
			vc.processReadyTasks(ctx, batch.Items)
		}
	}
}

// ccvDataLoop consumes results from the storage batcher (if you need to log errors, etc).
func (vc *Coordinator) ccvDataLoop(ctx context.Context) {
	for {
		select {
		case <-ctx.Done():
			return
		case batch, ok := <-vc.batchedCCVDataCh:
			if !ok {
				vc.lggr.Infow("Storage batcher channel closed")
				vc.verifyingWg.Wait()
				return
			}

			// Handle batch-level errors from batcher (should be rare)
			if batch.Error != nil {
				vc.lggr.Errorw("Batch-level error from CCVData batcher",
					"error", batch.Error,
					"errorType", "batcher_failure")
				continue
			}

			if len(batch.Items) == 0 {
				vc.lggr.Debugw("Received empty CCVData batch")
				continue
			}

<<<<<<< HEAD
			// Process all tasks in the batch
			vc.lggr.Debugw("Received verification task batch",
				"chainSelector", chainSelector,
				"batchSize", len(taskBatch.Items))

			for _, verificationTask := range taskBatch.Items {
				// Add to pending queue for finality checking
				vc.addToPendingQueue(verificationTask, state)
			}
		}
	}
}

// applyConfigDefaults sets default values for config fields that are not set.
func (vc *Coordinator) applyConfigDefaults() {
	// Default storage batch size: 50 items
	if vc.config.StorageBatchSize <= 0 {
		vc.config.StorageBatchSize = 50
		if vc.lggr != nil {
			vc.lggr.Debugw("Using default StorageBatchSize", "value", vc.config.StorageBatchSize)
		}
	}

	// Default storage batch timeout: 100ms
	if vc.config.StorageBatchTimeout <= 0 {
		vc.config.StorageBatchTimeout = 100 * time.Millisecond
		if vc.lggr != nil {
			vc.lggr.Debugw("Using default StorageBatchTimeout", "value", vc.config.StorageBatchTimeout)
		}
	}
}

// validate checks that all required components are configured.
func (vc *Coordinator) validate() error {
	var errs []error
	appendIfNil := func(field any, fieldName string) {
		if field == nil {
			errs = append(errs, fmt.Errorf("%s is not set", fieldName))
		}
	}

	appendIfNil(vc.verifier, "verifier")
	appendIfNil(vc.storage, "storage")
	appendIfNil(vc.lggr, "logger")
	appendIfNil(vc.monitoring, "monitoring")
	// chain statusManager is optional, not required

	if len(vc.sourceReaders) == 0 {
		errs = append(errs, fmt.Errorf("at least one source reader is required"))
	}

	// Validate that all configured sources have corresponding readers
	for chainSelector := range vc.config.SourceConfigs {
		if _, exists := vc.sourceReaders[chainSelector]; !exists {
			errs = append(errs, fmt.Errorf("source reader not found for chain selector %d", chainSelector))
		}
	}

	if vc.config.VerifierID == "" {
		errs = append(errs, fmt.Errorf("coordinator ID cannot be empty"))
	}

	return errors.Join(errs...)
}

// Ready returns nil if the coordinator is ready, or an error otherwise.
func (vc *Coordinator) Ready() error {
	vc.mu.RLock()
	defer vc.mu.RUnlock()

	if !vc.running {
		return errors.New("coordinator not running")
	}

	return nil
}

// HealthReport returns a full health report of the coordinator and its dependencies.
func (vc *Coordinator) HealthReport() map[string]error {
	vc.mu.RLock()
	defer vc.mu.RUnlock()

	report := make(map[string]error)
	report[vc.Name()] = vc.Ready()

	return report
}

// Name returns the fully qualified name of the coordinator.
func (vc *Coordinator) Name() string {
	return fmt.Sprintf("verifier.Coordinator[%s]", vc.config.VerifierID)
}

// addToPendingQueue adds a verification task to the per-chain pending queue for finality checking.
func (vc *Coordinator) addToPendingQueue(task VerificationTask, state *sourceState) {
	state.pendingMu.Lock()
	defer state.pendingMu.Unlock()

	// Double-checked locking: Check if reorg started while we were waiting for lock
	// The caller already checked reorgInProgress before calling, but reorg may have
	// started between that check and acquiring this lock
	if state.reorgInProgress.Load() {
		vc.lggr.Debugw("Reorg started while acquiring lock, dropping task",
			"chain", state.chainSelector,
			"blockNumber", task.BlockNumber)
		return
	}

	// Check if lane is cursed (source -> dest)
	if vc.curseDetector.IsRemoteChainCursed(
		task.Message.SourceChainSelector,
		task.Message.DestChainSelector,
	) {
		messageID, _ := task.Message.MessageID()
		vc.lggr.Warnw("Dropping task - lane is cursed",
			"source", task.Message.SourceChainSelector,
			"dest", task.Message.DestChainSelector,
			"messageID", messageID,
			"stage", "pending_queue_addition",
			"blockNumber", task.BlockNumber)
		return
	}

	// Set QueuedAt timestamp for finality wait duration tracking
	task.QueuedAt = time.Now()
	state.pendingTasks = append(state.pendingTasks, task)

	messageID, err := task.Message.MessageID()
	if err != nil {
		vc.lggr.Errorw("Failed to compute message ID for queuing", "error", err)
		return
	}

	// Track message creation time for E2E latency measurement
	vc.timestampsMu.Lock()
	if task.CreatedAt.IsZero() {
		// If CreatedAt was not set by source reader, set it now
		task.CreatedAt = time.Now()
	}
	vc.messageTimestamps[messageID] = task.CreatedAt
	vc.timestampsMu.Unlock()

	vc.lggr.Infow("Message added to finality queue",
		"messageID", messageID,
		"chainSelector", state.chainSelector,
		"blockNumber", task.BlockNumber,
		"nonce", task.Message.Nonce,
		"queueSize", len(state.pendingTasks),
	)
}

// readyMessagesCheckingLoop runs the finality checking loop for all chains.
func (vc *Coordinator) readyMessagesCheckingLoop(ctx context.Context) {
	ticker := time.NewTicker(vc.finalityCheckInterval)
	defer ticker.Stop()

	cleanupTicker := time.NewTicker(5 * time.Minute)
	defer cleanupTicker.Stop()

	vc.lggr.Infow("🔄 Starting finality checking loop")

	for {
		select {
		case <-ctx.Done():
			vc.lggr.Infow("🛑 Finality checking stopped due to context cancellation")
			return
		case <-ticker.C:
			// Process finality for each chain independently
			for _, state := range vc.sourceStates {
				vc.processFinalityQueueForChain(ctx, state)
=======
			// TODO: Run in Go Routine
			// Write batch of CCVData to offchain storage
			if err := vc.storage.WriteCCVNodeData(ctx, batch.Items); err == nil {
				vc.lggr.Infow("CCV data batch stored successfully",
					"batchSize", len(batch.Items),
				)
				vc.messageTracker.TrackMessageLatencies(ctx, batch.Items)
>>>>>>> 23a9cd75
			}
		}
	}
}

// -----------------------------------------------------------------------------
// Core verification flow
// -----------------------------------------------------------------------------

<<<<<<< HEAD
	// Get latest and finalized block headers for this chain
	latest, finalized, err := state.reader.LatestAndFinalizedBlock(ctx)
	if err != nil {
		vc.lggr.Errorw("Failed to get latest and finalized blocks", "error", err, "chain", chainSelector)
		return
	}
	if latest == nil || finalized == nil {
		vc.lggr.Errorw("Received nil block headers", "chain", chainSelector)
		return
	}

	latestBlock := new(big.Int).SetUint64(latest.Number)
	latestFinalizedBlock := new(big.Int).SetUint64(finalized.Number)

	// Record chain state metrics
	vc.monitoring.Metrics().
		With("source_chain", chainSelector.String(), "verifier_id", vc.config.VerifierID).
		RecordSourceChainLatestBlock(ctx, latestBlock.Int64())
	vc.monitoring.Metrics().
		With("source_chain", chainSelector.String(), "verifier_id", vc.config.VerifierID).
		RecordSourceChainFinalizedBlock(ctx, latestFinalizedBlock.Int64())

	// Check finality for each task
	for _, task := range state.pendingTasks {
		// Check if lane is cursed before processing finalized tasks
		if vc.curseDetector.IsRemoteChainCursed(
			task.Message.SourceChainSelector,
			task.Message.DestChainSelector,
		) {
			messageID, _ := task.Message.MessageID()
			vc.lggr.Warnw("Dropping task - lane is cursed",
				"source", task.Message.SourceChainSelector,
				"dest", task.Message.DestChainSelector,
				"messageID", messageID,
				"stage", "message_readiness",
				"chain", chainSelector)
			// Drop the task (don't add to remainingTasks or readyTasks)
			continue
		}

		ready, err := vc.isMessageReadyForVerification(task, latestBlock, latestFinalizedBlock)
		if err != nil {
			messageID, _ := task.Message.MessageID()
			vc.lggr.Warnw("Failed to check finality for message",
				"messageID", messageID,
				"error", err,
				"chain", chainSelector)
			// Keep in queue to retry later
			remainingTasks = append(remainingTasks, task)
			continue
		}

		if ready {
			readyTasks = append(readyTasks, task)
		} else {
			remainingTasks = append(remainingTasks, task)
		}
	}

	// Update the pending queue for this chain
	state.pendingTasks = remainingTasks

	if len(readyTasks) > 0 {
		vc.lggr.Infow("✅ Processing finalized messages",
			"chain", chainSelector,
			"readyCount", len(readyTasks),
			"remainingCount", len(remainingTasks),
		)

		// Process ready tasks with verifier
		vc.processReadyTasks(ctx, readyTasks)
	}
}

// processReadyTasks processes a batch of tasks that have met their finality requirements.
=======
// processReadyTasks receives tasks that are already ready (finality + curses handled
// by SRS2) and fans out verification per source chain.
>>>>>>> 23a9cd75
func (vc *Coordinator) processReadyTasks(ctx context.Context, tasks []VerificationTask) {
	if len(tasks) == 0 {
		return
	}

	vc.lggr.Debugw("Processing batch of finalized messages", "batchSize", len(tasks))

	// Metrics: finality wait duration based on QueuedAt set in SRS2
	for _, task := range tasks {
		if !task.QueuedAt.IsZero() && vc.monitoring != nil {
			finalityWaitDuration := time.Since(task.QueuedAt)
			vc.monitoring.Metrics().
				With("source_chain", task.Message.SourceChainSelector.String(), "verifier_id", vc.config.VerifierID).
				RecordFinalityWaitDuration(ctx, finalityWaitDuration)
		}
	}

	// Group tasks by source chain
	tasksByChain := make(map[protocol.ChainSelector][]VerificationTask)
	for _, task := range tasks {
		tasksByChain[task.Message.SourceChainSelector] = append(tasksByChain[task.Message.SourceChainSelector], task)
	}

	// TODO: Can parallelize chains
	// Process each chain's tasks as a batch
	for chainSelector, chainTasks := range tasksByChain {
		_, ok := vc.sourceStates[chainSelector]
		if !ok {
			vc.lggr.Errorw("No source state found for finalized messages",
				"chainSelector", chainSelector,
				"taskCount", len(chainTasks))
			continue
		}

		vc.verifyingWg.Add(1)
		go func(tasks []VerificationTask, chain protocol.ChainSelector) {
			defer vc.verifyingWg.Done()

			errorBatch := vc.verifier.VerifyMessages(ctx, tasks, vc.storageBatcher)
			vc.handleVerificationErrors(ctx, errorBatch, chain, len(tasks))
		}(chainTasks, chainSelector)
	}
}

// handleVerificationErrors processes and logs errors from a verification batch.
func (vc *Coordinator) handleVerificationErrors(ctx context.Context, errorBatch batcher.BatchResult[VerificationError], chainSelector protocol.ChainSelector, totalTasks int) {
	if len(errorBatch.Items) <= 0 {
		vc.lggr.Debugw("Verification batch completed successfully",
			"chainSelector", chainSelector,
			"totalTasks", totalTasks)
		return
	}

	vc.lggr.Infow("Verification batch completed with errors",
		"chainSelector", chainSelector,
		"totalTasks", totalTasks,
		"errorCount", len(errorBatch.Items))

	// Log and record metrics for each error
	for _, verificationError := range errorBatch.Items {
		message := verificationError.Task.Message

		// Record verification error metric
		vc.monitoring.Metrics().
			With("source_chain", message.SourceChainSelector.String(), "dest_chain", message.DestChainSelector.String(), "verifier_id", vc.config.VerifierID).
			IncrementMessagesVerificationFailed(ctx)

		vc.lggr.Errorw("Message verification failed",
			"error", verificationError.Error,
			"messageID", verificationError.Task.MessageID,
			"nonce", message.SequenceNumber,
			"sourceChain", message.SourceChainSelector,
			"destChain", message.DestChainSelector,
			"timestamp", verificationError.Timestamp,
			"chainSelector", chainSelector,
		)
	}
}

// -----------------------------------------------------------------------------
// Curse detector wiring (kept in coordinator as requested)
// -----------------------------------------------------------------------------

// startCurseDetector creates, configures, and starts a curse detector service from RMN readers.
// Uses CursePollInterval from config, defaulting to 2s if not set.
func (vc *Coordinator) startCurseDetector(
	ctx context.Context,
	sourceReaders map[protocol.ChainSelector]chainaccess.SourceReader,
) error {
	if len(sourceReaders) == 0 {
		vc.lggr.Infow("No RMN readers provided; curse detector will not be started")
		return nil
	}
	rmnReaders := make(map[protocol.ChainSelector]chainaccess.RMNCurseReader)
	for chainSelector, sourceReader := range sourceReaders {
		rmnReaders[chainSelector] = sourceReader
	}

	if vc.curseDetector != nil {
		vc.lggr.Infow("Curse detector already injected; skipping creation from RMN readers")
		return nil
	}

	// if a curse detector service is already set, use it; otherwise create a new one
	curseDetectorSvc := vc.curseDetector
	if curseDetectorSvc == nil {
		cd, err := cursecheckerimpl.NewCurseDetectorService(
			rmnReaders,
			vc.config.CursePollInterval,
			vc.lggr,
		)
		if err != nil {
			vc.lggr.Errorw("Failed to create curse detector service", "error", err)
			return fmt.Errorf("failed to create curse detector: %w", err)
		}
		curseDetectorSvc = cd
	}

	if err := curseDetectorSvc.Start(ctx); err != nil {
		vc.lggr.Errorw("Failed to start curse detector", "error", err)
		return fmt.Errorf("failed to start curse detector: %w", err)
	}

	vc.curseDetector = curseDetectorSvc
	vc.lggr.Infow("Curse detector started", "chainCount", len(rmnReaders))

	return nil
}

// Name returns the fully qualified name of the coordinator.
func (vc *Coordinator) Name() string {
	return fmt.Sprintf("verifier.Coordinator[%s]", vc.config.VerifierID)
}

// HealthReport returns a full health report of the coordinator and its dependencies.
func (vc *Coordinator) HealthReport() map[string]error {
	report := make(map[string]error)
	report[vc.Name()] = vc.Ready()
	return report
}<|MERGE_RESOLUTION|>--- conflicted
+++ resolved
@@ -385,178 +385,6 @@
 				continue
 			}
 
-<<<<<<< HEAD
-			// Process all tasks in the batch
-			vc.lggr.Debugw("Received verification task batch",
-				"chainSelector", chainSelector,
-				"batchSize", len(taskBatch.Items))
-
-			for _, verificationTask := range taskBatch.Items {
-				// Add to pending queue for finality checking
-				vc.addToPendingQueue(verificationTask, state)
-			}
-		}
-	}
-}
-
-// applyConfigDefaults sets default values for config fields that are not set.
-func (vc *Coordinator) applyConfigDefaults() {
-	// Default storage batch size: 50 items
-	if vc.config.StorageBatchSize <= 0 {
-		vc.config.StorageBatchSize = 50
-		if vc.lggr != nil {
-			vc.lggr.Debugw("Using default StorageBatchSize", "value", vc.config.StorageBatchSize)
-		}
-	}
-
-	// Default storage batch timeout: 100ms
-	if vc.config.StorageBatchTimeout <= 0 {
-		vc.config.StorageBatchTimeout = 100 * time.Millisecond
-		if vc.lggr != nil {
-			vc.lggr.Debugw("Using default StorageBatchTimeout", "value", vc.config.StorageBatchTimeout)
-		}
-	}
-}
-
-// validate checks that all required components are configured.
-func (vc *Coordinator) validate() error {
-	var errs []error
-	appendIfNil := func(field any, fieldName string) {
-		if field == nil {
-			errs = append(errs, fmt.Errorf("%s is not set", fieldName))
-		}
-	}
-
-	appendIfNil(vc.verifier, "verifier")
-	appendIfNil(vc.storage, "storage")
-	appendIfNil(vc.lggr, "logger")
-	appendIfNil(vc.monitoring, "monitoring")
-	// chain statusManager is optional, not required
-
-	if len(vc.sourceReaders) == 0 {
-		errs = append(errs, fmt.Errorf("at least one source reader is required"))
-	}
-
-	// Validate that all configured sources have corresponding readers
-	for chainSelector := range vc.config.SourceConfigs {
-		if _, exists := vc.sourceReaders[chainSelector]; !exists {
-			errs = append(errs, fmt.Errorf("source reader not found for chain selector %d", chainSelector))
-		}
-	}
-
-	if vc.config.VerifierID == "" {
-		errs = append(errs, fmt.Errorf("coordinator ID cannot be empty"))
-	}
-
-	return errors.Join(errs...)
-}
-
-// Ready returns nil if the coordinator is ready, or an error otherwise.
-func (vc *Coordinator) Ready() error {
-	vc.mu.RLock()
-	defer vc.mu.RUnlock()
-
-	if !vc.running {
-		return errors.New("coordinator not running")
-	}
-
-	return nil
-}
-
-// HealthReport returns a full health report of the coordinator and its dependencies.
-func (vc *Coordinator) HealthReport() map[string]error {
-	vc.mu.RLock()
-	defer vc.mu.RUnlock()
-
-	report := make(map[string]error)
-	report[vc.Name()] = vc.Ready()
-
-	return report
-}
-
-// Name returns the fully qualified name of the coordinator.
-func (vc *Coordinator) Name() string {
-	return fmt.Sprintf("verifier.Coordinator[%s]", vc.config.VerifierID)
-}
-
-// addToPendingQueue adds a verification task to the per-chain pending queue for finality checking.
-func (vc *Coordinator) addToPendingQueue(task VerificationTask, state *sourceState) {
-	state.pendingMu.Lock()
-	defer state.pendingMu.Unlock()
-
-	// Double-checked locking: Check if reorg started while we were waiting for lock
-	// The caller already checked reorgInProgress before calling, but reorg may have
-	// started between that check and acquiring this lock
-	if state.reorgInProgress.Load() {
-		vc.lggr.Debugw("Reorg started while acquiring lock, dropping task",
-			"chain", state.chainSelector,
-			"blockNumber", task.BlockNumber)
-		return
-	}
-
-	// Check if lane is cursed (source -> dest)
-	if vc.curseDetector.IsRemoteChainCursed(
-		task.Message.SourceChainSelector,
-		task.Message.DestChainSelector,
-	) {
-		messageID, _ := task.Message.MessageID()
-		vc.lggr.Warnw("Dropping task - lane is cursed",
-			"source", task.Message.SourceChainSelector,
-			"dest", task.Message.DestChainSelector,
-			"messageID", messageID,
-			"stage", "pending_queue_addition",
-			"blockNumber", task.BlockNumber)
-		return
-	}
-
-	// Set QueuedAt timestamp for finality wait duration tracking
-	task.QueuedAt = time.Now()
-	state.pendingTasks = append(state.pendingTasks, task)
-
-	messageID, err := task.Message.MessageID()
-	if err != nil {
-		vc.lggr.Errorw("Failed to compute message ID for queuing", "error", err)
-		return
-	}
-
-	// Track message creation time for E2E latency measurement
-	vc.timestampsMu.Lock()
-	if task.CreatedAt.IsZero() {
-		// If CreatedAt was not set by source reader, set it now
-		task.CreatedAt = time.Now()
-	}
-	vc.messageTimestamps[messageID] = task.CreatedAt
-	vc.timestampsMu.Unlock()
-
-	vc.lggr.Infow("Message added to finality queue",
-		"messageID", messageID,
-		"chainSelector", state.chainSelector,
-		"blockNumber", task.BlockNumber,
-		"nonce", task.Message.Nonce,
-		"queueSize", len(state.pendingTasks),
-	)
-}
-
-// readyMessagesCheckingLoop runs the finality checking loop for all chains.
-func (vc *Coordinator) readyMessagesCheckingLoop(ctx context.Context) {
-	ticker := time.NewTicker(vc.finalityCheckInterval)
-	defer ticker.Stop()
-
-	cleanupTicker := time.NewTicker(5 * time.Minute)
-	defer cleanupTicker.Stop()
-
-	vc.lggr.Infow("🔄 Starting finality checking loop")
-
-	for {
-		select {
-		case <-ctx.Done():
-			vc.lggr.Infow("🛑 Finality checking stopped due to context cancellation")
-			return
-		case <-ticker.C:
-			// Process finality for each chain independently
-			for _, state := range vc.sourceStates {
-				vc.processFinalityQueueForChain(ctx, state)
-=======
 			// TODO: Run in Go Routine
 			// Write batch of CCVData to offchain storage
 			if err := vc.storage.WriteCCVNodeData(ctx, batch.Items); err == nil {
@@ -564,7 +392,6 @@
 					"batchSize", len(batch.Items),
 				)
 				vc.messageTracker.TrackMessageLatencies(ctx, batch.Items)
->>>>>>> 23a9cd75
 			}
 		}
 	}
@@ -574,86 +401,8 @@
 // Core verification flow
 // -----------------------------------------------------------------------------
 
-<<<<<<< HEAD
-	// Get latest and finalized block headers for this chain
-	latest, finalized, err := state.reader.LatestAndFinalizedBlock(ctx)
-	if err != nil {
-		vc.lggr.Errorw("Failed to get latest and finalized blocks", "error", err, "chain", chainSelector)
-		return
-	}
-	if latest == nil || finalized == nil {
-		vc.lggr.Errorw("Received nil block headers", "chain", chainSelector)
-		return
-	}
-
-	latestBlock := new(big.Int).SetUint64(latest.Number)
-	latestFinalizedBlock := new(big.Int).SetUint64(finalized.Number)
-
-	// Record chain state metrics
-	vc.monitoring.Metrics().
-		With("source_chain", chainSelector.String(), "verifier_id", vc.config.VerifierID).
-		RecordSourceChainLatestBlock(ctx, latestBlock.Int64())
-	vc.monitoring.Metrics().
-		With("source_chain", chainSelector.String(), "verifier_id", vc.config.VerifierID).
-		RecordSourceChainFinalizedBlock(ctx, latestFinalizedBlock.Int64())
-
-	// Check finality for each task
-	for _, task := range state.pendingTasks {
-		// Check if lane is cursed before processing finalized tasks
-		if vc.curseDetector.IsRemoteChainCursed(
-			task.Message.SourceChainSelector,
-			task.Message.DestChainSelector,
-		) {
-			messageID, _ := task.Message.MessageID()
-			vc.lggr.Warnw("Dropping task - lane is cursed",
-				"source", task.Message.SourceChainSelector,
-				"dest", task.Message.DestChainSelector,
-				"messageID", messageID,
-				"stage", "message_readiness",
-				"chain", chainSelector)
-			// Drop the task (don't add to remainingTasks or readyTasks)
-			continue
-		}
-
-		ready, err := vc.isMessageReadyForVerification(task, latestBlock, latestFinalizedBlock)
-		if err != nil {
-			messageID, _ := task.Message.MessageID()
-			vc.lggr.Warnw("Failed to check finality for message",
-				"messageID", messageID,
-				"error", err,
-				"chain", chainSelector)
-			// Keep in queue to retry later
-			remainingTasks = append(remainingTasks, task)
-			continue
-		}
-
-		if ready {
-			readyTasks = append(readyTasks, task)
-		} else {
-			remainingTasks = append(remainingTasks, task)
-		}
-	}
-
-	// Update the pending queue for this chain
-	state.pendingTasks = remainingTasks
-
-	if len(readyTasks) > 0 {
-		vc.lggr.Infow("✅ Processing finalized messages",
-			"chain", chainSelector,
-			"readyCount", len(readyTasks),
-			"remainingCount", len(remainingTasks),
-		)
-
-		// Process ready tasks with verifier
-		vc.processReadyTasks(ctx, readyTasks)
-	}
-}
-
-// processReadyTasks processes a batch of tasks that have met their finality requirements.
-=======
 // processReadyTasks receives tasks that are already ready (finality + curses handled
 // by SRS2) and fans out verification per source chain.
->>>>>>> 23a9cd75
 func (vc *Coordinator) processReadyTasks(ctx context.Context, tasks []VerificationTask) {
 	if len(tasks) == 0 {
 		return
