--- conflicted
+++ resolved
@@ -499,20 +499,7 @@
 					With("verifier_id", vc.config.VerifierID).
 					RecordStorageWriteDuration(ctx, storageDuration)
 
-<<<<<<< HEAD
-				// Calculate and record E2E latency for each message in the batch
-				vc.timestampsMu.Lock()
 				for _, ccvData := range ccvDataBatch.Items {
-					// FIXME I would suggest replacing timestampsMu/messageTimestamps with go-cache
-					// * automatic expiration of old entries - it's safer in case of bugs elsewhere. We saw that for OCR2 metrics
-					//   which were responsible for extremeyly high memory consumption due to forgotten entries
-					// * no need for manual locking - go-cache is thread-safe
-					// * simpler code - no need to manually manage the map
-					if createdAt, exists := vc.messageTimestamps[ccvData.MessageID]; exists {
-						e2eDuration := time.Since(createdAt)
-=======
-				for _, item := range ccvDataBatch.Items {
-					ccvData := item.CCVData
 					messageID := ccvData.MessageID.String()
 
 					if rawSeenAt, exists := vc.messageTimestamps.Get(messageID); exists {
@@ -521,7 +508,6 @@
 							vc.lggr.Errorw("Invalid timestamp type in cache for message")
 							continue
 						}
->>>>>>> 0960e8c5
 						vc.monitoring.Metrics().
 							With("source_chain", ccvData.SourceChainSelector.String(), "verifier_id", vc.config.VerifierID).
 							RecordMessageE2ELatency(ctx, time.Since(seenAt))
