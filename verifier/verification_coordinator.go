--- conflicted
+++ resolved
@@ -186,15 +186,7 @@
 func NewCoordinator(opts ...Option) (*Coordinator, error) {
 	vc := &Coordinator{
 		sourceStates:          make(map[protocol.ChainSelector]*sourceState),
-<<<<<<< HEAD
-		finalityCheckInterval: 2 * time.Second, // Default finality check interval
-		messageTimestamps: cache.New(
-			DefaultE2ELatencyCacheExpiration,
-			DefaultE2ELatencyCacheCleanupInterval,
-		),
-=======
 		finalityCheckInterval: 500 * time.Millisecond, // Default finality check interval
->>>>>>> d48ea828
 	}
 
 	// Apply all options
@@ -271,18 +263,8 @@
 				sourcePollInterval = sourceCfg.PollInterval
 			}
 
-<<<<<<< HEAD
-			// Get the corresponding HeadTracker for this chain
-			headTracker, ok := vc.headTrackers[chainSelector]
-			if !ok {
-				vc.lggr.Errorw("skipping source reader: no head tracker found for chain selector", "chainSelector", chainSelector)
-				continue
-			}
-
 			readerLogger := logger.With(vc.lggr, "component", "SourceReader", "chainID", chainSelector)
 
-=======
->>>>>>> d48ea828
 			service := NewSourceReaderService(
 				sourceReader,
 				chainSelector,
@@ -316,7 +298,6 @@
 
 				d2, err := vservices.NewReorgDetectorService(
 					vc.sourceReaders[chainSelector],
-					vc.headTrackers[chainSelector],
 					reorgDetectorConfig,
 					logger.With(vc.lggr, "component", "ReorgDetector", "chainID", chainSelector),
 				)
@@ -1069,7 +1050,6 @@
 		requiredBlock := new(big.Int).Add(messageBlockNumber, new(big.Int).SetUint64(uint64(finalityConfig)))
 		ready = requiredBlock.Cmp(latestBlock) <= 0
 
-		// Always log for custom finality to help debug
 		vc.lggr.Infow("Checking custom finality requirement",
 			"messageID", messageID,
 			"messageBlock", messageBlockNumber.String(),
