package verifier

import (
	"time"

	"github.com/smartcontractkit/chainlink-ccv/protocol"
)

// VerificationTask represents the complete CCIPMessageSent event data from the onRamp/proxy.
type VerificationTask struct {
	// TODO: Rename ReceiptBlobs to VerifierBlobs to match with onchain code.
<<<<<<< HEAD
	ReceiptBlobs   []protocol.ReceiptWithBlob `json:"receipt_blobs"`
	Message        protocol.Message           `json:"message"`
	TxHash         protocol.ByteSlice         `json:"tx_hash"`
	BlockNumber    uint64                     `json:"block_number"`    // Block number when the message was included
	BlockTimestamp time.Time                  `json:"block_timestamp"` // Block timestamp when the message was included on source chain
	FirstSeenAt    time.Time                  `json:"first_seen_at"`   // When message first entered the system (for E2E latency)
	QueuedAt       time.Time                  `json:"queued_at"`       // When added to finality queue (for finality wait duration)
=======
	ReceiptBlobs []protocol.ReceiptWithBlob `json:"receipt_blobs"`
	MessageID    string                     `json:"message_id"`
	Message      protocol.Message           `json:"message"`
	TxHash       protocol.ByteSlice         `json:"tx_hash"`
	BlockNumber  uint64                     `json:"block_number"`  // Block number when the message was included
	FirstSeenAt  time.Time                  `json:"first_seen_at"` // When message first entered the system (for E2E latency)
	QueuedAt     time.Time                  `json:"queued_at"`     // When added to finality queue (for finality wait duration)
>>>>>>> 0ce8b419
}

// SourceConfig contains configuration for a single source chain.
type SourceConfig struct {
	VerifierAddress        protocol.UnknownAddress `json:"verifier_address"`
	DefaultExecutorAddress protocol.UnknownAddress `json:"default_executor_address"`
	ChainSelector          protocol.ChainSelector  `json:"chain_selector"`
	PollInterval           time.Duration           `json:"poll_interval"`
	RMNRemoteAddress       protocol.UnknownAddress `json:"rmn_remote_address"` // RMN Remote contract address for curse detection
}

// CoordinatorConfig contains configuration for the verification coordinator.
type CoordinatorConfig struct {
	SourceConfigs       map[protocol.ChainSelector]SourceConfig `json:"source_configs"`
	VerifierID          string                                  `json:"verifier_id"`
	StorageBatchSize    int                                     `json:"storage_batch_size"`    // Maximum number of CCVData items to batch before writing to storage (default: 50)
	StorageBatchTimeout time.Duration                           `json:"storage_batch_timeout"` // Maximum duration to wait before flushing incomplete storage batch (default: 100ms)
	CursePollInterval   time.Duration                           `json:"curse_poll_interval"`   // How often to poll RMN Remote contracts for curse status (default: 2s)
}

// VerificationError represents an error that occurred during message verification.
type VerificationError struct {
	Timestamp time.Time
	Error     error
	Task      VerificationTask
}<|MERGE_RESOLUTION|>--- conflicted
+++ resolved
@@ -9,23 +9,14 @@
 // VerificationTask represents the complete CCIPMessageSent event data from the onRamp/proxy.
 type VerificationTask struct {
 	// TODO: Rename ReceiptBlobs to VerifierBlobs to match with onchain code.
-<<<<<<< HEAD
 	ReceiptBlobs   []protocol.ReceiptWithBlob `json:"receipt_blobs"`
+	MessageID      string                     `json:"message_id"`
 	Message        protocol.Message           `json:"message"`
 	TxHash         protocol.ByteSlice         `json:"tx_hash"`
 	BlockNumber    uint64                     `json:"block_number"`    // Block number when the message was included
-	BlockTimestamp time.Time                  `json:"block_timestamp"` // Block timestamp when the message was included on source chain
 	FirstSeenAt    time.Time                  `json:"first_seen_at"`   // When message first entered the system (for E2E latency)
 	QueuedAt       time.Time                  `json:"queued_at"`       // When added to finality queue (for finality wait duration)
-=======
-	ReceiptBlobs []protocol.ReceiptWithBlob `json:"receipt_blobs"`
-	MessageID    string                     `json:"message_id"`
-	Message      protocol.Message           `json:"message"`
-	TxHash       protocol.ByteSlice         `json:"tx_hash"`
-	BlockNumber  uint64                     `json:"block_number"`  // Block number when the message was included
-	FirstSeenAt  time.Time                  `json:"first_seen_at"` // When message first entered the system (for E2E latency)
-	QueuedAt     time.Time                  `json:"queued_at"`     // When added to finality queue (for finality wait duration)
->>>>>>> 0ce8b419
+	BlockTimestamp time.Time                  `json:"block_timestamp"` // Block timestamp when the message was included on source chain
 }
 
 // SourceConfig contains configuration for a single source chain.
