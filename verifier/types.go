package verifier

import (
	"time"

	"github.com/smartcontractkit/chainlink-ccv/protocol"
)

// VerificationTask represents the complete CCIPMessageSent event data from the onRamp/proxy.
type VerificationTask struct {
	// TODO: Rename ReceiptBlobs to VerifierBlobs to match with onchain code.
<<<<<<< HEAD
	ReceiptBlobs []protocol.ReceiptWithBlob `json:"receipt_blobs"`
	Message      protocol.Message           `json:"message"`
	BlockNumber  uint64                     `json:"block_number"` // Block number when the message was included
	CreatedAt    time.Time                  `json:"created_at"`   // When message first entered the system (for E2E latency)
	QueuedAt     time.Time                  `json:"queued_at"`    // When added to finality queue (for finality wait duration)
=======
	ReceiptBlobs   []protocol.ReceiptWithBlob `json:"receipt_blobs"`
	Message        protocol.Message           `json:"message"`
	BlockNumber    uint64                     `json:"block_number"`    // Block number when the message was included
	FirstSeenAt    time.Time                  `json:"first_seen_at"`   // When message first entered the system (for E2E latency)
	QueuedAt       time.Time                  `json:"queued_at"`       // When added to finality queue (for finality wait duration)
	IdempotencyKey string                     `json:"idempotency_key"` // Unique key for idempotent operations
}

// CCVDataWithIdempotencyKey pairs CCVData with its corresponding idempotency key.
type CCVDataWithIdempotencyKey struct {
	CCVData        protocol.CCVData `json:"ccv_data"`
	IdempotencyKey string           `json:"idempotency_key"`
>>>>>>> 0960e8c5
}

// SourceConfig contains configuration for a single source chain.
type SourceConfig struct {
	VerifierAddress        protocol.UnknownAddress `json:"verifier_address"`
	DefaultExecutorAddress protocol.UnknownAddress `json:"default_executor_address"`
	ChainSelector          protocol.ChainSelector  `json:"chain_selector"`
	PollInterval           time.Duration           `json:"poll_interval"`
	RMNRemoteAddress       protocol.UnknownAddress `json:"rmn_remote_address"` // RMN Remote contract address for curse detection
}

// CoordinatorConfig contains configuration for the verification coordinator.
type CoordinatorConfig struct {
	SourceConfigs       map[protocol.ChainSelector]SourceConfig `json:"source_configs"`
	VerifierID          string                                  `json:"verifier_id"`
	StorageBatchSize    int                                     `json:"storage_batch_size"`    // Maximum number of CCVData items to batch before writing to storage (default: 50)
	StorageBatchTimeout time.Duration                           `json:"storage_batch_timeout"` // Maximum duration to wait before flushing incomplete storage batch (default: 100ms)
	CursePollInterval   time.Duration                           `json:"curse_poll_interval"`   // How often to poll RMN Remote contracts for curse status (default: 2s)
}

// VerificationError represents an error that occurred during message verification.
type VerificationError struct {
	Timestamp time.Time
	Error     error
	Task      VerificationTask
}<|MERGE_RESOLUTION|>--- conflicted
+++ resolved
@@ -9,26 +9,17 @@
 // VerificationTask represents the complete CCIPMessageSent event data from the onRamp/proxy.
 type VerificationTask struct {
 	// TODO: Rename ReceiptBlobs to VerifierBlobs to match with onchain code.
-<<<<<<< HEAD
 	ReceiptBlobs []protocol.ReceiptWithBlob `json:"receipt_blobs"`
 	Message      protocol.Message           `json:"message"`
-	BlockNumber  uint64                     `json:"block_number"` // Block number when the message was included
-	CreatedAt    time.Time                  `json:"created_at"`   // When message first entered the system (for E2E latency)
-	QueuedAt     time.Time                  `json:"queued_at"`    // When added to finality queue (for finality wait duration)
-=======
-	ReceiptBlobs   []protocol.ReceiptWithBlob `json:"receipt_blobs"`
-	Message        protocol.Message           `json:"message"`
-	BlockNumber    uint64                     `json:"block_number"`    // Block number when the message was included
-	FirstSeenAt    time.Time                  `json:"first_seen_at"`   // When message first entered the system (for E2E latency)
-	QueuedAt       time.Time                  `json:"queued_at"`       // When added to finality queue (for finality wait duration)
-	IdempotencyKey string                     `json:"idempotency_key"` // Unique key for idempotent operations
+	BlockNumber  uint64                     `json:"block_number"`  // Block number when the message was included
+	FirstSeenAt  time.Time                  `json:"first_seen_at"` // When message first entered the system (for E2E latency)
+	QueuedAt     time.Time                  `json:"queued_at"`     // When added to finality queue (for finality wait duration)
 }
 
 // CCVDataWithIdempotencyKey pairs CCVData with its corresponding idempotency key.
 type CCVDataWithIdempotencyKey struct {
 	CCVData        protocol.CCVData `json:"ccv_data"`
 	IdempotencyKey string           `json:"idempotency_key"`
->>>>>>> 0960e8c5
 }
 
 // SourceConfig contains configuration for a single source chain.
