package verifier

import (
	"context"
	"math/big"
	"time"

	"github.com/smartcontractkit/chainlink-ccv/protocol"
	"github.com/smartcontractkit/chainlink-ccv/protocol/common/batcher"
)

// MessageSigner defines the interface for signing messages using the new chain-agnostic format.
type MessageSigner interface {
	// SignMessage signs a message event and returns the signature
	SignMessage(ctx context.Context, verificationTask VerificationTask, sourceVerifierAddress protocol.UnknownAddress) ([]byte, error)

	// GetSignerAddress returns the address of the signer
	GetSignerAddress() protocol.UnknownAddress
}

// Verifier defines the interface for message verification logic.
type Verifier interface {
	// VerifyMessages performs verification of a batch of messages, adding successful results to the batcher.
	// Returns a BatchResult containing any verification errors that occurred.
	VerifyMessages(ctx context.Context, tasks []VerificationTask, ccvDataBatcher *batcher.Batcher[protocol.CCVData]) batcher.BatchResult[VerificationError]
}

// SourceReader defines the interface for reading CCIP messages from source chains.
// This interface abstracts polling-based access to blockchain data.
//
// Implementations should handle chain-specific details and use an injected HeadTracker
// for latest block state queries.
//
// Thread-safety: All methods must be safe for concurrent calls.
type SourceReader interface {
	// VerificationTasks returns tasks in the given block range
	VerificationTasks(ctx context.Context, fromBlock, toBlock *big.Int) ([]VerificationTask, error)

	// BlockTime returns the timestamp of a given block.
	BlockTime(ctx context.Context, block *big.Int) (uint64, error)

	// GetBlocksHeaders returns the full block headers for a batch of block numbers.
	// This is more efficient than individual calls when building the chain tail.
	// Returns error if any block doesn't exist or RPC call fails.
	GetBlocksHeaders(ctx context.Context, blockNumber []*big.Int) (map[*big.Int]protocol.BlockHeader, error)

<<<<<<< HEAD
	// GetBlockHeaderByHash returns a block header by its hash.
	// Required for walking back parent chain during LCA finding in reorg detection.
	// Returns nil if block doesn't exist, error for RPC failures.
	GetBlockHeaderByHash(ctx context.Context, hash protocol.Bytes32) (*protocol.BlockHeader, error)
=======
// Verifier defines the interface for message verification logic.
type Verifier interface {
	// VerifyMessages performs verification of a batch of messages, adding successful results to the batcher.
	// Returns a BatchResult containing any verification errors that occurred.
	VerifyMessages(ctx context.Context, tasks []VerificationTask, ccvDataBatcher *batcher.Batcher[protocol.CCVData]) batcher.BatchResult[VerificationError]
}

// Monitoring provides all core monitoring functionality for the verifier.
type Monitoring interface {
	// Metrics returns the metrics labeler for the verifier.
	Metrics() MetricLabeler
}

// MetricLabeler provides all metric recording functionality for the verifier.
type MetricLabeler interface {
	// With returns a new metrics labeler with the given key-value pairs.
	With(keyValues ...string) MetricLabeler

	// E2E - North Star Metric

	// RecordMessageE2ELatency records the full message lifecycle latency from source read to storage write.
	RecordMessageE2ELatency(ctx context.Context, duration time.Duration)

	// Message processing counters

	// IncrementMessagesProcessed increments the counter for successfully processed messages.
	IncrementMessagesProcessed(ctx context.Context)
	// IncrementMessagesVerificationFailed increments the counter for failed message verifications.
	IncrementMessagesVerificationFailed(ctx context.Context)

	// Fine-grained latency breakdown for debugging

	// RecordFinalityWaitDuration records the time a message spent waiting in the finality queue.
	RecordFinalityWaitDuration(ctx context.Context, duration time.Duration)
	// RecordMessageVerificationDuration records the duration of the full VerifyMessage operation.
	RecordMessageVerificationDuration(ctx context.Context, duration time.Duration)
	// RecordStorageWriteDuration records the duration of writing to offchain storage.
	RecordStorageWriteDuration(ctx context.Context, duration time.Duration)

	// Queue health metrics

	// RecordFinalityQueueSize records the current size of the finality queue.
	RecordFinalityQueueSize(ctx context.Context, size int64)
	// RecordCCVDataChannelSize records the current size of the CCV data channel buffer.
	RecordCCVDataChannelSize(ctx context.Context, size int64)

	// Error tracking

	// IncrementStorageWriteErrors increments the counter for storage write errors.
	IncrementStorageWriteErrors(ctx context.Context)

	// Chain state tracking (for multi-chain monitoring)

	// RecordSourceChainLatestBlock records the latest block number for a source chain.
	RecordSourceChainLatestBlock(ctx context.Context, blockNum int64)
	// RecordSourceChainFinalizedBlock records the latest finalized block number for a source chain.
	RecordSourceChainFinalizedBlock(ctx context.Context, blockNum int64)
>>>>>>> 88b45fbe
}<|MERGE_RESOLUTION|>--- conflicted
+++ resolved
@@ -44,17 +44,10 @@
 	// Returns error if any block doesn't exist or RPC call fails.
 	GetBlocksHeaders(ctx context.Context, blockNumber []*big.Int) (map[*big.Int]protocol.BlockHeader, error)
 
-<<<<<<< HEAD
 	// GetBlockHeaderByHash returns a block header by its hash.
 	// Required for walking back parent chain during LCA finding in reorg detection.
 	// Returns nil if block doesn't exist, error for RPC failures.
 	GetBlockHeaderByHash(ctx context.Context, hash protocol.Bytes32) (*protocol.BlockHeader, error)
-=======
-// Verifier defines the interface for message verification logic.
-type Verifier interface {
-	// VerifyMessages performs verification of a batch of messages, adding successful results to the batcher.
-	// Returns a BatchResult containing any verification errors that occurred.
-	VerifyMessages(ctx context.Context, tasks []VerificationTask, ccvDataBatcher *batcher.Batcher[protocol.CCVData]) batcher.BatchResult[VerificationError]
 }
 
 // Monitoring provides all core monitoring functionality for the verifier.
@@ -107,5 +100,4 @@
 	RecordSourceChainLatestBlock(ctx context.Context, blockNum int64)
 	// RecordSourceChainFinalizedBlock records the latest finalized block number for a source chain.
 	RecordSourceChainFinalizedBlock(ctx context.Context, blockNum int64)
->>>>>>> 88b45fbe
 }