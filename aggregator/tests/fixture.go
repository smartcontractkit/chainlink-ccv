package tests

import (
	"crypto/ecdsa"
	"crypto/sha256"
	"encoding/binary"
	"testing"
	"time"

	"github.com/ethereum/go-ethereum/crypto"
	"github.com/google/uuid"
	"github.com/stretchr/testify/require"

	"github.com/smartcontractkit/chainlink-ccv/aggregator/pkg/model"
	"github.com/smartcontractkit/chainlink-ccv/protocol"

	pb "github.com/smartcontractkit/chainlink-protos/chainlink-ccv/go/v1"
)

// DeriveUUIDFromString creates a deterministic UUID from a string for testing.
func DeriveUUIDFromString(input string) string {
	hash := sha256.Sum256([]byte(input))
	// Use first 16 bytes to create a UUID
	return uuid.UUID(hash[:16]).String()
}

// DeriveUUIDFromTimestamp creates a deterministic UUID from a timestamp for testing.
func DeriveUUIDFromTimestamp(timestamp int64) string {
	buf := make([]byte, 8)
	// Safe conversion: use absolute value to avoid issues with negative timestamps
	var ts uint64
	if timestamp < 0 {
		ts = uint64(-timestamp)
	} else {
		ts = uint64(timestamp)
	}
	binary.LittleEndian.PutUint64(buf, ts)
	hash := sha256.Sum256(buf)
	return uuid.UUID(hash[:16]).String()
}

func GenerateVerifierAddresses(t *testing.T) ([]byte, []byte) {
	// Generate valid Ethereum addresses using private keys
	sourceKey, err := crypto.GenerateKey()
	require.NoError(t, err, "failed to generate source private key")
	sourceVerifierAddress := crypto.PubkeyToAddress(sourceKey.PublicKey)

	destKey, err := crypto.GenerateKey()
	require.NoError(t, err, "failed to generate destination private key")
	destVerifierAddress := crypto.PubkeyToAddress(destKey.PublicKey)

	return sourceVerifierAddress.Bytes(), destVerifierAddress.Bytes()
}

type SignerFixture struct {
	key    *ecdsa.PrivateKey
	Signer model.Signer
}

func NewSignerFixture(t *testing.T, name string) *SignerFixture {
	privateKey, err := crypto.GenerateKey()
	require.NoError(t, err, "failed to generate private key")

	signerAddress := crypto.PubkeyToAddress(privateKey.PublicKey)

	signer := model.Signer{
		ParticipantID: name,
		Addresses:     []string{signerAddress.Hex()},
	}
	return &SignerFixture{
		Signer: signer,
		key:    privateKey,
	}
}

type ProtocolMessageOption = func(*protocol.Message) *protocol.Message

func WithNonce(nonce uint64) ProtocolMessageOption {
	return func(m *protocol.Message) *protocol.Message {
		m.Nonce = protocol.Nonce(nonce)
		return m
	}
}

func NewProtocolMessage(t *testing.T, options ...ProtocolMessageOption) *protocol.Message {
	msg := &protocol.Message{
		Version:              1,
		SourceChainSelector:  1,
		DestChainSelector:    2,
		Nonce:                123,
		OnRampAddressLength:  20,
		OnRampAddress:        make([]byte, 20),
		OffRampAddressLength: 20,
		OffRampAddress:       make([]byte, 20),
		Finality:             10,
		SenderLength:         20,
		Sender:               make([]byte, 20),
		ReceiverLength:       20,
		Receiver:             make([]byte, 20),
		DestBlobLength:       10,
		DestBlob:             make([]byte, 10),
		TokenTransferLength:  0,
		TokenTransfer:        []byte{},
		DataLength:           8,
		Data:                 []byte("testdata"),
	}

	for _, opt := range options {
		msg = opt(msg)
	}

	return msg
}

type MessageWithCCVNodeDataOption = func(*pb.MessageWithCCVNodeData) *pb.MessageWithCCVNodeData

func WithCustomTimestamp(timestamp int64) MessageWithCCVNodeDataOption {
	return func(m *pb.MessageWithCCVNodeData) *pb.MessageWithCCVNodeData {
		m.Timestamp = timestamp
		return m
	}
}

func WithReceiptBlobs(receiptBlobs []*pb.ReceiptBlob) MessageWithCCVNodeDataOption {
	return func(m *pb.MessageWithCCVNodeData) *pb.MessageWithCCVNodeData {
		m.ReceiptBlobs = receiptBlobs
		return m
	}
}

func WithSignatureFrom(t *testing.T, signer *SignerFixture) MessageWithCCVNodeDataOption {
	return func(m *pb.MessageWithCCVNodeData) *pb.MessageWithCCVNodeData {
		protocolMessage := model.MapProtoMessageToProtocolMessage(m.Message)

		// Get message hash
		messageID, err := protocolMessage.MessageID()
		require.NoError(t, err, "failed to get message ID")

		// Create dummy ccvArgs (nonce as 8 bytes) - must be done before signing
		ccvArgs := make([]byte, 8)
		binary.BigEndian.PutUint64(ccvArgs, 123) // dummy nonce

		// Use SignV27 for proper signature creation and normalization
		r32, s32, signerAddr, err := protocol.SignV27(messageID[:], signer.key)
		require.NoError(t, err, "failed to sign message")

		// Create signature data with actual signer address
		sigData := []protocol.Data{
			{
				R:      r32,
				S:      s32,
				Signer: signerAddr,
			},
		}

		m.CcvData, err = protocol.EncodeSignatures(sigData)
		require.NoError(t, err, "failed to encode signatures")

		return m
	}
}

func NewMessageWithCCVNodeData(t *testing.T, message *protocol.Message, sourceVerifierAddress []byte, options ...MessageWithCCVNodeDataOption) *pb.MessageWithCCVNodeData {
	messageID, err := message.MessageID()
	require.NoError(t, err, "failed to compute message ID")

	msg := &pb.Message{
		Version:              uint32(message.Version),
		SourceChainSelector:  uint64(message.SourceChainSelector),
		DestChainSelector:    uint64(message.DestChainSelector),
		Nonce:                uint64(message.Nonce),
		OnRampAddressLength:  uint32(message.OnRampAddressLength),
		OnRampAddress:        message.OnRampAddress[:],
		OffRampAddressLength: uint32(message.OffRampAddressLength),
		OffRampAddress:       message.OffRampAddress[:],
		Finality:             uint32(message.Finality),
		GasLimit:             uint32(message.GasLimit),
		SenderLength:         uint32(message.SenderLength),
		Sender:               message.Sender[:],
		ReceiverLength:       uint32(message.ReceiverLength),
		Receiver:             message.Receiver[:],
		DestBlobLength:       uint32(message.DestBlobLength),
		DestBlob:             message.DestBlob[:],
		TokenTransferLength:  uint32(message.TokenTransferLength),
		TokenTransfer:        message.TokenTransfer[:],
		DataLength:           uint32(message.DataLength),
		Data:                 message.Data[:],
	}

	ccvNodeData := &pb.MessageWithCCVNodeData{
		MessageId:             messageID[:],
		SourceVerifierAddress: sourceVerifierAddress,
<<<<<<< HEAD
		Message:               msg,
		BlobData:              []byte("test blob data"),
		CcvData:               []byte("test ccv data"),
		Timestamp:             time.Now().UnixMicro(),
=======
		Message: &pb.Message{
			Version:              uint32(message.Version),
			SourceChainSelector:  uint64(message.SourceChainSelector),
			DestChainSelector:    uint64(message.DestChainSelector),
			Nonce:                uint64(message.Nonce),
			OnRampAddressLength:  uint32(message.OnRampAddressLength),
			OnRampAddress:        message.OnRampAddress[:],
			OffRampAddressLength: uint32(message.OffRampAddressLength),
			OffRampAddress:       message.OffRampAddress[:],
			Finality:             uint32(message.Finality),
			SenderLength:         uint32(message.SenderLength),
			Sender:               message.Sender[:],
			ReceiverLength:       uint32(message.ReceiverLength),
			Receiver:             message.Receiver[:],
			DestBlobLength:       uint32(message.DestBlobLength),
			DestBlob:             message.DestBlob[:],
			TokenTransferLength:  uint32(message.TokenTransferLength),
			TokenTransfer:        message.TokenTransfer[:],
			DataLength:           uint32(message.DataLength),
			Data:                 message.Data[:],
		},
		BlobData:  []byte("test blob data"),
		CcvData:   []byte("test ccv data"),
		Timestamp: time.Now().UnixMilli(),
>>>>>>> 21c4b40c
		ReceiptBlobs: []*pb.ReceiptBlob{
			{
				Issuer: sourceVerifierAddress,
				Blob:   []byte("test blob data"),
			},
		},
	}
	for _, opt := range options {
		ccvNodeData = opt(ccvNodeData)
	}
	return ccvNodeData
}

// NewWriteCommitCCVNodeDataRequest creates a new WriteCommitCCVNodeDataRequest with a generated idempotency key.
func NewWriteCommitCCVNodeDataRequest(ccvNodeData *pb.MessageWithCCVNodeData) *pb.WriteCommitCCVNodeDataRequest {
	return &pb.WriteCommitCCVNodeDataRequest{
		CcvNodeData:    ccvNodeData,
		IdempotencyKey: uuid.New().String(),
	}
}

// NewWriteCommitCCVNodeDataRequestWithKey creates a new WriteCommitCCVNodeDataRequest with a specific idempotency key.
func NewWriteCommitCCVNodeDataRequestWithKey(ccvNodeData *pb.MessageWithCCVNodeData, idempotencyKey string) *pb.WriteCommitCCVNodeDataRequest {
	return &pb.WriteCommitCCVNodeDataRequest{
		CcvNodeData:    ccvNodeData,
		IdempotencyKey: idempotencyKey,
	}
}<|MERGE_RESOLUTION|>--- conflicted
+++ resolved
@@ -164,38 +164,9 @@
 	messageID, err := message.MessageID()
 	require.NoError(t, err, "failed to compute message ID")
 
-	msg := &pb.Message{
-		Version:              uint32(message.Version),
-		SourceChainSelector:  uint64(message.SourceChainSelector),
-		DestChainSelector:    uint64(message.DestChainSelector),
-		Nonce:                uint64(message.Nonce),
-		OnRampAddressLength:  uint32(message.OnRampAddressLength),
-		OnRampAddress:        message.OnRampAddress[:],
-		OffRampAddressLength: uint32(message.OffRampAddressLength),
-		OffRampAddress:       message.OffRampAddress[:],
-		Finality:             uint32(message.Finality),
-		GasLimit:             uint32(message.GasLimit),
-		SenderLength:         uint32(message.SenderLength),
-		Sender:               message.Sender[:],
-		ReceiverLength:       uint32(message.ReceiverLength),
-		Receiver:             message.Receiver[:],
-		DestBlobLength:       uint32(message.DestBlobLength),
-		DestBlob:             message.DestBlob[:],
-		TokenTransferLength:  uint32(message.TokenTransferLength),
-		TokenTransfer:        message.TokenTransfer[:],
-		DataLength:           uint32(message.DataLength),
-		Data:                 message.Data[:],
-	}
-
 	ccvNodeData := &pb.MessageWithCCVNodeData{
 		MessageId:             messageID[:],
 		SourceVerifierAddress: sourceVerifierAddress,
-<<<<<<< HEAD
-		Message:               msg,
-		BlobData:              []byte("test blob data"),
-		CcvData:               []byte("test ccv data"),
-		Timestamp:             time.Now().UnixMicro(),
-=======
 		Message: &pb.Message{
 			Version:              uint32(message.Version),
 			SourceChainSelector:  uint64(message.SourceChainSelector),
@@ -206,6 +177,7 @@
 			OffRampAddressLength: uint32(message.OffRampAddressLength),
 			OffRampAddress:       message.OffRampAddress[:],
 			Finality:             uint32(message.Finality),
+			GasLimit:             uint32(message.GasLimit),
 			SenderLength:         uint32(message.SenderLength),
 			Sender:               message.Sender[:],
 			ReceiverLength:       uint32(message.ReceiverLength),
@@ -220,7 +192,6 @@
 		BlobData:  []byte("test blob data"),
 		CcvData:   []byte("test ccv data"),
 		Timestamp: time.Now().UnixMilli(),
->>>>>>> 21c4b40c
 		ReceiptBlobs: []*pb.ReceiptBlob{
 			{
 				Issuer: sourceVerifierAddress,
