--- conflicted
+++ resolved
@@ -1331,12 +1331,8 @@
 // TestGetMessagesSinceDeduplication verifies that GetMessagesSince deduplicates messages
 // and shows correct behavior when the same signer submits multiple verifications.
 func TestGetMessagesSinceDeduplication(t *testing.T) {
-<<<<<<< HEAD
+	t.Parallel()
 	storageTypes := []string{"postgres"}
-=======
-	t.Parallel()
-	storageTypes := []string{"postgres", "dynamodb"}
->>>>>>> 3fb95078
 
 	testFunc := func(t *testing.T, storageType string) {
 		sourceVerifierAddress, destVerifierAddress := GenerateVerifierAddresses(t)
