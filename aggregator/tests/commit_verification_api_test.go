// Package tests contains functional tests for the aggregator service.
package tests

import (
	"bytes"
	"context"
	"testing"
	"time"

	"github.com/ethereum/go-ethereum/common"
	"github.com/stretchr/testify/assert"
	"github.com/stretchr/testify/require"
	"google.golang.org/grpc/codes"
	"google.golang.org/grpc/metadata"
	"google.golang.org/grpc/status"

	"github.com/smartcontractkit/chainlink-ccv/aggregator/pkg/model"
	"github.com/smartcontractkit/chainlink-ccv/protocol"

	pb "github.com/smartcontractkit/chainlink-protos/chainlink-ccv/go/v1"
)

func TestAggregationHappyPath(t *testing.T) {
	t.Parallel()
	storageTypes := []string{"postgres"}

	testFunc := func(t *testing.T, storageType string) {
		sourceVerifierAddress, destVerifierAddress := GenerateVerifierAddresses(t)
		signer1 := NewSignerFixture(t, "node1")
		signer2 := NewSignerFixture(t, "node2")
		config := map[string]*model.Committee{
			"default": {
				SourceVerifierAddresses: map[string]string{
					"1": common.Bytes2Hex(sourceVerifierAddress),
				},
				QuorumConfigs: map[string]*model.QuorumConfig{
					"2": {
						Threshold: 2,
						Signers: []model.Signer{
							signer1.Signer,
							signer2.Signer,
						},
						CommitteeVerifierAddress: common.BytesToAddress(destVerifierAddress).Hex(),
					},
				},
			},
		}
		aggregatorClient, ccvDataClient, cleanup, err := CreateServerAndClient(t, WithCommitteeConfig(config), WithStorageType(storageType))
		t.Cleanup(cleanup)
		require.NoError(t, err, "failed to create server and client")

		message := NewProtocolMessage(t)
		messageId, err := message.MessageID()
		require.NoError(t, err, "failed to compute message ID")
		ccvNodeData1 := NewMessageWithCCVNodeData(t, message, sourceVerifierAddress, WithSignatureFrom(t, signer1))

		// ctxWithMetadata := metadata.NewOutgoingContext(t.Context(), metadata.Pairs("committee", "default"))
		resp1, err := aggregatorClient.WriteCommitCCVNodeData(t.Context(), NewWriteCommitCCVNodeDataRequest(ccvNodeData1))

		require.NoError(t, err, "WriteCommitCCVNodeData failed")
		require.Equal(t, pb.WriteStatus_SUCCESS, resp1.Status, "expected WriteStatus_SUCCESS")

		ccvNodeData2 := NewMessageWithCCVNodeData(t, message, sourceVerifierAddress, WithSignatureFrom(t, signer2))

		require.NoError(t, err, "failed to compute message ID")
		assertCCVDataNotFound(t, t.Context(), ccvDataClient, messageId)

		resp2, err := aggregatorClient.WriteCommitCCVNodeData(t.Context(), NewWriteCommitCCVNodeDataRequest(ccvNodeData2))

		require.NoError(t, err, "WriteCommitCCVNodeData failed")
		require.Equal(t, pb.WriteStatus_SUCCESS, resp2.Status, "expected WriteStatus_SUCCESS")

		// Example of signature validation: Verify that the aggregated CCV data contains
		// valid signatures from both signer1 and signer2
		assertCCVDataFound(t, t.Context(), ccvDataClient, messageId, ccvNodeData2.GetMessage(), sourceVerifierAddress, destVerifierAddress, WithValidSignatureFrom(signer1), WithValidSignatureFrom(signer2))
	}

	for _, storageType := range storageTypes {
		t.Run(storageType, func(t *testing.T) {
			t.Parallel()
			testFunc(t, storageType)
		})
	}
}

func TestAggregationHappyPathMultipleCommittees(t *testing.T) {
	t.Parallel()
	storageTypes := []string{"postgres"}

	testFunc := func(t *testing.T, storageType string) {
		sourceVerifierAddress1, destVerifierAddress1 := GenerateVerifierAddresses(t)
		sourceVerifierAddress2, destVerifierAddress2 := GenerateVerifierAddresses(t)
		signer1 := NewSignerFixture(t, "node1")
		signer2 := NewSignerFixture(t, "node2")
		signer3 := NewSignerFixture(t, "node3")
		signer4 := NewSignerFixture(t, "node4")
		config := map[string]*model.Committee{
			"default": {
				SourceVerifierAddresses: map[string]string{
					"1": common.Bytes2Hex(sourceVerifierAddress1),
				},
				QuorumConfigs: map[string]*model.QuorumConfig{
					"2": {
						Threshold: 2,
						Signers: []model.Signer{
							signer1.Signer,
							signer2.Signer,
						},
						CommitteeVerifierAddress: common.BytesToAddress(destVerifierAddress1).Hex(),
					},
				},
			},
			"secondary": {
				SourceVerifierAddresses: map[string]string{
					"1": common.Bytes2Hex(sourceVerifierAddress2),
				},
				QuorumConfigs: map[string]*model.QuorumConfig{
					"2": {
						Threshold: 2,
						Signers: []model.Signer{
							signer3.Signer,
							signer4.Signer,
						},
						CommitteeVerifierAddress: common.BytesToAddress(destVerifierAddress2).Hex(),
					},
				},
			},
		}
		aggregatorClient, ccvDataClient, cleanup, err := CreateServerAndClient(t, WithCommitteeConfig(config), WithStorageType(storageType))
		t.Cleanup(cleanup)
		require.NoError(t, err, "failed to create server and client")

		message := NewProtocolMessage(t)
		messageId, err := message.MessageID()
		require.NoError(t, err, "failed to compute message ID")

		// Node 1 from Committee "default" signs
		ccvNodeData1 := NewMessageWithCCVNodeData(t, message, sourceVerifierAddress1, WithSignatureFrom(t, signer1))

		ctxWithMetadataDefault := metadata.NewOutgoingContext(t.Context(), metadata.Pairs("committee", "default"))
		resp1, err := aggregatorClient.WriteCommitCCVNodeData(ctxWithMetadataDefault, NewWriteCommitCCVNodeDataRequest(ccvNodeData1))

		require.NoError(t, err, "WriteCommitCCVNodeData failed")
		require.Equal(t, pb.WriteStatus_SUCCESS, resp1.Status, "expected WriteStatus_SUCCESS")

		require.NoError(t, err, "failed to compute message ID")
		assertCCVDataNotFound(t, ctxWithMetadataDefault, ccvDataClient, messageId)

		// Node 3 from Committee "secondary" signs
		ccvNodeData3 := NewMessageWithCCVNodeData(t, message, sourceVerifierAddress2, WithSignatureFrom(t, signer3))
		ctxWithMetadataSecondary := metadata.NewOutgoingContext(t.Context(), metadata.Pairs("committee", "secondary"))
		resp3, err := aggregatorClient.WriteCommitCCVNodeData(ctxWithMetadataSecondary, NewWriteCommitCCVNodeDataRequest(ccvNodeData3))

		require.NoError(t, err, "WriteCommitCCVNodeData failed")
		require.Equal(t, pb.WriteStatus_SUCCESS, resp3.Status, "expected WriteStatus_SUCCESS")

		assertCCVDataNotFound(t, ctxWithMetadataSecondary, ccvDataClient, messageId)
		assertCCVDataNotFound(t, ctxWithMetadataDefault, ccvDataClient, messageId)

		// Node 2 from Committee "default" signs
		ccvNodeData2 := NewMessageWithCCVNodeData(t, message, sourceVerifierAddress1, WithSignatureFrom(t, signer2))

		resp2, err := aggregatorClient.WriteCommitCCVNodeData(ctxWithMetadataDefault, NewWriteCommitCCVNodeDataRequest(ccvNodeData2))

		require.NoError(t, err, "WriteCommitCCVNodeData failed")
		require.Equal(t, pb.WriteStatus_SUCCESS, resp2.Status, "expected WriteStatus_SUCCESS")

		assertCCVDataFound(t, ctxWithMetadataDefault, ccvDataClient, messageId, ccvNodeData2.GetMessage(), sourceVerifierAddress1, destVerifierAddress1, WithValidSignatureFrom(signer1), WithValidSignatureFrom(signer2))
		assertCCVDataNotFound(t, ctxWithMetadataSecondary, ccvDataClient, messageId)

		// Node 4 from Committee "secondary" signs
		ccvNodeData4 := NewMessageWithCCVNodeData(t, message, sourceVerifierAddress2, WithSignatureFrom(t, signer4))
		resp4, err := aggregatorClient.WriteCommitCCVNodeData(ctxWithMetadataSecondary, NewWriteCommitCCVNodeDataRequest(ccvNodeData4))
		require.NoError(t, err, "WriteCommitCCVNodeData failed")
		require.Equal(t, pb.WriteStatus_SUCCESS, resp4.Status, "expected WriteStatus_SUCCESS")
		assertCCVDataFound(t, ctxWithMetadataSecondary, ccvDataClient, messageId, ccvNodeData4.GetMessage(), sourceVerifierAddress2, destVerifierAddress2, WithValidSignatureFrom(signer3), WithValidSignatureFrom(signer4))
	}

	for _, storageType := range storageTypes {
		t.Run(storageType, func(t *testing.T) {
			t.Parallel()
			testFunc(t, storageType)
		})
	}
}

func TestIdempotency(t *testing.T) {
	t.Parallel()
	storageTypes := []string{"postgres"}

	testFunc := func(t *testing.T, storageType string) {
		sourceVerifierAddress, destVerifierAddress := GenerateVerifierAddresses(t)
		signer1 := NewSignerFixture(t, "node1")
		config := map[string]*model.Committee{
			"default": {
				SourceVerifierAddresses: map[string]string{
					"1": common.Bytes2Hex(sourceVerifierAddress),
				},
				QuorumConfigs: map[string]*model.QuorumConfig{
					"2": {
						Threshold: 2,
						Signers: []model.Signer{
							signer1.Signer,
						},
						CommitteeVerifierAddress: common.BytesToAddress(destVerifierAddress).Hex(),
					},
				},
			},
		}
		aggregatorClient, ccvDataClient, cleanup, err := CreateServerAndClient(t, WithCommitteeConfig(config), WithStorageType(storageType))
		t.Cleanup(cleanup)
		require.NoError(t, err, "failed to create server and client")

		message := NewProtocolMessage(t)
		ccvNodeData := NewMessageWithCCVNodeData(t, message, sourceVerifierAddress, WithSignatureFrom(t, signer1))

		// Use the same idempotency key for both requests to test idempotency
		idempotencyKey := DeriveUUIDFromString("test-idempotency-key-for-duplicate-requests")

		for i := 0; i < 2; i++ {
			resp1, err := aggregatorClient.WriteCommitCCVNodeData(t.Context(), NewWriteCommitCCVNodeDataRequestWithKey(ccvNodeData, idempotencyKey))
			require.NoError(t, err, "WriteCommitCCVNodeData failed")
			require.Equal(t, pb.WriteStatus_SUCCESS, resp1.Status, "expected WriteStatus_SUCCESS")

			messageId, err := message.MessageID()
			require.NoError(t, err, "failed to compute message ID")
			assertCCVDataNotFound(t, t.Context(), ccvDataClient, messageId)
		}
	}

	for _, storageType := range storageTypes {
		t.Run(storageType, func(t *testing.T) {
			t.Parallel()
			testFunc(t, storageType)
		})
	}
}

// SignatureValidationOption defines options for signature validation in assertCCVDataFound.
type SignatureValidationOption func(*signatureValidationConfig)

type signatureValidationConfig struct {
	expectedSigners         []*SignerFixture
	exactNumberOfSignatures *int
	expectActualCCVData     [][]byte
}

func WithExactNumberOfSignatures(n int) SignatureValidationOption {
	return func(config *signatureValidationConfig) {
		config.exactNumberOfSignatures = &n
	}
}

// WithValidSignatureFrom validates that the CCV data contains a valid signature from the specified signer.
func WithValidSignatureFrom(signer *SignerFixture) SignatureValidationOption {
	return func(config *signatureValidationConfig) {
		config.expectedSigners = append(config.expectedSigners, signer)
	}
}

func assertCCVDataNotFound(t *testing.T, ctx context.Context, ccvDataClient pb.VerifierResultAPIClient, messageId protocol.Bytes32) {
	// Wait a moment for the aggregation to process
	time.Sleep(50 * time.Millisecond)
	respCcvData, err := ccvDataClient.GetVerifierResultForMessage(ctx, &pb.GetVerifierResultForMessageRequest{
		MessageId: messageId[:],
	})
	require.Error(t, err, "GetVerifierResultForMessage failed")
	require.Equal(t, codes.NotFound, status.Code(err), "expected NotFound error code")
	require.Nil(t, respCcvData, "expected nil response")
}

func assertCCVDataFound(
	t *testing.T,
	ctx context.Context,
	ccvDataClient pb.VerifierResultAPIClient,
	messageId protocol.Bytes32,
	message *pb.Message,
	sourceVerifierAddress []byte,
	destVerifierAddress []byte,
	options ...SignatureValidationOption,
) *pb.VerifierResult {
	var respCcvData *pb.VerifierResult
	require.EventuallyWithTf(t, func(collect *assert.CollectT) {
		response, err := ccvDataClient.GetVerifierResultForMessage(ctx, &pb.GetVerifierResultForMessageRequest{
			MessageId: messageId[:],
		})
		respCcvData = response
		require.NoError(collect, err, "GetVerifierResultForMessage failed")
		require.NotNil(collect, respCcvData, "expected non-nil response")
		require.Equal(collect, message.DataLength, respCcvData.GetMessage().GetDataLength())
		require.Equal(collect, message.Data, respCcvData.GetMessage().GetData())
		require.Equal(collect, message.DestBlobLength, respCcvData.GetMessage().GetDestBlobLength())
		require.Equal(collect, message.DestBlob, respCcvData.GetMessage().GetDestBlob())
		require.Equal(collect, message.Finality, respCcvData.GetMessage().GetFinality())
		require.Equal(collect, message.OffRampAddressLength, respCcvData.GetMessage().GetOffRampAddressLength())
		require.Equal(collect, message.OffRampAddress, respCcvData.GetMessage().GetOffRampAddress())
		require.Equal(collect, message.OnRampAddressLength, respCcvData.GetMessage().GetOnRampAddressLength())
		require.Equal(collect, message.OnRampAddress, respCcvData.GetMessage().GetOnRampAddress())
		require.Equal(collect, message.ReceiverLength, respCcvData.GetMessage().GetReceiverLength())
		require.Equal(collect, message.Receiver, respCcvData.GetMessage().GetReceiver())
		require.Equal(collect, message.SenderLength, respCcvData.GetMessage().GetSenderLength())
		require.Equal(collect, message.Sender, respCcvData.GetMessage().GetSender())
		require.Equal(collect, message.Nonce, respCcvData.GetMessage().GetNonce())
		require.Equal(collect, message.SourceChainSelector, respCcvData.GetMessage().GetSourceChainSelector())
		require.Equal(collect, message.DestChainSelector, respCcvData.GetMessage().GetDestChainSelector())
		require.Equal(collect, message.TokenTransferLength, respCcvData.GetMessage().GetTokenTransferLength())
		require.True(collect, bytes.Equal(message.TokenTransfer, respCcvData.GetMessage().GetTokenTransfer()))
		require.Equal(collect, message.Version, respCcvData.GetMessage().GetVersion())

		require.Equal(collect, respCcvData.DestVerifierAddress, destVerifierAddress)
		require.Equal(collect, respCcvData.SourceVerifierAddress, sourceVerifierAddress)

		// Validate signatures if options are provided
		require.NotNil(collect, respCcvData.CcvData)
		if len(options) > 0 {
			validateSignatures(collect, respCcvData.CcvData, messageId, options...)
		}
	}, 5*time.Second, 100*time.Millisecond, "CCV data not found within timeout")

	return respCcvData
}

// validateSignatures decodes the CCV data and validates signatures from expected signers.
func validateSignatures(t *assert.CollectT, ccvData []byte, messageId protocol.Bytes32, options ...SignatureValidationOption) {
	// Build configuration from options
	config := &signatureValidationConfig{}
	for _, opt := range options {
		opt(config)
	}

	if len(config.expectedSigners) == 0 {
		return // Nothing to validate
	}

	// Decode the signature data
	rs, ss, err := protocol.DecodeSignatures(ccvData)
	require.NoError(t, err, "failed to decode CCV signature data")
	require.Equal(t, len(rs), len(ss), "rs and ss arrays should have the same length")

	// Validate that we have at least one signature
	require.Greater(t, len(rs), 0, "should have at least one signature")

	// Validate that signatures are non-zero (basic sanity check)
	for i, r := range rs {
		require.NotEqual(t, [32]byte{}, r, "signature R[%d] should not be zero", i)
		require.NotEqual(t, [32]byte{}, ss[i], "signature S[%d] should not be zero", i)
	}

	// Recover signer addresses from the aggregated signatures
	recoveredAddresses, err := protocol.RecoverSigners(messageId, rs, ss)
	require.NoError(t, err, "failed to recover signer addresses")

	// Create a map of expected signer addresses for easier lookup
	expectedAddresses := make(map[common.Address]string)
	for _, expectedSigner := range config.expectedSigners {
		require.NotEmpty(t, expectedSigner.Signer.Addresses, "expected signer should have at least one address")
		addr := common.HexToAddress(expectedSigner.Signer.Addresses[0])
		expectedAddresses[addr] = expectedSigner.Signer.ParticipantID
	}

	// Verify that signature recovery works and produces valid addresses
	require.Equal(t, len(rs), len(recoveredAddresses), "should recover one address per signature")
	for _, addr := range recoveredAddresses {
		require.NotEqual(t, common.Address{}, addr, "recovered address should not be zero")
	}

	// Verify that all expected signers are present in the recovered addresses
	for expectedAddr, participantID := range expectedAddresses {
		found := false
		for _, recoveredAddr := range recoveredAddresses {
			if recoveredAddr == expectedAddr {
				found = true
				break
			}
		}
		require.True(t, found, "expected signer %s (participant %s) not found in recovered addresses", expectedAddr.Hex(), participantID)
	}

	if config.exactNumberOfSignatures != nil {
		require.Equal(t, *config.exactNumberOfSignatures, len(rs), "number of signatures does not match expected")
	}

	if len(config.expectActualCCVData) > 0 {
		for _, expectedSig := range config.expectActualCCVData {
			found := false
			expectedR, expectedS, err := protocol.DecodeSignatures(expectedSig)
			require.NoError(t, err, "failed to decode expected signature")
			for i := range rs {
				if rs[i] == expectedR[0] && ss[i] == expectedS[0] {
					found = true
					break
				}
			}
			require.True(t, found, "expected signature (R,S) pair not found")
		}
	}
}

// assertReceiptBlobsFromMajority validates that the aggregated report contains the expected receipt blobs from majority consensus.
func assertReceiptBlobsFromMajority(
	t *testing.T,
	ctx context.Context,
	ccvDataClient pb.VerifierResultAPIClient,
	messageId protocol.Bytes32,
	expectedReceiptBlobs []*pb.ReceiptBlob,
) {
	require.EventuallyWithTf(t, func(collect *assert.CollectT) {
		getResp, err := ccvDataClient.GetMessagesSince(ctx, &pb.GetMessagesSinceRequest{
			SinceSequence: 0,
		})
		require.NoError(collect, err, "GetMessagesSince should succeed")
		require.Len(collect, getResp.Results, 1, "Should return exactly 1 aggregated report")

		report := getResp.Results[0]
		require.NotNil(collect, report, "Report should not be nil")

		// Check that the message ID matches
		msg := &protocol.Message{
			Version:              uint8(report.Message.Version),
			SourceChainSelector:  protocol.ChainSelector(report.Message.SourceChainSelector),
			DestChainSelector:    protocol.ChainSelector(report.Message.DestChainSelector),
			Nonce:                protocol.Nonce(report.Message.Nonce),
			OnRampAddressLength:  uint8(report.Message.OnRampAddressLength),
			OnRampAddress:        report.Message.OnRampAddress,
			OffRampAddressLength: uint8(report.Message.OffRampAddressLength),
			OffRampAddress:       report.Message.OffRampAddress,
			Finality:             uint16(report.Message.Finality),
			SenderLength:         uint8(report.Message.SenderLength),
			Sender:               report.Message.Sender,
			ReceiverLength:       uint8(report.Message.ReceiverLength),
			Receiver:             report.Message.Receiver,
			DestBlobLength:       uint16(report.Message.DestBlobLength),
			DestBlob:             report.Message.DestBlob,
			TokenTransferLength:  uint16(report.Message.TokenTransferLength),
			TokenTransfer:        report.Message.TokenTransfer,
			DataLength:           uint16(report.Message.DataLength),
			Data:                 report.Message.Data,
		}

		reportMessageId, err := msg.MessageID()
		require.NoError(collect, err, "Failed to compute message ID from report")
		require.Equal(collect, messageId, reportMessageId, "Message ID mismatch")

		// Validate the receipt blobs from majority
		actualReceiptBlobs := report.GetReceiptBlobsFromMajority()
		require.NotNil(collect, actualReceiptBlobs, "ReceiptBlobsFromMajority should not be nil")
		require.Len(collect, actualReceiptBlobs, len(expectedReceiptBlobs), "Receipt blob count mismatch")

		// Debug logging for receipt blob comparison
		if len(actualReceiptBlobs) > 0 && len(expectedReceiptBlobs) > 0 {
			t.Logf("DEBUG: Expected DestGasLimit: %d, Actual DestGasLimit: %d",
				expectedReceiptBlobs[0].DestGasLimit, actualReceiptBlobs[0].DestGasLimit)
			t.Logf("DEBUG: Expected Blob: %s, Actual Blob: %s",
				expectedReceiptBlobs[0].Blob, actualReceiptBlobs[0].Blob)
		}

		// Validate each expected receipt blob
		for i, expectedBlob := range expectedReceiptBlobs {
			require.Less(collect, i, len(actualReceiptBlobs), "Actual receipt blobs list is too short")
			actualBlob := actualReceiptBlobs[i]

			require.Equal(collect, expectedBlob.Issuer, actualBlob.Issuer, "Receipt blob issuer mismatch at index %d", i)
			require.Equal(collect, expectedBlob.DestGasLimit, actualBlob.DestGasLimit, "Receipt blob DestGasLimit mismatch at index %d", i)
			require.Equal(collect, expectedBlob.DestBytesOverhead, actualBlob.DestBytesOverhead, "Receipt blob DestBytesOverhead mismatch at index %d", i)
			require.Equal(collect, expectedBlob.Blob, actualBlob.Blob, "Receipt blob Blob data mismatch at index %d", i)
			require.Equal(collect, expectedBlob.ExtraArgs, actualBlob.ExtraArgs, "Receipt blob ExtraArgs mismatch at index %d", i)
		}
	}, 5*time.Second, 100*time.Millisecond, "Aggregated report with expected receipt blobs not found")
}

// Test where a valid signer sign but is later removed from the committee and another valider signs but aggregation should not complete. Only when we sign with a third valid signer it succeeds.
func TestChangingCommitteeBeforeAggregation(t *testing.T) {
	t.Parallel()
	storageTypes := []string{"postgres"}

	testFunc := func(t *testing.T, storageType string) {
		sourceVerifierAddress, destVerifierAddress := GenerateVerifierAddresses(t)
		signer1 := NewSignerFixture(t, "node1")
		signer2 := NewSignerFixture(t, "node2")
		signer3 := NewSignerFixture(t, "node3")
		config := map[string]*model.Committee{
			"default": {
				SourceVerifierAddresses: map[string]string{
					"1": common.Bytes2Hex(sourceVerifierAddress),
				},
				QuorumConfigs: map[string]*model.QuorumConfig{
					"2": {
						Threshold: 2,
						Signers: []model.Signer{
							signer1.Signer,
							signer2.Signer,
						},
						CommitteeVerifierAddress: common.BytesToAddress(destVerifierAddress).Hex(),
					},
				},
			},
		}
		aggregatorClient, ccvDataClient, cleanup, err := CreateServerAndClient(t, WithCommitteeConfig(config), WithStorageType(storageType))
		t.Cleanup(cleanup)
		require.NoError(t, err, "failed to create server and client")

		message := NewProtocolMessage(t)
		messageId, err := message.MessageID()
		require.NoError(t, err, "failed to compute message ID")
		ccvNodeData1 := NewMessageWithCCVNodeData(t, message, sourceVerifierAddress, WithSignatureFrom(t, signer1))

		resp1, err := aggregatorClient.WriteCommitCCVNodeData(t.Context(), NewWriteCommitCCVNodeDataRequest(ccvNodeData1))

		require.NoError(t, err, "WriteCommitCCVNodeData failed")
		require.Equal(t, pb.WriteStatus_SUCCESS, resp1.Status, "expected WriteStatus_SUCCESS")

		assertCCVDataNotFound(t, t.Context(), ccvDataClient, messageId)

		// Change committee to remove signer1 and add signer3
		config["default"].QuorumConfigs["2"] = &model.QuorumConfig{
			Threshold: 2,
			Signers: []model.Signer{
				signer2.Signer,
				signer3.Signer,
			},
			CommitteeVerifierAddress: common.BytesToAddress(destVerifierAddress).Hex(),
		}

		ccvNodeData2 := NewMessageWithCCVNodeData(t, message, sourceVerifierAddress, WithSignatureFrom(t, signer2))

		resp2, err := aggregatorClient.WriteCommitCCVNodeData(t.Context(), NewWriteCommitCCVNodeDataRequest(ccvNodeData2))
		require.NoError(t, err, "WriteCommitCCVNodeData failed")
		require.Equal(t, pb.WriteStatus_SUCCESS, resp2.Status, "expected WriteStatus_SUCCESS")

		assertCCVDataNotFound(t, t.Context(), ccvDataClient, messageId)

		ccvNodeData3 := NewMessageWithCCVNodeData(t, message, sourceVerifierAddress, WithSignatureFrom(t, signer3))

		resp3, err := aggregatorClient.WriteCommitCCVNodeData(t.Context(), NewWriteCommitCCVNodeDataRequest(ccvNodeData3))
		require.NoError(t, err, "WriteCommitCCVNodeData failed")
		require.Equal(t, pb.WriteStatus_SUCCESS, resp3.Status, "expected WriteStatus_SUCCESS")

		assertCCVDataFound(t, t.Context(), ccvDataClient, messageId, ccvNodeData3.GetMessage(), sourceVerifierAddress, destVerifierAddress, WithValidSignatureFrom(signer2), WithValidSignatureFrom(signer3))
	}

	for _, storageType := range storageTypes {
		t.Run(storageType, func(t *testing.T) {
			t.Parallel()
			testFunc(t, storageType)
		})
	}
}

func TestChangingCommitteeAfterAggregation(t *testing.T) {
	t.Parallel()
	storageTypes := []string{"postgres"}

	testFunc := func(t *testing.T, storageType string) {
		sourceVerifierAddress, destVerifierAddress := GenerateVerifierAddresses(t)
		signer1 := NewSignerFixture(t, "node1")
		signer2 := NewSignerFixture(t, "node2")
		signer3 := NewSignerFixture(t, "node3")
		config := map[string]*model.Committee{
			"default": {
				SourceVerifierAddresses: map[string]string{
					"1": common.Bytes2Hex(sourceVerifierAddress),
				},
				QuorumConfigs: map[string]*model.QuorumConfig{
					"2": {
						Threshold: 2,
						Signers: []model.Signer{
							signer1.Signer,
							signer2.Signer,
						},
						CommitteeVerifierAddress: common.BytesToAddress(destVerifierAddress).Hex(),
					},
				},
			},
		}
		aggregatorClient, ccvDataClient, cleanup, err := CreateServerAndClient(t, WithCommitteeConfig(config), WithStorageType(storageType))
		t.Cleanup(cleanup)
		require.NoError(t, err, "failed to create server and client")

		message := NewProtocolMessage(t)
		messageId, err := message.MessageID()
		require.NoError(t, err, "failed to compute message ID")
		ccvNodeData1 := NewMessageWithCCVNodeData(t, message, sourceVerifierAddress, WithSignatureFrom(t, signer1))

		resp1, err := aggregatorClient.WriteCommitCCVNodeData(t.Context(), NewWriteCommitCCVNodeDataRequest(ccvNodeData1))

		require.NoError(t, err, "WriteCommitCCVNodeData failed")
		require.Equal(t, pb.WriteStatus_SUCCESS, resp1.Status, "expected WriteStatus_SUCCESS")

		assertCCVDataNotFound(t, t.Context(), ccvDataClient, messageId)

		ccvNodeData2 := NewMessageWithCCVNodeData(t, message, sourceVerifierAddress, WithSignatureFrom(t, signer2))

		resp2, err := aggregatorClient.WriteCommitCCVNodeData(t.Context(), NewWriteCommitCCVNodeDataRequest(ccvNodeData2))

		require.NoError(t, err, "WriteCommitCCVNodeData failed")
		require.Equal(t, pb.WriteStatus_SUCCESS, resp2.Status, "expected WriteStatus_SUCCESS")

		assertCCVDataFound(t, t.Context(), ccvDataClient, messageId, ccvNodeData2.GetMessage(), sourceVerifierAddress, destVerifierAddress, WithValidSignatureFrom(signer1), WithValidSignatureFrom(signer2), WithExactNumberOfSignatures(2))

		// Change committee to remove signer1 and add signer3
		config["default"].QuorumConfigs["2"] = &model.QuorumConfig{
			Threshold: 2,
			Signers: []model.Signer{
				signer2.Signer,
				signer3.Signer,
			},
			CommitteeVerifierAddress: common.BytesToAddress(destVerifierAddress).Hex(),
		}

		assertCCVDataFound(t, t.Context(), ccvDataClient, messageId, ccvNodeData2.GetMessage(), sourceVerifierAddress, destVerifierAddress, WithValidSignatureFrom(signer2), WithExactNumberOfSignatures(1))

		// Ensure that we can still write new signatures with the updated committee
		ccvNodeData3 := NewMessageWithCCVNodeData(t, message, sourceVerifierAddress, WithSignatureFrom(t, signer3))

		resp3, err := aggregatorClient.WriteCommitCCVNodeData(t.Context(), NewWriteCommitCCVNodeDataRequest(ccvNodeData3))
		require.NoError(t, err, "WriteCommitCCVNodeData failed")
		require.Equal(t, pb.WriteStatus_SUCCESS, resp3.Status, "expected WriteStatus_SUCCESS")

		assertCCVDataFound(t, t.Context(), ccvDataClient, messageId, ccvNodeData3.GetMessage(), sourceVerifierAddress, destVerifierAddress, WithValidSignatureFrom(signer2), WithValidSignatureFrom(signer3), WithExactNumberOfSignatures(2))
	}

	for _, storageType := range storageTypes {
		t.Run(storageType, func(t *testing.T) {
			t.Parallel()
			testFunc(t, storageType)
		})
	}
}

// TestPaginationWithVariousPageSizes tests the GetMessagesSince API with pagination.
func TestPaginationWithVariousPageSizes(t *testing.T) {
	t.Parallel()
	storageTypes := []string{"postgres"}

	testFunc := func(t *testing.T, storageType string) {
		expectedPages := 3
		testCases := []struct {
			name          string
			numMessages   int
			pageSize      int
			description   string
			expectedPages int
		}{
			{
				name:          "basic_pagination",
				numMessages:   15,
				pageSize:      5,
				description:   "Basic pagination with small dataset",
				expectedPages: expectedPages,
			},
			{
				name:          "single_page",
				numMessages:   8,
				pageSize:      10,
				description:   "All messages fit in single page",
				expectedPages: 1,
			},
		}

		for _, tc := range testCases {
			t.Run(tc.name, func(t *testing.T) {
				t.Logf("Running test case: %s - %s", tc.name, tc.description)
				runPaginationTest(t, tc.numMessages, tc.pageSize, storageType, tc.expectedPages)
			})
		}
	}

	for _, storageType := range storageTypes {
		t.Run(storageType, func(t *testing.T) {
			t.Parallel()
			testFunc(t, storageType)
		})
	}
}

func runPaginationTest(t *testing.T, numMessages, pageSize int, storageType string, expectedPages int) {
	sourceVerifierAddress, destVerifierAddress := GenerateVerifierAddresses(t)
	signer1 := NewSignerFixture(t, "node1")
	signer2 := NewSignerFixture(t, "node2")

	config := map[string]*model.Committee{
		"default": {
			SourceVerifierAddresses: map[string]string{
				"1": common.Bytes2Hex(sourceVerifierAddress),
			},
			QuorumConfigs: map[string]*model.QuorumConfig{
				"2": {
					Threshold: 2,
					Signers: []model.Signer{
						signer1.Signer,
						signer2.Signer,
					},
					CommitteeVerifierAddress: common.BytesToAddress(destVerifierAddress).Hex(),
				},
			},
		},
	}

	aggregatorClient, ccvDataClient, cleanup, err := CreateServerAndClient(
		t,
		WithCommitteeConfig(config),
		WithStorageType(storageType),
		WithPaginationConfig(pageSize),
	)
	t.Cleanup(cleanup)
	require.NoError(t, err, "failed to create server and client")

	t.Logf("Creating and submitting %d messages with page size %d...", numMessages, pageSize)

	expectedMessageIds := make(map[string]bool)

	for i := 0; i < numMessages; i++ {
		message := NewProtocolMessage(t)
		message.Nonce = protocol.Nonce(i + 1)

		messageId, err := message.MessageID()
		require.NoError(t, err, "failed to compute message ID for message %d", i)
		expectedMessageIds[common.Bytes2Hex(messageId[:])] = true

		ccvNodeData1 := NewMessageWithCCVNodeData(t, message, sourceVerifierAddress,
			WithSignatureFrom(t, signer1))
		resp1, err := aggregatorClient.WriteCommitCCVNodeData(t.Context(), NewWriteCommitCCVNodeDataRequest(ccvNodeData1))
		require.NoError(t, err, "WriteCommitCCVNodeData failed for message %d, signer1", i)
		require.Equal(t, pb.WriteStatus_SUCCESS, resp1.Status)

		ccvNodeData2 := NewMessageWithCCVNodeData(t, message, sourceVerifierAddress,
			WithSignatureFrom(t, signer2))
		resp2, err := aggregatorClient.WriteCommitCCVNodeData(t.Context(), NewWriteCommitCCVNodeDataRequest(ccvNodeData2))
		require.NoError(t, err, "WriteCommitCCVNodeData failed for message %d, signer2", i)
		require.Equal(t, pb.WriteStatus_SUCCESS, resp2.Status)
	}

	t.Logf("All %d messages submitted", numMessages)

	time.Sleep(2 * time.Second)

	t.Log("Paginating through all messages...")
	retrievedMessages := make(map[string]bool)
	var nextToken string
	pageCount := 0

	for {
		pageCount++
		req := &pb.GetMessagesSinceRequest{
			SinceSequence: 0,
		}
		if nextToken != "" {
			req.NextToken = nextToken
		}

		resp, err := ccvDataClient.GetMessagesSince(t.Context(), req)
		require.NoError(t, err, "GetMessagesSince failed on page %d", pageCount)
		require.NotNil(t, resp, "response should not be nil")

		t.Logf("Page %d: retrieved %d reports", pageCount, len(resp.Results))

		for _, report := range resp.Results {
			msg := &protocol.Message{
				Version:              uint8(report.Message.Version),
				SourceChainSelector:  protocol.ChainSelector(report.Message.SourceChainSelector),
				DestChainSelector:    protocol.ChainSelector(report.Message.DestChainSelector),
				Nonce:                protocol.Nonce(report.Message.Nonce),
				OnRampAddressLength:  uint8(report.Message.OnRampAddressLength),
				OnRampAddress:        report.Message.OnRampAddress,
				OffRampAddressLength: uint8(report.Message.OffRampAddressLength),
				OffRampAddress:       report.Message.OffRampAddress,
				Finality:             uint16(report.Message.Finality),
				SenderLength:         uint8(report.Message.SenderLength),
				Sender:               report.Message.Sender,
				ReceiverLength:       uint8(report.Message.ReceiverLength),
				Receiver:             report.Message.Receiver,
				DestBlobLength:       uint16(report.Message.DestBlobLength),
				DestBlob:             report.Message.DestBlob,
				TokenTransferLength:  uint16(report.Message.TokenTransferLength),
				TokenTransfer:        report.Message.TokenTransfer,
				DataLength:           uint16(report.Message.DataLength),
				Data:                 report.Message.Data,
			}

			messageId, err := msg.MessageID()
			require.NoError(t, err, "failed to compute message ID")
			messageIdHex := common.Bytes2Hex(messageId[:])

			require.False(t, retrievedMessages[messageIdHex], "duplicate message found: %s", messageIdHex)
			retrievedMessages[messageIdHex] = true
		}

		if resp.NextToken == "" {
			t.Logf("Pagination complete after %d pages", pageCount)
			break
		}

		nextToken = resp.NextToken
		require.Less(t, pageCount, 100, "too many pages - possible infinite loop")
	}

	require.Equal(t, numMessages, len(retrievedMessages), "should retrieve all messages")

	for expectedId := range expectedMessageIds {
		require.True(t, retrievedMessages[expectedId], "message %s was not retrieved", expectedId)
	}

	require.Equal(t, expectedPages, pageCount, "number of pages does not match expected")

	t.Logf("✅ Pagination test completed: %d messages retrieved across %d pages", len(retrievedMessages), pageCount)
}

<<<<<<< HEAD
// TestMultiShardPagination tests pagination with multiple shard configurations.
func TestMultiShardPagination(t *testing.T) {
	t.Parallel()
	storageTypes := []string{"dynamodb"}

	testFunc := func(t *testing.T, storageType string) {
		tests := []struct {
			name       string
			shardCount int
			pageSize   int
		}{
			{
				name:       "two_shard_pagination",
				shardCount: 2,
				pageSize:   5,
			},
			{
				name:       "three_shard_pagination",
				shardCount: 3,
				pageSize:   4,
			},
		}

		for _, tt := range tests {
			t.Run(tt.name, func(t *testing.T) {
				t.Logf("Running multi-shard pagination test with %d shards and page size %d",
					tt.shardCount, tt.pageSize)
				runMultiShardPaginationTest(t, tt.shardCount, tt.pageSize, storageType)
			})
		}
	}

	for _, storageType := range storageTypes {
		t.Run(storageType, func(t *testing.T) {
			t.Parallel()
			testFunc(t, storageType)
		})
	}
}

func runMultiShardPaginationTest(t *testing.T, shardCount, pageSize int, storageType string) {
	const totalMessages = 20

	sourceVerifierAddress, destVerifierAddress := GenerateVerifierAddresses(t)
	signer1 := NewSignerFixture(t, "node1")
	signer2 := NewSignerFixture(t, "node2")

	config := map[string]*model.Committee{
		"default": {
			SourceVerifierAddresses: map[string]string{
				"1": common.Bytes2Hex(sourceVerifierAddress),
			},
			QuorumConfigs: map[string]*model.QuorumConfig{
				"2": {
					Threshold: 2,
					Signers: []model.Signer{
						signer1.Signer,
						signer2.Signer,
					},
					CommitteeVerifierAddress: common.BytesToAddress(destVerifierAddress).Hex(),
				},
			},
		},
	}

	aggregatorClient, ccvDataClient, cleanup, err := CreateServerAndClient(
		t,
		WithCommitteeConfig(config),
		WithStorageType(storageType),
		WithPaginationConfig(pageSize),
		WithShardCount(shardCount),
	)
	t.Cleanup(cleanup)
	require.NoError(t, err, "failed to create server and client")

	t.Logf("Creating %d messages with %d shards...", totalMessages, shardCount)

	expectedMessageIds := make(map[string]bool)
	shardCounts := make(map[string]int)

	for i := 0; i < totalMessages; i++ {
		message := NewProtocolMessage(t)
		message.Nonce = protocol.Nonce(i + 1)

		messageId, err := message.MessageID()
		require.NoError(t, err, "failed to compute message ID for message %d", i)
		expectedMessageIds[common.Bytes2Hex(messageId[:])] = true

		shard := ddbconstant.CalculateShardFromMessageID(messageId[:], shardCount)
		shardCounts[shard]++

		ccvNodeData1 := NewMessageWithCCVNodeData(t, message, sourceVerifierAddress,
			WithSignatureFrom(t, signer1))
		resp1, err := aggregatorClient.WriteCommitCCVNodeData(context.Background(), NewWriteCommitCCVNodeDataRequest(ccvNodeData1))
		require.NoError(t, err)
		require.Equal(t, pb.WriteStatus_SUCCESS, resp1.Status)

		ccvNodeData2 := NewMessageWithCCVNodeData(t, message, sourceVerifierAddress,
			WithSignatureFrom(t, signer2))
		resp2, err := aggregatorClient.WriteCommitCCVNodeData(context.Background(), NewWriteCommitCCVNodeDataRequest(ccvNodeData2))
		require.NoError(t, err)
		require.Equal(t, pb.WriteStatus_SUCCESS, resp2.Status)
	}

	t.Logf("All %d messages submitted", totalMessages)
	t.Logf("Shard distribution:")
	for shard, count := range shardCounts {
		t.Logf("  %s: %d messages", shard, count)
	}

	time.Sleep(2 * time.Second)

	t.Logf("Paginating through messages across %d shards...", shardCount)
	retrievedMessages := make(map[string]bool)
	var nextToken string
	pageCount := 0

	for {
		pageCount++
		req := &pb.GetMessagesSinceRequest{
			SinceSequence: 0,
		}
		if nextToken != "" {
			req.NextToken = nextToken
		}

		resp, err := ccvDataClient.GetMessagesSince(context.Background(), req)
		require.NoError(t, err, "GetMessagesSince failed on page %d", pageCount)
		require.NotNil(t, resp)

		t.Logf("Page %d: retrieved %d reports", pageCount, len(resp.Results))

		for _, report := range resp.Results {
			msg := &protocol.Message{
				Version:              uint8(report.Message.Version),
				SourceChainSelector:  protocol.ChainSelector(report.Message.SourceChainSelector),
				DestChainSelector:    protocol.ChainSelector(report.Message.DestChainSelector),
				Nonce:                protocol.Nonce(report.Message.Nonce),
				OnRampAddressLength:  uint8(report.Message.OnRampAddressLength),
				OnRampAddress:        report.Message.OnRampAddress,
				OffRampAddressLength: uint8(report.Message.OffRampAddressLength),
				OffRampAddress:       report.Message.OffRampAddress,
				Finality:             uint16(report.Message.Finality),
				SenderLength:         uint8(report.Message.SenderLength),
				Sender:               report.Message.Sender,
				ReceiverLength:       uint8(report.Message.ReceiverLength),
				Receiver:             report.Message.Receiver,
				DestBlobLength:       uint16(report.Message.DestBlobLength),
				DestBlob:             report.Message.DestBlob,
				TokenTransferLength:  uint16(report.Message.TokenTransferLength),
				TokenTransfer:        report.Message.TokenTransfer,
				DataLength:           uint16(report.Message.DataLength),
				Data:                 report.Message.Data,
			}

			messageId, err := msg.MessageID()
			require.NoError(t, err)
			messageIdHex := common.Bytes2Hex(messageId[:])

			require.False(t, retrievedMessages[messageIdHex], "duplicate message: %s", messageIdHex)
			retrievedMessages[messageIdHex] = true
		}

		if resp.NextToken == "" {
			t.Logf("Pagination complete after %d pages", pageCount)
			break
		}

		nextToken = resp.NextToken
		require.Less(t, pageCount, 100, "too many pages - possible infinite loop")
	}

	require.Equal(t, totalMessages, len(retrievedMessages), "should retrieve all messages")

	for expectedId := range expectedMessageIds {
		require.True(t, retrievedMessages[expectedId], "message %s was not retrieved", expectedId)
	}

	t.Logf("✅ Multi-shard pagination test completed: %d messages retrieved across %d shards and %d pages",
		len(retrievedMessages), shardCount, pageCount)
}

=======
>>>>>>> 353ce9b4
// TestParticipantDeduplication verifies that only one verification per participant
// is included in the aggregated report, keeping the most recent one.
func TestParticipantDeduplication(t *testing.T) {
	t.Parallel()
	storageTypes := []string{"postgres"}

	testFunc := func(t *testing.T, storageType string) {
		sourceVerifierAddress, destVerifierAddress := GenerateVerifierAddresses(t)
		signer1 := NewSignerFixture(t, "node1")
		signer2 := NewSignerFixture(t, "node2")

		config := map[string]*model.Committee{
			"default": {
				SourceVerifierAddresses: map[string]string{
					"1": common.Bytes2Hex(sourceVerifierAddress),
				},
				QuorumConfigs: map[string]*model.QuorumConfig{
					"2": {
						Threshold: 2,
						Signers: []model.Signer{
							signer1.Signer,
							signer2.Signer,
						},
						CommitteeVerifierAddress: common.BytesToAddress(destVerifierAddress).Hex(),
					},
				},
			},
		}

		// Create server with enabled EnableAggregationAfterQuorum feature
		configOption := func(c *model.AggregatorConfig, clientConfig *ClientConfig) (*model.AggregatorConfig, *ClientConfig) {
			c.Aggregation.EnableAggregationAfterQuorum = true // Explicitly enable the feature
			return c, clientConfig
		}

		aggregatorClient, ccvDataClient, cleanup, err := CreateServerAndClient(t, WithCommitteeConfig(config), WithStorageType(storageType), configOption)
		t.Cleanup(cleanup)
		require.NoError(t, err, "failed to create server and client")

		message := NewProtocolMessage(t)
		messageId, err := message.MessageID()
		require.NoError(t, err, "failed to compute message ID")

		oldTimestamp := time.Now().Add(-1 * time.Hour).UnixMicro()
		ccvNodeData1Old := NewMessageWithCCVNodeData(t, message, sourceVerifierAddress,
			WithSignatureFrom(t, signer1),
			WithCustomTimestamp(oldTimestamp))

		resp1, err := aggregatorClient.WriteCommitCCVNodeData(t.Context(), NewWriteCommitCCVNodeDataRequest(ccvNodeData1Old))
		require.NoError(t, err, "WriteCommitCCVNodeData failed for signer1 (old)")
		require.Equal(t, pb.WriteStatus_SUCCESS, resp1.Status, "expected WriteStatus_SUCCESS")

		newTimestamp := time.Now().Add(-30 * time.Minute).UnixMicro()
		ccvNodeData1New := NewMessageWithCCVNodeData(t, message, sourceVerifierAddress,
			WithSignatureFrom(t, signer1),
			WithCustomTimestamp(newTimestamp))

		resp2, err := aggregatorClient.WriteCommitCCVNodeData(t.Context(), NewWriteCommitCCVNodeDataRequest(ccvNodeData1New))
		require.NoError(t, err, "WriteCommitCCVNodeData failed for signer1 (new)")
		require.Equal(t, pb.WriteStatus_SUCCESS, resp2.Status, "expected WriteStatus_SUCCESS")

		assertCCVDataNotFound(t, t.Context(), ccvDataClient, messageId)

		ccvNodeData2 := NewMessageWithCCVNodeData(t, message, sourceVerifierAddress,
			WithSignatureFrom(t, signer2))

		resp3, err := aggregatorClient.WriteCommitCCVNodeData(t.Context(), NewWriteCommitCCVNodeDataRequest(ccvNodeData2))
		require.NoError(t, err, "WriteCommitCCVNodeData failed for signer2")
		require.Equal(t, pb.WriteStatus_SUCCESS, resp3.Status, "expected WriteStatus_SUCCESS")

		aggResp1 := assertCCVDataFound(t, t.Context(), ccvDataClient, messageId, ccvNodeData2.GetMessage(), sourceVerifierAddress, destVerifierAddress,
			WithExactNumberOfSignatures(2),
			WithValidSignatureFrom(signer2),
			WithValidSignatureFrom(signer1),
		)

		// Wait a second to ensure the aggregation timestamp is different (we use write time as aggregation time)
		time.Sleep(1 * time.Second)

		newerTimestamp := time.Now().UnixMicro()
		ccvNodeData1Newer := NewMessageWithCCVNodeData(t, message, sourceVerifierAddress,
			WithSignatureFrom(t, signer1),
			WithCustomTimestamp(newerTimestamp))

		resp4, err := aggregatorClient.WriteCommitCCVNodeData(t.Context(), NewWriteCommitCCVNodeDataRequest(ccvNodeData1Newer))
		require.NoError(t, err, "WriteCommitCCVNodeData failed for signer1 (new)")
		require.Equal(t, pb.WriteStatus_SUCCESS, resp4.Status, "expected WriteStatus_SUCCESS")

		// The assertion above should eventually return the new report, but let's add an explicit check
		// with retry logic to ensure we're not getting a cached/stale result
		require.EventuallyWithT(t, func(collect *assert.CollectT) {
			resp, err := ccvDataClient.GetVerifierResultForMessage(t.Context(), &pb.GetVerifierResultForMessageRequest{
				MessageId: messageId[:],
			})
			require.NoError(collect, err)
			require.Greater(collect, resp.Timestamp, aggResp1.Timestamp, "We should have a newer aggregation timestamp")
		}, 5*time.Second, 100*time.Millisecond, "New aggregated report not found within timeout")
	}

	for _, storageType := range storageTypes {
		t.Run(storageType, func(t *testing.T) {
			t.Parallel()
			testFunc(t, storageType)
		})
	}
}

// TestSequenceOrdering verifies that GetMessagesSince returns reports ordered by WrittenAt.
func TestSequenceOrdering(t *testing.T) {
	t.Parallel()
	storageTypes := []string{"postgres"}

	testFunc := func(t *testing.T, storageType string) {
		sourceVerifierAddress, destVerifierAddress := GenerateVerifierAddresses(t)
		signer1 := NewSignerFixture(t, "node1")
		signer2 := NewSignerFixture(t, "node2")

		config := map[string]*model.Committee{
			"default": {
				SourceVerifierAddresses: map[string]string{
					"1": common.Bytes2Hex(sourceVerifierAddress),
				},
				QuorumConfigs: map[string]*model.QuorumConfig{
					"2": {
						Threshold: 2,
						Signers: []model.Signer{
							signer1.Signer,
							signer2.Signer,
						},
						CommitteeVerifierAddress: common.BytesToAddress(destVerifierAddress).Hex(),
					},
				},
			},
		}

		aggregatorClient, ccvDataClient, cleanup, err := CreateServerAndClient(t, WithCommitteeConfig(config), WithStorageType(storageType))
		t.Cleanup(cleanup)
		require.NoError(t, err, "failed to create server and client")

		message1 := NewProtocolMessage(t, WithNonce(100))
		messageId1, err := message1.MessageID()
		require.NoError(t, err, "failed to compute message ID 1")

		oldTime := time.Now().Add(-24 * time.Hour).UnixMicro()

		message2 := NewProtocolMessage(t, WithNonce(200))
		messageId2, err := message2.MessageID()
		require.NoError(t, err, "failed to compute message ID 2")

		recentTime := time.Now().UnixMicro()

		t.Log("Submitting message 2 with recent timestamps - will aggregate first")
		ccvNodeData2_1 := NewMessageWithCCVNodeData(t, message2, sourceVerifierAddress,
			WithSignatureFrom(t, signer1),
			WithCustomTimestamp(recentTime))

		resp, err := aggregatorClient.WriteCommitCCVNodeData(t.Context(), NewWriteCommitCCVNodeDataRequest(ccvNodeData2_1))
		require.NoError(t, err)
		require.Equal(t, pb.WriteStatus_SUCCESS, resp.Status)

		ccvNodeData2_2 := NewMessageWithCCVNodeData(t, message2, sourceVerifierAddress,
			WithSignatureFrom(t, signer2),
			WithCustomTimestamp(recentTime))

		resp, err = aggregatorClient.WriteCommitCCVNodeData(t.Context(), NewWriteCommitCCVNodeDataRequest(ccvNodeData2_2))
		require.NoError(t, err)
		require.Equal(t, pb.WriteStatus_SUCCESS, resp.Status)

		assertCCVDataFound(t, t.Context(), ccvDataClient, messageId2, ccvNodeData2_2.GetMessage(), sourceVerifierAddress, destVerifierAddress, WithValidSignatureFrom(signer1), WithValidSignatureFrom(signer2), WithExactNumberOfSignatures(2))

		_, err = ccvDataClient.GetVerifierResultForMessage(t.Context(), &pb.GetVerifierResultForMessageRequest{
			MessageId: messageId2[:],
		})
		require.NoError(t, err, "Message 2 should be aggregated")

		t.Log("Submitting message 1 with old timestamps - will aggregate second")
		ccvNodeData1_1 := NewMessageWithCCVNodeData(t, message1, sourceVerifierAddress,
			WithSignatureFrom(t, signer1),
			WithCustomTimestamp(oldTime))

		resp, err = aggregatorClient.WriteCommitCCVNodeData(t.Context(), NewWriteCommitCCVNodeDataRequest(ccvNodeData1_1))
		require.NoError(t, err)
		require.Equal(t, pb.WriteStatus_SUCCESS, resp.Status)

		ccvNodeData1_2 := NewMessageWithCCVNodeData(t, message1, sourceVerifierAddress,
			WithSignatureFrom(t, signer2),
			WithCustomTimestamp(oldTime))

		resp, err = aggregatorClient.WriteCommitCCVNodeData(t.Context(), NewWriteCommitCCVNodeDataRequest(ccvNodeData1_2))
		require.NoError(t, err)
		require.Equal(t, pb.WriteStatus_SUCCESS, resp.Status)

		assertCCVDataFound(t, t.Context(), ccvDataClient, messageId1, ccvNodeData1_2.GetMessage(), sourceVerifierAddress, destVerifierAddress, WithValidSignatureFrom(signer1), WithValidSignatureFrom(signer2), WithExactNumberOfSignatures(2))

		resp2, err := ccvDataClient.GetMessagesSince(t.Context(), &pb.GetMessagesSinceRequest{
			SinceSequence: 0,
		})
		require.NoError(t, err, "GetMessagesSince should succeed")
		require.Len(t, resp2.Results, 2, "Should return 2 messages")

		t.Logf("First result timestamp: %d", resp2.Results[0].Timestamp)
		t.Logf("Second result timestamp: %d", resp2.Results[1].Timestamp)

		result1MessageID := resp2.Results[0].Message.Nonce
		result2MessageID := resp2.Results[1].Message.Nonce

		require.Equal(t, uint64(200), result1MessageID, "First result should be message2 (nonce 200)")
		require.Equal(t, uint64(100), result2MessageID, "Second result should be message1 (nonce 100)")

		require.LessOrEqual(t, resp2.Results[0].Sequence, resp2.Results[1].Sequence,
			"First message (written first) should have earlier or equal Sequence than second message (written second)")

		t.Log("SUCCESS: GetMessagesSince returns items ordered by write time, not verification time")
	}

	for _, storageType := range storageTypes {
		t.Run(storageType, func(t *testing.T) {
			t.Parallel()
			testFunc(t, storageType)
		})
	}
}

// TestReceiptBlobMajorityConsensus tests that when there are conflicting receipt blobs,
// the consensus algorithm selects the majority winner.
func TestReceiptBlobMajorityConsensus(t *testing.T) {
	t.Parallel()
	storageTypes := []string{"memory", "postgres"}

	testFunc := func(t *testing.T, storageType string) {
		sourceVerifierAddress, destVerifierAddress := GenerateVerifierAddresses(t)
		signer1 := NewSignerFixture(t, "node1")
		signer2 := NewSignerFixture(t, "node2")
		signer3 := NewSignerFixture(t, "node3")

		config := map[string]*model.Committee{
			"default": {
				SourceVerifierAddresses: map[string]string{
					"1": common.Bytes2Hex(sourceVerifierAddress),
				},
				QuorumConfigs: map[string]*model.QuorumConfig{
					"2": {
						Threshold: 3, // Require all 3 signers for quorum
						Signers: []model.Signer{
							signer1.Signer,
							signer2.Signer,
							signer3.Signer,
						},
						CommitteeVerifierAddress: common.BytesToAddress(destVerifierAddress).Hex(),
					},
				},
			},
		}

		aggregatorClient, ccvDataClient, cleanup, err := CreateServerAndClient(t, WithCommitteeConfig(config), WithStorageType(storageType))
		t.Cleanup(cleanup)
		require.NoError(t, err, "failed to create server and client")

		message := NewProtocolMessage(t)
		messageId, err := message.MessageID()
		require.NoError(t, err, "failed to compute message ID")

		// Create different receipt blobs - signer1 has a different blob than signer2 and signer3
		minorityReceiptBlob := []*pb.ReceiptBlob{
			{
				Issuer:            sourceVerifierAddress,
				DestGasLimit:      100000,
				DestBytesOverhead: 1000,
				Blob:              []byte("minority-blob-data"),
				ExtraArgs:         []byte("minority-args"),
			},
		}

		majorityReceiptBlob := []*pb.ReceiptBlob{
			{
				Issuer:            sourceVerifierAddress,
				DestGasLimit:      200000,
				DestBytesOverhead: 2000,
				Blob:              []byte("majority-blob-data"),
				ExtraArgs:         []byte("majority-args"),
			},
		}

		// Signer1 provides the minority receipt blob
		t.Log("Step 1: Signer1 provides minority receipt blob")
		ccvNodeData1 := NewMessageWithCCVNodeData(t, message, sourceVerifierAddress,
			WithSignatureFrom(t, signer1),
			WithReceiptBlobs(minorityReceiptBlob))

		resp1, err := aggregatorClient.WriteCommitCCVNodeData(t.Context(), NewWriteCommitCCVNodeDataRequest(ccvNodeData1))
		require.NoError(t, err, "WriteCommitCCVNodeData failed for signer1")
		require.Equal(t, pb.WriteStatus_SUCCESS, resp1.Status)

		assertCCVDataNotFound(t, t.Context(), ccvDataClient, messageId)

		// Signer2 provides the majority receipt blob
		t.Log("Step 2: Signer2 provides majority receipt blob")
		ccvNodeData2 := NewMessageWithCCVNodeData(t, message, sourceVerifierAddress,
			WithSignatureFrom(t, signer2),
			WithReceiptBlobs(majorityReceiptBlob))

		resp2, err := aggregatorClient.WriteCommitCCVNodeData(t.Context(), NewWriteCommitCCVNodeDataRequest(ccvNodeData2))
		require.NoError(t, err, "WriteCommitCCVNodeData failed for signer2")
		require.Equal(t, pb.WriteStatus_SUCCESS, resp2.Status)

		assertCCVDataNotFound(t, t.Context(), ccvDataClient, messageId)

		// Signer3 also provides the majority receipt blob
		t.Log("Step 3: Signer3 provides majority receipt blob (should trigger aggregation)")
		ccvNodeData3 := NewMessageWithCCVNodeData(t, message, sourceVerifierAddress,
			WithSignatureFrom(t, signer3),
			WithReceiptBlobs(majorityReceiptBlob))

		resp3, err := aggregatorClient.WriteCommitCCVNodeData(t.Context(), NewWriteCommitCCVNodeDataRequest(ccvNodeData3))
		require.NoError(t, err, "WriteCommitCCVNodeData failed for signer3")
		require.Equal(t, pb.WriteStatus_SUCCESS, resp3.Status)

		// Now we should have the aggregated result with the majority receipt blob
		t.Log("Step 4: Verify majority receipt blob was selected")
		_ = assertCCVDataFound(t, t.Context(), ccvDataClient, messageId, ccvNodeData3.GetMessage(),
			sourceVerifierAddress, destVerifierAddress,
			WithValidSignatureFrom(signer1),
			WithValidSignatureFrom(signer2),
			WithValidSignatureFrom(signer3),
			WithExactNumberOfSignatures(3))

		// Verify that the majority receipt blob was selected in the consensus
		t.Log("Step 5: Verify majority consensus selected the correct receipt blobs")
		assertReceiptBlobsFromMajority(t, t.Context(), ccvDataClient, messageId, majorityReceiptBlob)

		t.Log("✅ Majority consensus test passed: consensus algorithm successfully processed conflicting receipt blobs")
	}

	for _, storageType := range storageTypes {
		t.Run(storageType, func(t *testing.T) {
			t.Parallel()
			testFunc(t, storageType)
		})
	}
}

// TestGetMessagesSinceDeduplication verifies that GetMessagesSince deduplicates messages
// and shows correct behavior when the same signer submits multiple verifications.
// With the stop-aggregation-after-quorum feature enabled (default), reaggregation is prevented
// when an existing report already meets quorum, even with newer timestamps.
func TestGetMessagesSinceDeduplication(t *testing.T) {
	t.Parallel()
	storageTypes := []string{"postgres"}

	testFunc := func(t *testing.T, storageType string) {
		sourceVerifierAddress, destVerifierAddress := GenerateVerifierAddresses(t)
		signer1 := NewSignerFixture(t, "node1")
		signer2 := NewSignerFixture(t, "node2")

		config := map[string]*model.Committee{
			"default": {
				SourceVerifierAddresses: map[string]string{
					"1": common.Bytes2Hex(sourceVerifierAddress),
				},
				QuorumConfigs: map[string]*model.QuorumConfig{
					"2": {
						Threshold: 2,
						Signers: []model.Signer{
							signer1.Signer,
							signer2.Signer,
						},
						CommitteeVerifierAddress: common.BytesToAddress(destVerifierAddress).Hex(),
					},
				},
			},
		}

		aggregatorClient, ccvDataClient, cleanup, err := CreateServerAndClient(
			t,
			WithCommitteeConfig(config),
			WithStorageType(storageType),
		)
		t.Cleanup(cleanup)
		require.NoError(t, err, "failed to create server and client")

		// Create a message that both signers will verify
		message := NewProtocolMessage(t)
		require.NoError(t, err, "failed to compute message ID")

		// Step 1: Signer1 sends their verification
		t.Log("Step 1: Signer1 sends verification")
		ccvNodeData1 := NewMessageWithCCVNodeData(t, message, sourceVerifierAddress, WithSignatureFrom(t, signer1), WithCustomTimestamp(time.Now().Add(-1*time.Minute).UnixMicro()))
		resp1, err := aggregatorClient.WriteCommitCCVNodeData(t.Context(), NewWriteCommitCCVNodeDataRequest(ccvNodeData1))
		require.NoError(t, err, "WriteCommitCCVNodeData failed for signer1")
		require.Equal(t, pb.WriteStatus_SUCCESS, resp1.Status)

		// GetMessagesSince should return nothing (no quorum yet)
		getResp1, err := ccvDataClient.GetMessagesSince(t.Context(), &pb.GetMessagesSinceRequest{
			SinceSequence: 0,
		})
		require.NoError(t, err, "GetMessagesSince should succeed")
		require.Len(t, getResp1.Results, 0, "Should return 0 reports (no quorum yet)")
		t.Log("✓ GetMessagesSince returns 0 reports after signer1 verification")

		// Step 2: Signer2 sends their verification
		t.Log("Step 2: Signer2 sends verification")
		ccvNodeData2 := NewMessageWithCCVNodeData(t, message, sourceVerifierAddress, WithSignatureFrom(t, signer2), WithCustomTimestamp(time.Now().Add(-1*time.Minute).UnixMicro()))
		signer2IdempotencyKey := DeriveUUIDFromTimestamp(ccvNodeData2.Timestamp) // Generate consistent idempotency key
		resp2, err := aggregatorClient.WriteCommitCCVNodeData(t.Context(), NewWriteCommitCCVNodeDataRequestWithKey(ccvNodeData2, signer2IdempotencyKey))
		require.NoError(t, err, "WriteCommitCCVNodeData failed for signer2")
		require.Equal(t, pb.WriteStatus_SUCCESS, resp2.Status)

		require.EventuallyWithTf(t, func(collect *assert.CollectT) {
			getResp, err := ccvDataClient.GetMessagesSince(t.Context(), &pb.GetMessagesSinceRequest{
				SinceSequence: 0,
			})
			require.NoError(collect, err, "GetMessagesSince should succeed")
			require.Len(collect, getResp.Results, 1, "Should return 1 report (quorum reached)")
		}, 5*time.Second, 500*time.Millisecond, "GetMessagesSince should eventually return 1 report after quorum is reached")

		// Step 3: Signer2 sends their verification again (duplicate)
		t.Log("Step 3: Signer2 sends same verification again")
		resp3, err := aggregatorClient.WriteCommitCCVNodeData(t.Context(), NewWriteCommitCCVNodeDataRequestWithKey(
			ccvNodeData2,          // Same data as before
			signer2IdempotencyKey, // Use SAME idempotency key for true duplicate detection
		))
		require.NoError(t, err, "WriteCommitCCVNodeData should handle duplicate")
		require.Equal(t, pb.WriteStatus_SUCCESS, resp3.Status)

		require.EventuallyWithTf(t, func(collect *assert.CollectT) {
			getResp, err := ccvDataClient.GetMessagesSince(t.Context(), &pb.GetMessagesSinceRequest{
				SinceSequence: 0,
			})
			require.NoError(collect, err, "GetMessagesSince should succeed")
			require.Len(collect, getResp.Results, 1, "Should still return 1 report (duplicate deduplicated)")
		}, 5*time.Second, 500*time.Millisecond, "GetMessagesSince still returns 1 report after duplicate verification")

		// Wait a second to ensure the aggregation timestamp is different (we use write time as aggregation time)
		time.Sleep(1 * time.Second)

		// Step 4: Create a second message with a more recent timestamp
		t.Log("Step 4: Signer2 sends new verification for the same message (more recent timestamp)")

		newerTimestamp := time.Now().UnixMicro()
		ccvNodeData2New := NewMessageWithCCVNodeData(t, message, sourceVerifierAddress, WithSignatureFrom(t, signer2), WithCustomTimestamp(newerTimestamp))
		resp4, err := aggregatorClient.WriteCommitCCVNodeData(t.Context(), NewWriteCommitCCVNodeDataRequest(ccvNodeData2New))
		require.NoError(t, err, "WriteCommitCCVNodeData failed for signer2 (newer timestamp)")
		require.Equal(t, pb.WriteStatus_SUCCESS, resp4.Status)

		require.EventuallyWithTf(t, func(collect *assert.CollectT) {
			getResp, err := ccvDataClient.GetMessagesSince(t.Context(), &pb.GetMessagesSinceRequest{
				SinceSequence: 0,
			})
			require.NoError(collect, err, "GetMessagesSince should succeed")
			require.Len(collect, getResp.Results, 1, "Should return 1 report (reaggregation skipped due to existing quorum)")
		}, 5*time.Second, 500*time.Millisecond, "GetMessagesSince should still return 1 report (reaggregation prevented by stop-aggregation-after-quorum feature)")
	}

	for _, storageType := range storageTypes {
		t.Run(storageType, func(t *testing.T) {
			t.Parallel()
			testFunc(t, storageType)
		})
	}
}

// TestPostQuorumAggregationWhenAggregationAfterQuorumEnabled verifies that when EnableAggregationAfterQuorum is enabled
// the system allows post-quorum aggregations and both GetMessagesSince and GetVerifierResultForMessage
// return the expected results with multiple aggregated reports.
func TestPostQuorumAggregationWhenAggregationAfterQuorumEnabled(t *testing.T) {
	storageTypes := []string{"postgres"}

	testFunc := func(t *testing.T, storageType string) {
		// Track the timestamp (int64) of the first aggregated report so we can compare with the second
		var firstAggregationTimestamp int64

		sourceVerifierAddress, destVerifierAddress := GenerateVerifierAddresses(t)
		signer1 := NewSignerFixture(t, "node1")
		signer2 := NewSignerFixture(t, "node2")

		config := map[string]*model.Committee{
			"default": {
				SourceVerifierAddresses: map[string]string{
					"1": common.Bytes2Hex(sourceVerifierAddress),
				},
				QuorumConfigs: map[string]*model.QuorumConfig{
					"2": {
						Threshold: 2,
						Signers: []model.Signer{
							signer1.Signer,
							signer2.Signer,
						},
						CommitteeVerifierAddress: common.BytesToAddress(destVerifierAddress).Hex(),
					},
				},
			},
		}

		// Create server with enabled EnableAggregationAfterQuorum feature
		configOption := func(c *model.AggregatorConfig, clientConfig *ClientConfig) (*model.AggregatorConfig, *ClientConfig) {
			c.Aggregation.EnableAggregationAfterQuorum = true // Explicitly enable the feature
			return c, clientConfig
		}

		aggregatorClient, ccvDataClient, cleanup, err := CreateServerAndClient(
			t,
			WithCommitteeConfig(config),
			WithStorageType(storageType),
			configOption,
		)
		t.Cleanup(cleanup)
		require.NoError(t, err, "failed to create server and client")

		// Create a message that both signers will verify
		message := NewProtocolMessage(t)
		messageID, err := message.MessageID()
		require.NoError(t, err, "failed to compute message ID")

		// Step 1: Signer1 sends their verification
		t.Log("Step 1: Signer1 sends verification")
		ccvNodeData1 := NewMessageWithCCVNodeData(t, message, sourceVerifierAddress, WithSignatureFrom(t, signer1), WithCustomTimestamp(time.Now().Add(-2*time.Minute).UnixMicro()))
		resp1, err := aggregatorClient.WriteCommitCCVNodeData(t.Context(), NewWriteCommitCCVNodeDataRequest(ccvNodeData1))
		require.NoError(t, err, "WriteCommitCCVNodeData failed for signer1")
		require.Equal(t, pb.WriteStatus_SUCCESS, resp1.Status)

		// GetMessagesSince should return nothing (no quorum yet)
		getResp1, err := ccvDataClient.GetMessagesSince(t.Context(), &pb.GetMessagesSinceRequest{
			SinceSequence: 0,
		})
		require.NoError(t, err, "GetMessagesSince should succeed")
		require.Len(t, getResp1.Results, 0, "Should return 0 reports (no quorum yet)")
		t.Log("✓ GetMessagesSince returns 0 reports after signer1 verification")

		// GetVerifierResultForMessage should return nothing (no quorum yet)
		_, err = ccvDataClient.GetVerifierResultForMessage(t.Context(), &pb.GetVerifierResultForMessageRequest{
			MessageId: messageID[:],
		})
		require.Error(t, err, "GetVerifierResultForMessage should fail before quorum")
		require.Contains(t, err.Error(), "no data found", "Error should indicate no data found before quorum")
		t.Log("✓ GetVerifierResultForMessage returns not found before quorum")

		// Step 2: Signer2 sends their verification (quorum reached)
		t.Log("Step 2: Signer2 sends verification")
		ccvNodeData2 := NewMessageWithCCVNodeData(t, message, sourceVerifierAddress, WithSignatureFrom(t, signer2), WithCustomTimestamp(time.Now().Add(-1*time.Minute).UnixMicro()))
		resp2, err := aggregatorClient.WriteCommitCCVNodeData(t.Context(), NewWriteCommitCCVNodeDataRequest(ccvNodeData2))
		require.NoError(t, err, "WriteCommitCCVNodeData failed for signer2")
		require.Equal(t, pb.WriteStatus_SUCCESS, resp2.Status)

		// Wait for first aggregation to complete
		require.EventuallyWithTf(t, func(collect *assert.CollectT) {
			getResp, err := ccvDataClient.GetMessagesSince(t.Context(), &pb.GetMessagesSinceRequest{
				SinceSequence: 0,
			})
			require.NoError(collect, err, "GetMessagesSince should succeed")
			require.Len(collect, getResp.Results, 1, "Should return 1 report (first quorum reached)")
		}, 5*time.Second, 500*time.Millisecond, "GetMessagesSince should eventually return 1 report after first quorum is reached")

		// Check GetVerifierResultForMessage after first aggregation and record its timestamp
		require.EventuallyWithTf(t, func(collect *assert.CollectT) {
			getVerifierResp, err := ccvDataClient.GetVerifierResultForMessage(t.Context(), &pb.GetVerifierResultForMessageRequest{
				MessageId: messageID[:],
			})
			require.NoError(collect, err, "GetVerifierResultForMessage should succeed")
			require.NotNil(collect, getVerifierResp, "Should return a result after first quorum")
			firstAggregationTimestamp = getVerifierResp.Timestamp
		}, 5*time.Second, 500*time.Millisecond, "GetVerifierResultForMessage should eventually return a result after first quorum")

		// Wait a second to ensure the aggregation timestamp is different (we use write time as aggregation time)
		time.Sleep(1 * time.Second)

		// Step 3: Signer2 sends new verification with more recent timestamp (should trigger reaggregation since feature is disabled)
		t.Log("Step 3: Signer2 sends new verification for the same message (more recent timestamp)")
		newerTimestamp := time.Now().UnixMicro()
		ccvNodeData2New := NewMessageWithCCVNodeData(t, message, sourceVerifierAddress, WithSignatureFrom(t, signer2), WithCustomTimestamp(newerTimestamp))
		resp3, err := aggregatorClient.WriteCommitCCVNodeData(t.Context(), NewWriteCommitCCVNodeDataRequest(ccvNodeData2New))
		require.NoError(t, err, "WriteCommitCCVNodeData failed for signer2 (newer timestamp)")
		require.Equal(t, pb.WriteStatus_SUCCESS, resp3.Status)

		// GetMessagesSince should eventually return 2 reports (feature disabled allows reaggregation)
		require.EventuallyWithTf(t, func(collect *assert.CollectT) {
			getResp, err := ccvDataClient.GetMessagesSince(t.Context(), &pb.GetMessagesSinceRequest{
				SinceSequence: 0,
			})
			require.NoError(collect, err, "GetMessagesSince should succeed")
			require.Len(collect, getResp.Results, 2, "Should return 2 reports (feature disabled allows reaggregation)")

			// Verify both reports are for the same message but with different timestamps
			result1 := getResp.Results[0]
			result2 := getResp.Results[1]

			assert.Equal(collect, uint64(message.Nonce), result1.Message.Nonce, "First report should be for our message")
			assert.Equal(collect, uint64(message.Nonce), result2.Message.Nonce, "Second report should be for our message")

			// The newer report should have a more recent timestamp
			assert.Greater(collect, result2.Timestamp, result1.Timestamp, "Second report should have newer timestamp")
		}, 10*time.Second, 500*time.Millisecond, "GetMessagesSince should eventually return 2 reports when feature is disabled")

		// GetVerifierResultForMessage should return the most recent aggregated report; verify timestamp advanced
		require.EventuallyWithTf(t, func(collect *assert.CollectT) {
			getVerifierResp, err := ccvDataClient.GetVerifierResultForMessage(t.Context(), &pb.GetVerifierResultForMessageRequest{
				MessageId: messageID[:],
			})
			require.NoError(collect, err, "GetVerifierResultForMessage should succeed")
			require.NotNil(collect, getVerifierResp, "Should return a result")

			// Should return the most recent aggregated report
			assert.Equal(collect, uint64(message.Nonce), getVerifierResp.Message.Nonce, "Should return result for our message")

			// The new aggregation timestamp should be different and greater than the first
			assert.NotEqual(collect, firstAggregationTimestamp, getVerifierResp.Timestamp, "Second aggregation should have a different timestamp")
			assert.Greater(collect, getVerifierResp.Timestamp, firstAggregationTimestamp, "Second aggregation should be more recent than first")
		}, 10*time.Second, 500*time.Millisecond, "GetVerifierResultForMessage should return the newer aggregated report with a later timestamp")

		t.Log("✓ Both GetMessagesSince and GetVerifierResultForMessage behave correctly with feature disabled")
	}

	for _, storageType := range storageTypes {
		t.Run(storageType, func(t *testing.T) {
			t.Parallel()
			testFunc(t, storageType)
		})
	}
}<|MERGE_RESOLUTION|>--- conflicted
+++ resolved
@@ -805,191 +805,6 @@
 	t.Logf("✅ Pagination test completed: %d messages retrieved across %d pages", len(retrievedMessages), pageCount)
 }
 
-<<<<<<< HEAD
-// TestMultiShardPagination tests pagination with multiple shard configurations.
-func TestMultiShardPagination(t *testing.T) {
-	t.Parallel()
-	storageTypes := []string{"dynamodb"}
-
-	testFunc := func(t *testing.T, storageType string) {
-		tests := []struct {
-			name       string
-			shardCount int
-			pageSize   int
-		}{
-			{
-				name:       "two_shard_pagination",
-				shardCount: 2,
-				pageSize:   5,
-			},
-			{
-				name:       "three_shard_pagination",
-				shardCount: 3,
-				pageSize:   4,
-			},
-		}
-
-		for _, tt := range tests {
-			t.Run(tt.name, func(t *testing.T) {
-				t.Logf("Running multi-shard pagination test with %d shards and page size %d",
-					tt.shardCount, tt.pageSize)
-				runMultiShardPaginationTest(t, tt.shardCount, tt.pageSize, storageType)
-			})
-		}
-	}
-
-	for _, storageType := range storageTypes {
-		t.Run(storageType, func(t *testing.T) {
-			t.Parallel()
-			testFunc(t, storageType)
-		})
-	}
-}
-
-func runMultiShardPaginationTest(t *testing.T, shardCount, pageSize int, storageType string) {
-	const totalMessages = 20
-
-	sourceVerifierAddress, destVerifierAddress := GenerateVerifierAddresses(t)
-	signer1 := NewSignerFixture(t, "node1")
-	signer2 := NewSignerFixture(t, "node2")
-
-	config := map[string]*model.Committee{
-		"default": {
-			SourceVerifierAddresses: map[string]string{
-				"1": common.Bytes2Hex(sourceVerifierAddress),
-			},
-			QuorumConfigs: map[string]*model.QuorumConfig{
-				"2": {
-					Threshold: 2,
-					Signers: []model.Signer{
-						signer1.Signer,
-						signer2.Signer,
-					},
-					CommitteeVerifierAddress: common.BytesToAddress(destVerifierAddress).Hex(),
-				},
-			},
-		},
-	}
-
-	aggregatorClient, ccvDataClient, cleanup, err := CreateServerAndClient(
-		t,
-		WithCommitteeConfig(config),
-		WithStorageType(storageType),
-		WithPaginationConfig(pageSize),
-		WithShardCount(shardCount),
-	)
-	t.Cleanup(cleanup)
-	require.NoError(t, err, "failed to create server and client")
-
-	t.Logf("Creating %d messages with %d shards...", totalMessages, shardCount)
-
-	expectedMessageIds := make(map[string]bool)
-	shardCounts := make(map[string]int)
-
-	for i := 0; i < totalMessages; i++ {
-		message := NewProtocolMessage(t)
-		message.Nonce = protocol.Nonce(i + 1)
-
-		messageId, err := message.MessageID()
-		require.NoError(t, err, "failed to compute message ID for message %d", i)
-		expectedMessageIds[common.Bytes2Hex(messageId[:])] = true
-
-		shard := ddbconstant.CalculateShardFromMessageID(messageId[:], shardCount)
-		shardCounts[shard]++
-
-		ccvNodeData1 := NewMessageWithCCVNodeData(t, message, sourceVerifierAddress,
-			WithSignatureFrom(t, signer1))
-		resp1, err := aggregatorClient.WriteCommitCCVNodeData(context.Background(), NewWriteCommitCCVNodeDataRequest(ccvNodeData1))
-		require.NoError(t, err)
-		require.Equal(t, pb.WriteStatus_SUCCESS, resp1.Status)
-
-		ccvNodeData2 := NewMessageWithCCVNodeData(t, message, sourceVerifierAddress,
-			WithSignatureFrom(t, signer2))
-		resp2, err := aggregatorClient.WriteCommitCCVNodeData(context.Background(), NewWriteCommitCCVNodeDataRequest(ccvNodeData2))
-		require.NoError(t, err)
-		require.Equal(t, pb.WriteStatus_SUCCESS, resp2.Status)
-	}
-
-	t.Logf("All %d messages submitted", totalMessages)
-	t.Logf("Shard distribution:")
-	for shard, count := range shardCounts {
-		t.Logf("  %s: %d messages", shard, count)
-	}
-
-	time.Sleep(2 * time.Second)
-
-	t.Logf("Paginating through messages across %d shards...", shardCount)
-	retrievedMessages := make(map[string]bool)
-	var nextToken string
-	pageCount := 0
-
-	for {
-		pageCount++
-		req := &pb.GetMessagesSinceRequest{
-			SinceSequence: 0,
-		}
-		if nextToken != "" {
-			req.NextToken = nextToken
-		}
-
-		resp, err := ccvDataClient.GetMessagesSince(context.Background(), req)
-		require.NoError(t, err, "GetMessagesSince failed on page %d", pageCount)
-		require.NotNil(t, resp)
-
-		t.Logf("Page %d: retrieved %d reports", pageCount, len(resp.Results))
-
-		for _, report := range resp.Results {
-			msg := &protocol.Message{
-				Version:              uint8(report.Message.Version),
-				SourceChainSelector:  protocol.ChainSelector(report.Message.SourceChainSelector),
-				DestChainSelector:    protocol.ChainSelector(report.Message.DestChainSelector),
-				Nonce:                protocol.Nonce(report.Message.Nonce),
-				OnRampAddressLength:  uint8(report.Message.OnRampAddressLength),
-				OnRampAddress:        report.Message.OnRampAddress,
-				OffRampAddressLength: uint8(report.Message.OffRampAddressLength),
-				OffRampAddress:       report.Message.OffRampAddress,
-				Finality:             uint16(report.Message.Finality),
-				SenderLength:         uint8(report.Message.SenderLength),
-				Sender:               report.Message.Sender,
-				ReceiverLength:       uint8(report.Message.ReceiverLength),
-				Receiver:             report.Message.Receiver,
-				DestBlobLength:       uint16(report.Message.DestBlobLength),
-				DestBlob:             report.Message.DestBlob,
-				TokenTransferLength:  uint16(report.Message.TokenTransferLength),
-				TokenTransfer:        report.Message.TokenTransfer,
-				DataLength:           uint16(report.Message.DataLength),
-				Data:                 report.Message.Data,
-			}
-
-			messageId, err := msg.MessageID()
-			require.NoError(t, err)
-			messageIdHex := common.Bytes2Hex(messageId[:])
-
-			require.False(t, retrievedMessages[messageIdHex], "duplicate message: %s", messageIdHex)
-			retrievedMessages[messageIdHex] = true
-		}
-
-		if resp.NextToken == "" {
-			t.Logf("Pagination complete after %d pages", pageCount)
-			break
-		}
-
-		nextToken = resp.NextToken
-		require.Less(t, pageCount, 100, "too many pages - possible infinite loop")
-	}
-
-	require.Equal(t, totalMessages, len(retrievedMessages), "should retrieve all messages")
-
-	for expectedId := range expectedMessageIds {
-		require.True(t, retrievedMessages[expectedId], "message %s was not retrieved", expectedId)
-	}
-
-	t.Logf("✅ Multi-shard pagination test completed: %d messages retrieved across %d shards and %d pages",
-		len(retrievedMessages), shardCount, pageCount)
-}
-
-=======
->>>>>>> 353ce9b4
 // TestParticipantDeduplication verifies that only one verification per participant
 // is included in the aggregated report, keeping the most recent one.
 func TestParticipantDeduplication(t *testing.T) {
