--- conflicted
+++ resolved
@@ -146,7 +146,121 @@
 	IntervalSeconds int `toml:"intervalSeconds"`
 }
 
-<<<<<<< HEAD
+// RateLimitConfig defines the rate limit for a specific method.
+type RateLimitConfig struct {
+	// LimitPerMinute is the number of requests allowed per minute
+	LimitPerMinute int `toml:"limit_per_minute"`
+}
+
+// RateLimiterStoreType defines the supported storage types for rate limiting.
+type RateLimiterStoreType string
+
+const (
+	RateLimiterStoreTypeMemory RateLimiterStoreType = "memory"
+	RateLimiterStoreTypeRedis  RateLimiterStoreType = "redis"
+)
+
+const (
+	DefaultRateLimiterRedisKeyPrefix = "ratelimit"
+)
+
+// IsValid returns true if the RateLimiterStoreType is a valid enum value.
+func (t RateLimiterStoreType) IsValid() bool {
+	switch t {
+	case RateLimiterStoreTypeMemory, RateLimiterStoreTypeRedis:
+		return true
+	default:
+		return false
+	}
+}
+
+// RateLimiterRedisConfig defines Redis-specific configuration for rate limiting.
+type RateLimiterRedisConfig struct {
+	Address  string `toml:"address"`
+	Password string `toml:"password"`
+	DB       int    `toml:"db"`
+	// Prefix for Redis keys (default: "ratelimit")
+	KeyPrefix string `toml:"key_prefix"`
+}
+
+// RateLimiterMemoryConfig defines memory-specific configuration for rate limiting.
+// Currently empty but can be extended in the future.
+type RateLimiterMemoryConfig struct {
+	// Future memory-specific configurations can go here
+}
+
+// RateLimiterStoreConfig defines the configuration for rate limiter storage.
+type RateLimiterStoreConfig struct {
+	// Type of storage: "memory" or "redis"
+	Type RateLimiterStoreType `toml:"type"`
+
+	// Redis configuration (only used when Type is "redis")
+	Redis *RateLimiterRedisConfig `toml:"redis,omitempty"`
+}
+
+// RateLimitingConfig is the top-level configuration for rate limiting.
+type RateLimitingConfig struct {
+	// Enabled controls whether rate limiting is active
+	Enabled bool `toml:"enabled"`
+
+	// Storage configuration
+	Storage RateLimiterStoreConfig `toml:"storage"`
+
+	// Limits defines per-caller, per-method rate limits
+	// Map structure: callerID -> method -> RateLimitConfig
+	Limits map[string]map[string]RateLimitConfig `toml:"limits"`
+
+	// GroupLimits defines per-group, per-method rate limits
+	// Map structure: groupName -> method -> RateLimitConfig
+	GroupLimits map[string]map[string]RateLimitConfig `toml:"groupLimits"`
+
+	// DefaultLimits defines fallback rate limits when no specific caller or group limits exist
+	// Map structure: method -> RateLimitConfig
+	DefaultLimits map[string]RateLimitConfig `toml:"defaultLimits"`
+}
+
+// GetEffectiveLimit resolves the effective rate limit for a given caller and method.
+// Priority order: 1) Specific caller limit, 2) Group limits (most restrictive), 3) Default limit.
+func (c *RateLimitingConfig) GetEffectiveLimit(callerID, method string, apiClient *APIClient) *RateLimitConfig {
+	// 1. Check specific caller limit (highest priority)
+	if callerLimits, exists := c.Limits[callerID]; exists {
+		if limit, exists := callerLimits[method]; exists {
+			return &limit
+		}
+	}
+
+	// 2. Check group limits (most restrictive wins if multiple groups)
+	if mostRestrictive := c.getMostRestrictiveGroupLimit(apiClient, method); mostRestrictive != nil {
+		return mostRestrictive
+	}
+
+	// 3. Fall back to default limit
+	if limit, exists := c.DefaultLimits[method]; exists {
+		return &limit
+	}
+
+	return nil // No limit configured
+}
+
+// getMostRestrictiveGroupLimit finds the most restrictive rate limit from all groups the API client belongs to.
+func (c *RateLimitingConfig) getMostRestrictiveGroupLimit(apiClient *APIClient, method string) *RateLimitConfig {
+	if apiClient == nil {
+		return nil
+	}
+
+	var mostRestrictive *RateLimitConfig
+	for _, group := range apiClient.Groups {
+		if groupLimits, exists := c.GroupLimits[group]; exists {
+			if limit, exists := groupLimits[method]; exists {
+				if mostRestrictive == nil || limit.LimitPerMinute < mostRestrictive.LimitPerMinute {
+					mostRestrictive = &limit
+				}
+			}
+		}
+	}
+	return mostRestrictive
+}
+
 // MonitoringConfig provides monitoring configuration for aggregator.
 type MonitoringConfig struct {
 	// Enabled enables the monitoring system.
@@ -158,124 +272,6 @@
 }
 
 // BeholderConfig wraps OpenTelemetry configuration for the beholder client.
-=======
-// RateLimitConfig defines the rate limit for a specific method.
-type RateLimitConfig struct {
-	// LimitPerMinute is the number of requests allowed per minute
-	LimitPerMinute int `toml:"limit_per_minute"`
-}
-
-// RateLimiterStoreType defines the supported storage types for rate limiting.
-type RateLimiterStoreType string
-
-const (
-	RateLimiterStoreTypeMemory RateLimiterStoreType = "memory"
-	RateLimiterStoreTypeRedis  RateLimiterStoreType = "redis"
-)
-
-const (
-	DefaultRateLimiterRedisKeyPrefix = "ratelimit"
-)
-
-// IsValid returns true if the RateLimiterStoreType is a valid enum value.
-func (t RateLimiterStoreType) IsValid() bool {
-	switch t {
-	case RateLimiterStoreTypeMemory, RateLimiterStoreTypeRedis:
-		return true
-	default:
-		return false
-	}
-}
-
-// RateLimiterRedisConfig defines Redis-specific configuration for rate limiting.
-type RateLimiterRedisConfig struct {
-	Address  string `toml:"address"`
-	Password string `toml:"password"`
-	DB       int    `toml:"db"`
-	// Prefix for Redis keys (default: "ratelimit")
-	KeyPrefix string `toml:"key_prefix"`
-}
-
-// RateLimiterMemoryConfig defines memory-specific configuration for rate limiting.
-// Currently empty but can be extended in the future.
-type RateLimiterMemoryConfig struct {
-	// Future memory-specific configurations can go here
-}
-
-// RateLimiterStoreConfig defines the configuration for rate limiter storage.
-type RateLimiterStoreConfig struct {
-	// Type of storage: "memory" or "redis"
-	Type RateLimiterStoreType `toml:"type"`
-
-	// Redis configuration (only used when Type is "redis")
-	Redis *RateLimiterRedisConfig `toml:"redis,omitempty"`
-}
-
-// RateLimitingConfig is the top-level configuration for rate limiting.
-type RateLimitingConfig struct {
-	// Enabled controls whether rate limiting is active
-	Enabled bool `toml:"enabled"`
-
-	// Storage configuration
-	Storage RateLimiterStoreConfig `toml:"storage"`
-
-	// Limits defines per-caller, per-method rate limits
-	// Map structure: callerID -> method -> RateLimitConfig
-	Limits map[string]map[string]RateLimitConfig `toml:"limits"`
-
-	// GroupLimits defines per-group, per-method rate limits
-	// Map structure: groupName -> method -> RateLimitConfig
-	GroupLimits map[string]map[string]RateLimitConfig `toml:"groupLimits"`
-
-	// DefaultLimits defines fallback rate limits when no specific caller or group limits exist
-	// Map structure: method -> RateLimitConfig
-	DefaultLimits map[string]RateLimitConfig `toml:"defaultLimits"`
-}
-
-// GetEffectiveLimit resolves the effective rate limit for a given caller and method.
-// Priority order: 1) Specific caller limit, 2) Group limits (most restrictive), 3) Default limit.
-func (c *RateLimitingConfig) GetEffectiveLimit(callerID, method string, apiClient *APIClient) *RateLimitConfig {
-	// 1. Check specific caller limit (highest priority)
-	if callerLimits, exists := c.Limits[callerID]; exists {
-		if limit, exists := callerLimits[method]; exists {
-			return &limit
-		}
-	}
-
-	// 2. Check group limits (most restrictive wins if multiple groups)
-	if mostRestrictive := c.getMostRestrictiveGroupLimit(apiClient, method); mostRestrictive != nil {
-		return mostRestrictive
-	}
-
-	// 3. Fall back to default limit
-	if limit, exists := c.DefaultLimits[method]; exists {
-		return &limit
-	}
-
-	return nil // No limit configured
-}
-
-// getMostRestrictiveGroupLimit finds the most restrictive rate limit from all groups the API client belongs to.
-func (c *RateLimitingConfig) getMostRestrictiveGroupLimit(apiClient *APIClient, method string) *RateLimitConfig {
-	if apiClient == nil {
-		return nil
-	}
-
-	var mostRestrictive *RateLimitConfig
-	for _, group := range apiClient.Groups {
-		if groupLimits, exists := c.GroupLimits[group]; exists {
-			if limit, exists := groupLimits[method]; exists {
-				if mostRestrictive == nil || limit.LimitPerMinute < mostRestrictive.LimitPerMinute {
-					mostRestrictive = &limit
-				}
-			}
-		}
-	}
-	return mostRestrictive
-}
-
-// BeholderConfig wraps the beholder configuration to expose a minimal config for the aggregator.
->>>>>>> e0cde329
 type BeholderConfig struct {
 	// InsecureConnection disables TLS for the beholder client.
 	InsecureConnection bool `toml:"InsecureConnection"`
