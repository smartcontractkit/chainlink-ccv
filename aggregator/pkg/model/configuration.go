package model

// Signer represents a participant in the commit verification process.
type Signer struct {
	ParticipantID string `toml:"participantID"`
	Addresses     []byte `toml:"addresses"`
}

// Committee represents a group of signers participating in the commit verification process.
type Committee struct {
	// QuorumConfigs stores a QuorumConfig for each chain selector
	// there is a commit verifier for.
	// The aggregator uses this to verify signatures from each chain's
	// commit verifier set.
	QuorumConfigs map[uint64]QuorumConfig `toml:"quorumConfigs"`
}

// QuorumConfig represents the configuration for a quorum of signers.
type QuorumConfig struct {
	Signers []Signer `toml:"signers"`
	F       uint8    `toml:"f"`
}

// StorageConfig represents the configuration for the storage backend.
type StorageConfig struct {
	StorageType string `toml:"type,default=memory"`
}

// ServerConfig represents the configuration for the server.
type ServerConfig struct {
	Address string `toml:"address,default=:50051"`
}

// AggregatorConfig is the root configuration for the aggregator.
type AggregatorConfig struct {
<<<<<<< HEAD
	DisableValidation bool                 `toml:"disableValidation,default=false"`
	Server            ServerConfig         `toml:"server"`
	Storage           StorageConfig        `toml:"storage"`
	Aggregation       AggregationConfig    `toml:"aggregation"`
	Committees        map[string]Committee `toml:"committees"`
=======
	Server     ServerConfig         `toml:"server"`
	Storage    StorageConfig        `toml:"storage"`
	Committees map[string]Committee `toml:"committees"`
>>>>>>> 0838f9db
}

// Validate validates the aggregator configuration for integrity and correctness.
func (c *AggregatorConfig) Validate() error {
	// TODO: Add Validate() method to AggregatorConfig to ensure configuration integrity
	// Should validate:
	// - No duplicate signers within the same QuorumConfig
	// - StorageType is supported (memory, etc.)
	// - AggregationStrategy is supported (stub, etc.)
	// - F value follows N = 3F + 1 rule, so F = (N-1) // 3
	// - Committee names are valid
	// - QuorumConfig chain selectors are valid
	// - Server address format is correct
	return nil
}<|MERGE_RESOLUTION|>--- conflicted
+++ resolved
@@ -33,17 +33,10 @@
 
 // AggregatorConfig is the root configuration for the aggregator.
 type AggregatorConfig struct {
-<<<<<<< HEAD
 	DisableValidation bool                 `toml:"disableValidation,default=false"`
 	Server            ServerConfig         `toml:"server"`
 	Storage           StorageConfig        `toml:"storage"`
-	Aggregation       AggregationConfig    `toml:"aggregation"`
 	Committees        map[string]Committee `toml:"committees"`
-=======
-	Server     ServerConfig         `toml:"server"`
-	Storage    StorageConfig        `toml:"storage"`
-	Committees map[string]Committee `toml:"committees"`
->>>>>>> 0838f9db
 }
 
 // Validate validates the aggregator configuration for integrity and correctness.
