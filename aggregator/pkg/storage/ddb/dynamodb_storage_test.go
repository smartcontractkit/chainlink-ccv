package ddb_test

import (
	"context"
	"fmt"
	"net/url"
	"testing"
	"time"

	"github.com/aws/aws-sdk-go-v2/service/dynamodb"
	"github.com/ethereum/go-ethereum/common"
	"github.com/stretchr/testify/require"

	"github.com/smartcontractkit/chainlink-ccv/aggregator/pkg/model"
	"github.com/smartcontractkit/chainlink-ccv/aggregator/pkg/monitoring"
	"github.com/smartcontractkit/chainlink-ccv/aggregator/pkg/storage/ddb"

	smithyendpoints "github.com/aws/smithy-go/endpoints" //nolint:goimports
	pb "github.com/smartcontractkit/chainlink-protos/chainlink-ccv/go/v1"
)

type DynamoDBLocalResolver struct {
	hostAndPort string
}

func (r *DynamoDBLocalResolver) ResolveEndpoint(ctx context.Context, params dynamodb.EndpointParameters) (endpoint smithyendpoints.Endpoint, err error) {
	return smithyendpoints.Endpoint{
		URI: url.URL{Host: r.hostAndPort, Scheme: "http"},
	}, nil
}

<<<<<<< HEAD
// Test Helper Functions

// setupDynamoDBStorage creates a DynamoDB storage instance with test containers.
func setupDynamoDBStorage(t *testing.T) (*ddb.DynamoDBStorage, func()) {
	ctx := context.Background()

	// Start DynamoDB Local container
	container, err := dynamodblocal.Run(t.Context(), "amazon/dynamodb-local:2.2.1", testcontainers.WithWaitStrategy(wait.ForLog("SharedDb:	false")))
	require.NoError(t, err, "failed to start DynamoDB container")

	hostPort, err := container.ConnectionString(ctx)
	require.NoError(t, err, "failed to get connection string")

	// Create DynamoDB client
	cfg, err := config.LoadDefaultConfig(ctx, config.WithCredentialsProvider(credentials.StaticCredentialsProvider{
		Value: aws.Credentials{
			AccessKeyID:     "DUMMYIDEXAMPLE",
			SecretAccessKey: "DUMMYEXAMPLEKEY",
		},
	}))
	require.NoError(t, err, "failed to load config")

	client := dynamodb.NewFromConfig(cfg, dynamodb.WithEndpointResolverV2(&DynamoDBLocalResolver{hostAndPort: hostPort}))

	// Create tables
	tableName := "commit_verification_records_test"
	finalizedFeedTableName := "finalized_feed_test"

	err = ddb.CreateCommitVerificationRecordsTable(ctx, client, tableName)
	require.NoError(t, err, "failed to create verification records table")

	err = ddb.CreateFinalizedFeedTable(ctx, client, finalizedFeedTableName)
	require.NoError(t, err, "failed to create finalized feed table")

	// Use a test-friendly minimum date (2020-01-01) that allows all test dates
	testMinDate := time.Date(2020, 1, 1, 0, 0, 0, 0, time.UTC)
	storage := ddb.NewDynamoDBStorage(client, tableName, finalizedFeedTableName, testMinDate, &monitoring.NoopAggregatorMonitoring{})

	cleanup := func() {
		err := container.Terminate(ctx)
		require.NoError(t, err, "failed to terminate container")
	}

	return storage, cleanup
}

=======
>>>>>>> d714e6a3
// createTestMessageID generates a test MessageID with the given seed byte.
func createTestMessageID(seed byte) model.MessageID {
	messageID := make(model.MessageID, 32)
	messageID[0] = seed
	for i := 1; i < len(messageID); i++ {
		messageID[i] = byte((int(seed) + i*7) % 256)
	}
	return messageID
}

// createTestVerificationRecord creates a test verification record with the given parameters.
func createTestVerificationRecord(messageID model.MessageID, participantID, committeeID string) *model.CommitVerificationRecord {
	// Generate deterministic signer address based on participantID hash
	addressStr := fmt.Sprintf("0x%040d", len(participantID)*1000+int(participantID[len(participantID)-1]))
	address := common.HexToAddress(addressStr)

	return &model.CommitVerificationRecord{
		IdentifierSigner: &model.IdentifierSigner{
			Signer: model.Signer{
				ParticipantID: participantID,
				Addresses:     []string{address.Hex()},
			},
			Address:     address.Bytes(),
			SignatureR:  [32]byte{0x01, 0x02, 0x03},
			SignatureS:  [32]byte{0x04, 0x05, 0x06},
			CommitteeID: committeeID,
		},
		MessageWithCCVNodeData: pb.MessageWithCCVNodeData{
			MessageId:             messageID[:],
			SourceVerifierAddress: []byte{0x11, 0x22, 0x33, 0x44, 0x55, 0x66, 0x77, 0x88, 0x99, 0xaa, 0xbb, 0xcc, 0xdd, 0xee, 0xff, 0x00, 0x11, 0x22, 0x33, 0x44},
			Message: &pb.Message{
				Version:             1,
				SourceChainSelector: 12345,
				DestChainSelector:   67890,
				Nonce:               1,
				OnRampAddress:       []byte{0xaa, 0xbb, 0xcc, 0xdd, 0xee, 0xff, 0x00, 0x11, 0x22, 0x33, 0x44, 0x55, 0x66, 0x77, 0x88, 0x99, 0xaa, 0xbb, 0xcc, 0xdd},
				OffRampAddress:      []byte{0xff, 0xee, 0xdd, 0xcc, 0xbb, 0xaa, 0x99, 0x88, 0x77, 0x66, 0x55, 0x44, 0x33, 0x22, 0x11, 0x00, 0xff, 0xee, 0xdd, 0xcc},
				Finality:            10,
				Sender:              []byte{0x01, 0x02, 0x03, 0x04, 0x05},
				Receiver:            []byte{0x06, 0x07, 0x08, 0x09, 0x0a},
			},
			BlobData:  []byte("test-blob-data"),
			CcvData:   []byte(fmt.Sprintf("test-ccv-data-%s", participantID)),
			Timestamp: 1234567890,
			ReceiptBlobs: []*pb.ReceiptBlob{
				{
					Issuer: []byte{0x11, 0x22, 0x33, 0x44, 0x55, 0x66, 0x77, 0x88, 0x99, 0xaa, 0xbb, 0xcc, 0xdd, 0xee, 0xff, 0x00, 0x11, 0x22, 0x33, 0x44},
					Blob:   []byte("test-receipt-blob"),
				},
			},
		},
		CommitteeID: committeeID,
	}
}

// createTestAggregatedReport creates a test aggregated report with the given parameters.
func createTestAggregatedReport(messageID model.MessageID, committeeID string, timestamp int64, verifications []*model.CommitVerificationRecord) *model.CommitAggregatedReport {
	return &model.CommitAggregatedReport{
		MessageID:     messageID,
		CommitteeID:   committeeID,
		Verifications: verifications,
		Timestamp:     timestamp,
	}
}

// Assertion Helper Functions

// assertVerificationRecordEquals verifies that two verification records are equal.
func assertVerificationRecordEquals(t *testing.T, expected, actual *model.CommitVerificationRecord) {
	require.Equal(t, expected.CommitteeID, actual.CommitteeID, "CommitteeID should match")
	require.Equal(t, expected.IdentifierSigner.ParticipantID, actual.IdentifierSigner.ParticipantID, "ParticipantID should match")
	require.Equal(t, expected.IdentifierSigner.Address, actual.IdentifierSigner.Address, "Address should match")
	require.Equal(t, expected.IdentifierSigner.SignatureR, actual.IdentifierSigner.SignatureR, "SignatureR should match")
	require.Equal(t, expected.IdentifierSigner.SignatureS, actual.IdentifierSigner.SignatureS, "SignatureS should match")
	require.Equal(t, expected.MessageId, actual.MessageId, "MessageId should match")

	// Verify message content (tests that ACCUMULATOR record is properly fetched)
	require.NotNil(t, actual.Message, "Message should not be nil")
	require.Equal(t, expected.Message.SourceChainSelector, actual.Message.SourceChainSelector, "SourceChainSelector should match")
	require.Equal(t, expected.Message.DestChainSelector, actual.Message.DestChainSelector, "DestChainSelector should match")
	require.Equal(t, expected.Message.OnRampAddress, actual.Message.OnRampAddress, "OnRampAddress should match")
	require.Equal(t, expected.Message.OffRampAddress, actual.Message.OffRampAddress, "OffRampAddress should match")
}

// assertAggregatedReportEquals verifies that two aggregated reports are equal.
func assertAggregatedReportEquals(t *testing.T, expected, actual *model.CommitAggregatedReport) {
	require.Equal(t, expected.MessageID, actual.MessageID, "MessageID should match")
	require.Equal(t, expected.CommitteeID, actual.CommitteeID, "CommitteeID should match")
	require.Equal(t, expected.Timestamp, actual.Timestamp, "Timestamp should match")
	require.Len(t, actual.Verifications, len(expected.Verifications), "Verification count should match")
}

// assertTimestampOrdering verifies that reports are ordered by timestamp (ascending).
func assertTimestampOrdering(t *testing.T, reports []*model.CommitAggregatedReport) {
	for i := 0; i < len(reports)-1; i++ {
		require.LessOrEqual(t, reports[i].Timestamp, reports[i+1].Timestamp,
			"Report at index %d should have timestamp <= report at index %d", i, i+1)
	}
}

// TestCommitVerificationRecordOperations tests all verification record CRUD operations.
func TestCommitVerificationRecordOperations(t *testing.T) {
	client, _, cleanup := ddb.SetupTestDynamoDB(t)
	defer cleanup()
	ctx := context.Background()

	earliestDateForGetMessageSince := time.Date(2020, 1, 1, 0, 0, 0, 0, time.UTC)

	storage := ddb.NewDynamoDBStorage(client, ddb.TestCommitVerificationRecordTableName, ddb.TestFinalizedFeedTableName, earliestDateForGetMessageSince)

	t.Run("save and retrieve", func(t *testing.T) {
		messageID := createTestMessageID(1)
		record := createTestVerificationRecord(messageID, "test-participant", "test-committee")

		// Save the record
		err := storage.SaveCommitVerification(ctx, record)
		require.NoError(t, err, "SaveCommitVerification should succeed")

		// Get the record by ID
		id, err := record.GetID()
		require.NoError(t, err, "GetID should succeed")

		retrievedRecord, err := storage.GetCommitVerification(ctx, *id)
		require.NoError(t, err, "GetCommitVerification should succeed")
		require.NotNil(t, retrievedRecord, "Retrieved record should not be nil")

		// Verify the record matches
		assertVerificationRecordEquals(t, record, retrievedRecord)

		// List records by message ID
		listedRecords, err := storage.ListCommitVerificationByMessageID(ctx, record.MessageId, record.CommitteeID)
		require.NoError(t, err, "ListCommitVerificationByMessageID should succeed")
		require.Len(t, listedRecords, 1, "Should have one record")

		// Verify the listed record matches
		assertVerificationRecordEquals(t, record, listedRecords[0])
	})

	t.Run("multiple signers same message", func(t *testing.T) {
		messageID := createTestMessageID(2)
		committeeID := "multi-signer-committee"

		// Create records from two different signers for the same message
		record1 := createTestVerificationRecord(messageID, "participant-1", committeeID)
		record2 := createTestVerificationRecord(messageID, "participant-2", committeeID)

		// Save both records
		err := storage.SaveCommitVerification(ctx, record1)
		require.NoError(t, err, "SaveCommitVerification should succeed for record1")

		err = storage.SaveCommitVerification(ctx, record2)
		require.NoError(t, err, "SaveCommitVerification should succeed for record2")

		// Get each record individually
		id1, err := record1.GetID()
		require.NoError(t, err, "GetID should succeed for record1")

		id2, err := record2.GetID()
		require.NoError(t, err, "GetID should succeed for record2")

		retrievedRecord1, err := storage.GetCommitVerification(ctx, *id1)
		require.NoError(t, err, "GetCommitVerification should succeed for record1")

		retrievedRecord2, err := storage.GetCommitVerification(ctx, *id2)
		require.NoError(t, err, "GetCommitVerification should succeed for record2")

		// Verify each record matches
		assertVerificationRecordEquals(t, record1, retrievedRecord1)
		assertVerificationRecordEquals(t, record2, retrievedRecord2)

		// List all records for this message - should return both
		allRecords, err := storage.ListCommitVerificationByMessageID(ctx, messageID[:], committeeID)
		require.NoError(t, err, "ListCommitVerificationByMessageID should succeed")
		require.Len(t, allRecords, 2, "Should have two records")

		// Verify we have records from both participants
		participantIDs := make(map[string]bool)
		for _, record := range allRecords {
			participantIDs[record.IdentifierSigner.ParticipantID] = true
		}
		require.True(t, participantIDs["participant-1"], "Should have record from participant-1")
		require.True(t, participantIDs["participant-2"], "Should have record from participant-2")
	})

	t.Run("idempotent saves", func(t *testing.T) {
		messageID := createTestMessageID(3)
		record := createTestVerificationRecord(messageID, "idempotent-participant", "idempotent-committee")

		// Save the record for the first time
		err := storage.SaveCommitVerification(ctx, record)
		require.NoError(t, err, "First save should succeed")

		// Save the same record again - should be idempotent
		err = storage.SaveCommitVerification(ctx, record)
		require.NoError(t, err, "Second save should succeed (idempotent)")

		// Verify only one record exists
		allRecords, err := storage.ListCommitVerificationByMessageID(ctx, messageID[:], record.CommitteeID)
		require.NoError(t, err, "ListCommitVerificationByMessageID should succeed")
		require.Len(t, allRecords, 1, "Should have exactly one record, not duplicates")

		// Verify the record content is correct
		assertVerificationRecordEquals(t, record, allRecords[0])

		// Verify individual retrieval also works
		id, err := record.GetID()
		require.NoError(t, err, "GetID should succeed")

		retrievedRecord, err := storage.GetCommitVerification(ctx, *id)
		require.NoError(t, err, "GetCommitVerification should succeed")
		assertVerificationRecordEquals(t, record, retrievedRecord)
	})
}

// TestAggregatedReportOperations tests all aggregated report operations.
func TestAggregatedReportOperations(t *testing.T) {
	client, _, cleanup := ddb.SetupTestDynamoDB(t)
	defer cleanup()
	ctx := context.Background()

	earliestDateForGetMessageSince := time.Date(2020, 1, 1, 0, 0, 0, 0, time.UTC)

	storage := ddb.NewDynamoDBStorage(client, ddb.TestCommitVerificationRecordTableName, ddb.TestFinalizedFeedTableName, earliestDateForGetMessageSince)

	t.Run("submit and query reports", func(t *testing.T) {
		baseTime := int64(1704067200) // 2024-01-01 00:00:00 UTC in seconds
		committeeID := "test-committee-query"

		// Create test reports with different timestamps
		for i := 0; i < 3; i++ {
			messageID := createTestMessageID(byte(100 + i))
			verification := createTestVerificationRecord(messageID, fmt.Sprintf("signer-%d", i), committeeID)

			// Save verification record first (required for SubmitReport)
			err := storage.SaveCommitVerification(ctx, verification)
			require.NoError(t, err, "SaveCommitVerification should succeed for record %d", i)

			// Create and submit aggregated report
			timestamp := baseTime + int64(i*3600) // each report 1 hour apart in seconds
			report := createTestAggregatedReport(messageID, committeeID, timestamp, []*model.CommitVerificationRecord{verification})

			err = storage.SubmitReport(ctx, report)
			require.NoError(t, err, "SubmitReport should succeed for report %d", i)
		}

		// Query reports in time range (using seconds for API)
		start := baseTime          // Start time in seconds
		end := start + int64(7200) // 2 hours later in seconds
		reports, err := storage.QueryAggregatedReports(ctx, start, end, committeeID)
		require.NoError(t, err, "QueryAggregatedReports should succeed")
		require.Len(t, reports, 3, "Should return all 3 reports within time range")

		// Verify reports are ordered correctly
		assertTimestampOrdering(t, reports)
	})

	t.Run("idempotent submissions", func(t *testing.T) {
		messageID := createTestMessageID(50)
		committeeID := "test-committee-idempotent"
		verification := createTestVerificationRecord(messageID, "signer1", committeeID)
		timestamp := int64(1704067200) // Seconds timestamp

		report := createTestAggregatedReport(messageID, committeeID, timestamp, []*model.CommitVerificationRecord{verification})

		// Submit the same report twice
		err := storage.SubmitReport(ctx, report)
		require.NoError(t, err, "First SubmitReport should succeed")

		err = storage.SubmitReport(ctx, report)
		require.NoError(t, err, "Second SubmitReport should succeed (idempotent)")

		// Verify only one report exists (using seconds for API)
		start := timestamp - int64(3600) // 1 hour before in seconds
		end := timestamp + int64(3600)   // 1 hour after in seconds
		reports, err := storage.QueryAggregatedReports(ctx, start, end, committeeID)
		require.NoError(t, err, "QueryAggregatedReports should succeed")
		require.Len(t, reports, 1, "Should have exactly one report after duplicate submission")
	})

	t.Run("get by message ID", func(t *testing.T) {
		messageID := createTestMessageID(60)
		committeeID := "test-committee-getccv"
		verification := createTestVerificationRecord(messageID, "signer-getccv", committeeID)
		timestamp := int64(1704067200)

		// Save verification record first
		err := storage.SaveCommitVerification(ctx, verification)
		require.NoError(t, err, "SaveCommitVerification should succeed")

		// Submit aggregated report
		report := createTestAggregatedReport(messageID, committeeID, timestamp, []*model.CommitVerificationRecord{verification})
		err = storage.SubmitReport(ctx, report)
		require.NoError(t, err, "SubmitReport should succeed")

		// Get CCV data by MessageID
		foundReport, err := storage.GetCCVData(ctx, messageID, committeeID)
		require.NoError(t, err, "GetCCVData should succeed")
		require.NotNil(t, foundReport, "Should find the report")
		assertAggregatedReportEquals(t, report, foundReport)

		// Test non-existent MessageID
		nonexistentMessageID := createTestMessageID(255)
		foundReport, err = storage.GetCCVData(ctx, nonexistentMessageID, "nonexistent-committee")
		require.NoError(t, err, "GetCCVData should not return error for nonexistent MessageID")
		require.Nil(t, foundReport, "Should return nil for nonexistent MessageID")
	})

	t.Run("multiple snapshots same message", func(t *testing.T) {
		messageID := createTestMessageID(70)
		committeeID := "test-committee-snapshots"
		baseTime := int64(1704067200) // Seconds timestamp

		// Create multiple reports for the same message at different timestamps (snapshots)
		for i := 0; i < 2; i++ {
			verification := createTestVerificationRecord(messageID, fmt.Sprintf("signer-snapshot-%d", i), committeeID)

			// Save verification record
			err := storage.SaveCommitVerification(ctx, verification)
			require.NoError(t, err, "SaveCommitVerification should succeed for snapshot %d", i)

			// Create report with different timestamp
			timestamp := baseTime + int64(i*3600) // 1 hour apart in seconds
			report := createTestAggregatedReport(messageID, committeeID, timestamp, []*model.CommitVerificationRecord{verification})

			err = storage.SubmitReport(ctx, report)
			require.NoError(t, err, "SubmitReport should succeed for snapshot %d", i)
		}

		// GetCCVData should return the latest snapshot
		foundReport, err := storage.GetCCVData(ctx, messageID, committeeID)
		require.NoError(t, err, "GetCCVData should succeed")
		require.NotNil(t, foundReport, "Should find the report")

		expectedLatestTimestamp := baseTime + int64(1*3600) // Seconds timestamp
		require.Equal(t, expectedLatestTimestamp, foundReport.Timestamp, "Should return the latest report by timestamp")

		// Query should return both snapshots in correct order (using seconds for API)
		start := baseTime - int64(3600) // 1 hour before first in seconds
		end := baseTime + int64(7200)   // 2 hours after first in seconds
		reports, err := storage.QueryAggregatedReports(ctx, start, end, committeeID)
		require.NoError(t, err, "QueryAggregatedReports should succeed")
		require.Len(t, reports, 2, "Should return both snapshots")
		assertTimestampOrdering(t, reports)
	})

	t.Run("empty results and validation", func(t *testing.T) {
		// Query empty time range (using seconds for API)
		start := int64(1500000000) // Much earlier time in seconds
		end := int64(1500001000)   // Still early time in seconds
		reports, err := storage.QueryAggregatedReports(ctx, start, end, "nonexistent-committee")
		require.NoError(t, err, "QueryAggregatedReports should succeed even with no results")
		require.Empty(t, reports, "Should return empty slice for no results")

		// Test invalid time range (start > end) in seconds
		start = int64(2000000000) // Later time in seconds
		end = int64(1000000000)   // Earlier time in seconds
		reports, err = storage.QueryAggregatedReports(ctx, start, end, "test-committee")
		require.Error(t, err, "Should return error for invalid time range")
		require.Nil(t, reports, "Should return nil for invalid time range")
		require.Contains(t, err.Error(), "start time", "Error should mention start time")
	})
}<|MERGE_RESOLUTION|>--- conflicted
+++ resolved
@@ -29,55 +29,6 @@
 	}, nil
 }
 
-<<<<<<< HEAD
-// Test Helper Functions
-
-// setupDynamoDBStorage creates a DynamoDB storage instance with test containers.
-func setupDynamoDBStorage(t *testing.T) (*ddb.DynamoDBStorage, func()) {
-	ctx := context.Background()
-
-	// Start DynamoDB Local container
-	container, err := dynamodblocal.Run(t.Context(), "amazon/dynamodb-local:2.2.1", testcontainers.WithWaitStrategy(wait.ForLog("SharedDb:	false")))
-	require.NoError(t, err, "failed to start DynamoDB container")
-
-	hostPort, err := container.ConnectionString(ctx)
-	require.NoError(t, err, "failed to get connection string")
-
-	// Create DynamoDB client
-	cfg, err := config.LoadDefaultConfig(ctx, config.WithCredentialsProvider(credentials.StaticCredentialsProvider{
-		Value: aws.Credentials{
-			AccessKeyID:     "DUMMYIDEXAMPLE",
-			SecretAccessKey: "DUMMYEXAMPLEKEY",
-		},
-	}))
-	require.NoError(t, err, "failed to load config")
-
-	client := dynamodb.NewFromConfig(cfg, dynamodb.WithEndpointResolverV2(&DynamoDBLocalResolver{hostAndPort: hostPort}))
-
-	// Create tables
-	tableName := "commit_verification_records_test"
-	finalizedFeedTableName := "finalized_feed_test"
-
-	err = ddb.CreateCommitVerificationRecordsTable(ctx, client, tableName)
-	require.NoError(t, err, "failed to create verification records table")
-
-	err = ddb.CreateFinalizedFeedTable(ctx, client, finalizedFeedTableName)
-	require.NoError(t, err, "failed to create finalized feed table")
-
-	// Use a test-friendly minimum date (2020-01-01) that allows all test dates
-	testMinDate := time.Date(2020, 1, 1, 0, 0, 0, 0, time.UTC)
-	storage := ddb.NewDynamoDBStorage(client, tableName, finalizedFeedTableName, testMinDate, &monitoring.NoopAggregatorMonitoring{})
-
-	cleanup := func() {
-		err := container.Terminate(ctx)
-		require.NoError(t, err, "failed to terminate container")
-	}
-
-	return storage, cleanup
-}
-
-=======
->>>>>>> d714e6a3
 // createTestMessageID generates a test MessageID with the given seed byte.
 func createTestMessageID(seed byte) model.MessageID {
 	messageID := make(model.MessageID, 32)
@@ -186,7 +137,7 @@
 
 	earliestDateForGetMessageSince := time.Date(2020, 1, 1, 0, 0, 0, 0, time.UTC)
 
-	storage := ddb.NewDynamoDBStorage(client, ddb.TestCommitVerificationRecordTableName, ddb.TestFinalizedFeedTableName, earliestDateForGetMessageSince)
+	storage := ddb.NewDynamoDBStorage(client, ddb.TestCommitVerificationRecordTableName, ddb.TestFinalizedFeedTableName, earliestDateForGetMessageSince, monitoring.NewNoopAggregatorMonitoring())
 
 	t.Run("save and retrieve", func(t *testing.T) {
 		messageID := createTestMessageID(1)
@@ -300,7 +251,7 @@
 
 	earliestDateForGetMessageSince := time.Date(2020, 1, 1, 0, 0, 0, 0, time.UTC)
 
-	storage := ddb.NewDynamoDBStorage(client, ddb.TestCommitVerificationRecordTableName, ddb.TestFinalizedFeedTableName, earliestDateForGetMessageSince)
+	storage := ddb.NewDynamoDBStorage(client, ddb.TestCommitVerificationRecordTableName, ddb.TestFinalizedFeedTableName, earliestDateForGetMessageSince, monitoring.NewNoopAggregatorMonitoring())
 
 	t.Run("submit and query reports", func(t *testing.T) {
 		baseTime := int64(1704067200) // 2024-01-01 00:00:00 UTC in seconds
