--- conflicted
+++ resolved
@@ -60,11 +60,7 @@
 	return nil
 }
 
-<<<<<<< HEAD
-func (s *InMemoryStorage) QueryAggregatedReports(_ context.Context, start, end int64, committeeID string) []*model.CommitAggregatedReport {
-=======
 func (s *InMemoryStorage) QueryAggregatedReports(_ context.Context, start, end int64, committeeID string) ([]*model.CommitAggregatedReport, error) {
->>>>>>> 42cfda37
 	var results []*model.CommitAggregatedReport
 	s.aggregatedReports.Range(func(key, value any) bool {
 		if report, ok := value.(*model.CommitAggregatedReport); ok {
@@ -77,19 +73,11 @@
 	return results, nil
 }
 
-<<<<<<< HEAD
-func (s *InMemoryStorage) GetCCVData(_ context.Context, messageID model.MessageID, committeeID string) *model.CommitAggregatedReport {
-	id := model.GetAggregatedReportID(messageID, committeeID)
-	if value, ok := s.aggregatedReports.Load(id); ok {
-		if report, ok := value.(*model.CommitAggregatedReport); ok && report.CommitteeID == committeeID {
-			return report
-=======
 func (s *InMemoryStorage) GetCCVData(_ context.Context, messageID model.MessageID, committeeID string) (*model.CommitAggregatedReport, error) {
 	id := model.GetAggregatedReportID(messageID, committeeID)
 	if value, ok := s.aggregatedReports.Load(id); ok {
 		if report, ok := value.(*model.CommitAggregatedReport); ok && report.CommitteeID == committeeID {
 			return report, nil
->>>>>>> 42cfda37
 		}
 	}
 	return nil, nil
