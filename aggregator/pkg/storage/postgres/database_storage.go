package postgres

import (
	"context"
	"database/sql"
	"encoding/json"
	"errors"
	"fmt"
	"sort"
	"strconv"
	"strings"
	"time"

	"github.com/ethereum/go-ethereum/common"
	"github.com/lib/pq"

	"github.com/smartcontractkit/chainlink-ccv/aggregator/pkg/model"
	"github.com/smartcontractkit/chainlink-ccv/aggregator/pkg/scope"
	"github.com/smartcontractkit/chainlink-common/pkg/logger"
	"github.com/smartcontractkit/chainlink-common/pkg/sqlutil"

	pkgcommon "github.com/smartcontractkit/chainlink-ccv/aggregator/pkg/common"
)

func reconstructIdentifierSigner(participantID, signerAddressHex, committeeID string, signatureR, signatureS []byte) *model.IdentifierSigner {
	signerAddrBytes := common.HexToAddress(signerAddressHex).Bytes()

	var sigR, sigS [32]byte
	copy(sigR[:], signatureR)
	copy(sigS[:], signatureS)

	return &model.IdentifierSigner{
		Signer: model.Signer{
			ParticipantID: participantID,
		},
		Address:     signerAddrBytes,
		SignatureR:  sigR,
		SignatureS:  sigS,
		CommitteeID: committeeID,
	}
}

func (d *DatabaseStorage) batchGetVerificationRecordIDs(ctx context.Context, messageIDHex, committeeID string, signerAddresses []string) (map[string]int64, error) {
	recordIDsMap := make(map[string]int64)
	if len(signerAddresses) == 0 {
		return recordIDsMap, nil
	}

	stmt := `SELECT DISTINCT ON (signer_address) signer_address, id
		FROM commit_verification_records 
		WHERE message_id = $1 AND committee_id = $2 AND signer_address = ANY($3)
		ORDER BY signer_address, seq_num DESC`

	type idRecord struct {
		SignerAddress string `db:"signer_address"`
		ID            int64  `db:"id"`
	}

	var records []idRecord
	err := d.ds.SelectContext(ctx, &records, stmt, messageIDHex, committeeID, pq.Array(signerAddresses))
	if err != nil {
		return nil, fmt.Errorf("failed to get verification record IDs: %w", err)
	}

	for _, record := range records {
		recordIDsMap[record.SignerAddress] = record.ID
	}

	return recordIDsMap, nil
}

type DatabaseStorage struct {
	ds       sqlutil.DataSource
	pageSize int
	lggr     logger.SugaredLogger
}

func (d *DatabaseStorage) logger(ctx context.Context) logger.SugaredLogger {
	return scope.AugmentLogger(ctx, d.lggr)
}

var (
	_ pkgcommon.CommitVerificationStore           = (*DatabaseStorage)(nil)
	_ pkgcommon.CommitVerificationAggregatedStore = (*DatabaseStorage)(nil)
)

func NewDatabaseStorage(ds sqlutil.DataSource, pageSize int, lggr logger.SugaredLogger) *DatabaseStorage {
	return &DatabaseStorage{
		ds:       ds,
		pageSize: pageSize,
		lggr:     lggr,
	}
}

func (d *DatabaseStorage) HealthCheck(ctx context.Context) *pkgcommon.ComponentHealth {
	result := &pkgcommon.ComponentHealth{
		Name:      "postgres_storage",
		Timestamp: time.Now(),
	}

	ctx, cancel := context.WithTimeout(ctx, 5*time.Second)
	defer cancel()

	var count int
	err := d.ds.GetContext(ctx, &count, "SELECT 1")
	if err != nil {
		result.Status = pkgcommon.HealthStatusUnhealthy
		result.Message = fmt.Sprintf("query failed: %v", err)
		return result
	}

	result.Status = pkgcommon.HealthStatusHealthy
	result.Message = "connected and responsive"
	return result
}

func (d *DatabaseStorage) SaveCommitVerification(ctx context.Context, record *model.CommitVerificationRecord) error {
	if record == nil {
		return fmt.Errorf("commit verification record cannot be nil")
	}

	id, err := record.GetID()
	if err != nil {
		return fmt.Errorf("failed to get record ID: %w", err)
	}

	messageIDHex := common.Bytes2Hex(id.MessageID)
	signerAddressHex := common.BytesToAddress(record.IdentifierSigner.Address).Hex()

	stmt := `INSERT INTO commit_verification_records 
		(message_id, committee_id, participant_id, signer_address, source_chain_selector, dest_chain_selector, 
		 onramp_address, offramp_address, signature_r, signature_s, ccv_node_data, verification_timestamp, idempotency_key) 
		VALUES ($1, $2, $3, $4, $5, $6, $7, $8, $9, $10, $11, $12, $13)
		ON CONFLICT (message_id, committee_id, signer_address, idempotency_key) 
		DO NOTHING`

	ccvNodeData, err := json.Marshal(record)
	if err != nil {
		return fmt.Errorf("failed to marshal ccv node data to JSON: %w", err)
	}

	var sourceChainSelector, destChainSelector, onrampAddress, offrampAddress string

	if record.Message != nil {
		sourceChainSelector = strconv.FormatUint(uint64(record.Message.SourceChainSelector), 10)
		destChainSelector = strconv.FormatUint(uint64(record.Message.DestChainSelector), 10)
		onrampAddress = common.BytesToAddress(record.Message.OnRampAddress).Hex()
		offrampAddress = common.BytesToAddress(record.Message.OffRampAddress).Hex()
	}

	_, err = d.ds.ExecContext(ctx, stmt,
		messageIDHex,
		record.CommitteeID,
		record.IdentifierSigner.ParticipantID,
		signerAddressHex,
		sourceChainSelector,
		destChainSelector,
		onrampAddress,
		offrampAddress,
		record.IdentifierSigner.SignatureR[:],
		record.IdentifierSigner.SignatureS[:],
		string(ccvNodeData),
		record.Timestamp,
		record.IdempotencyKey,
	)
	if err != nil {
		return fmt.Errorf("failed to save commit verification record: %w", err)
	}

	return nil
}

func (d *DatabaseStorage) GetCommitVerification(ctx context.Context, id model.CommitVerificationRecordIdentifier) (*model.CommitVerificationRecord, error) {
	stmt := `SELECT message_id, committee_id, participant_id, signer_address, source_chain_selector, dest_chain_selector,
		onramp_address, offramp_address, signature_r, signature_s, ccv_node_data, verification_timestamp, created_at
		FROM commit_verification_records 
		WHERE message_id = $1 AND committee_id = $2 AND signer_address = $3
		ORDER BY seq_num DESC LIMIT 1`

	var record struct {
		MessageID             string       `db:"message_id"`
		CommitteeID           string       `db:"committee_id"`
		ParticipantID         string       `db:"participant_id"`
		SignerAddress         string       `db:"signer_address"`
		SourceChainSelector   string       `db:"source_chain_selector"`
		DestChainSelector     string       `db:"dest_chain_selector"`
		OnrampAddress         string       `db:"onramp_address"`
		OfframpAddress        string       `db:"offramp_address"`
		SignatureR            []byte       `db:"signature_r"`
		SignatureS            []byte       `db:"signature_s"`
		CCVNodeData           string       `db:"ccv_node_data"`
		VerificationTimestamp time.Time    `db:"verification_timestamp"`
		CreatedAt             sql.NullTime `db:"created_at"`
	}

	messageIDHex := common.Bytes2Hex(id.MessageID)
	signerAddressHex := common.BytesToAddress(id.Address).Hex()

	err := d.ds.GetContext(ctx, &record, stmt, messageIDHex, id.CommitteeID, signerAddressHex)
	if err != nil {
		if errors.Is(err, sql.ErrNoRows) {
			return nil, fmt.Errorf("commit verification record not found")
		}
		return nil, fmt.Errorf("failed to get commit verification record: %w", err)
	}

	var msgWithCCV model.CommitVerificationRecord
	err = json.Unmarshal([]byte(record.CCVNodeData), &msgWithCCV)
	if err != nil {
		return nil, fmt.Errorf("failed to unmarshal ccv node data from JSON: %w", err)
	}

	// Use the unmarshaled record as base and override specific fields from database
	result := &msgWithCCV
	result.IdentifierSigner = reconstructIdentifierSigner(record.ParticipantID, record.SignerAddress, record.CommitteeID, record.SignatureR, record.SignatureS)
	result.CommitteeID = record.CommitteeID
	// Use the database timestamp instead of the JSON timestamp
	result.Timestamp = record.VerificationTimestamp

	return result, nil
}

func (d *DatabaseStorage) ListCommitVerificationByMessageID(ctx context.Context, messageID model.MessageID, committee string) ([]*model.CommitVerificationRecord, error) {
	stmt := `SELECT DISTINCT ON (signer_address) message_id, committee_id, participant_id, signer_address, 
		source_chain_selector, dest_chain_selector, onramp_address, offramp_address, 
		signature_r, signature_s, ccv_node_data, verification_timestamp, created_at
		FROM commit_verification_records 
		WHERE message_id = $1 AND committee_id = $2
		ORDER BY signer_address, seq_num DESC`

	type dbRecord struct {
		MessageID             string       `db:"message_id"`
		CommitteeID           string       `db:"committee_id"`
		ParticipantID         string       `db:"participant_id"`
		SignerAddress         string       `db:"signer_address"`
		SourceChainSelector   string       `db:"source_chain_selector"`
		DestChainSelector     string       `db:"dest_chain_selector"`
		OnrampAddress         string       `db:"onramp_address"`
		OfframpAddress        string       `db:"offramp_address"`
		SignatureR            []byte       `db:"signature_r"`
		SignatureS            []byte       `db:"signature_s"`
		CCVNodeData           string       `db:"ccv_node_data"`
		VerificationTimestamp time.Time    `db:"verification_timestamp"`
		CreatedAt             sql.NullTime `db:"created_at"`
	}

	messageIDHex := common.Bytes2Hex(messageID)

	var dbRecords []dbRecord
	err := d.ds.SelectContext(ctx, &dbRecords, stmt, messageIDHex, committee)
	if err != nil {
		return nil, fmt.Errorf("failed to query commit verification records: %w", err)
	}

	records := make([]*model.CommitVerificationRecord, 0, len(dbRecords))
	for _, dbRec := range dbRecords {
		var msgWithCCV model.CommitVerificationRecord
		err = json.Unmarshal([]byte(dbRec.CCVNodeData), &msgWithCCV)
		if err != nil {
			return nil, fmt.Errorf("failed to unmarshal ccv node data from JSON: %w", err)
		}

		// Use the unmarshaled record as base and override specific fields from database
		record := &msgWithCCV
		record.IdentifierSigner = reconstructIdentifierSigner(dbRec.ParticipantID, dbRec.SignerAddress, dbRec.CommitteeID, dbRec.SignatureR, dbRec.SignatureS)
		record.CommitteeID = dbRec.CommitteeID
		// Use the database timestamp instead of the JSON timestamp
		record.Timestamp = dbRec.VerificationTimestamp

		records = append(records, record)
	}

	return records, nil
}

type PaginationToken struct {
	CommitteeID            string `json:"committee_id"`
	SinceSequenceInclusive int64  `json:"since_sequence_inclusive"`
}

func parsePostgresPaginationToken(token *string) (*PaginationToken, error) {
	if token == nil || *token == "" {
		return nil, nil
	}

	var parsedToken PaginationToken
	err := json.Unmarshal([]byte(*token), &parsedToken)
	if err != nil {
		return nil, fmt.Errorf("failed to parse pagination token: %w", err)
	}

	return &parsedToken, nil
}

func serializePostgresPaginationToken(token *PaginationToken) (*string, error) {
	if token == nil {
		return nil, nil
	}

	tokenBytes, err := json.Marshal(token)
	if err != nil {
		return nil, fmt.Errorf("failed to serialize pagination token: %w", err)
	}

	tokenStr := string(tokenBytes)
	return &tokenStr, nil
}

func (d *DatabaseStorage) QueryAggregatedReports(ctx context.Context, sinceSequenceInclusive int64, committeeID string, token *string) (*model.PaginatedAggregatedReports, error) {
	var effectiveSequence int64
	if token != nil && *token != "" {
		parsedToken, err := parsePostgresPaginationToken(token)
		if err != nil {
			return nil, fmt.Errorf("invalid pagination token: %w", err)
		}
		if parsedToken.CommitteeID != committeeID {
			return nil, fmt.Errorf("pagination token committee mismatch: expected %s, got %s", committeeID, parsedToken.CommitteeID)
		}
		effectiveSequence = parsedToken.SinceSequenceInclusive
	} else {
		effectiveSequence = sinceSequenceInclusive
	}

	stmt := `
		SELECT 
			car.message_id,
			car.committee_id,
			car.created_at,
			car.seq_num,
			car.winning_receipt_blobs,
			cvr.participant_id,
			cvr.signer_address,
			cvr.signature_r,
			cvr.signature_s,
			cvr.ccv_node_data
		FROM commit_aggregated_reports car
		LEFT JOIN LATERAL UNNEST(car.verification_record_ids) WITH ORDINALITY AS vid(id, ord) ON true
		LEFT JOIN commit_verification_records cvr ON cvr.id = vid.id
		WHERE car.committee_id = $1 AND car.seq_num >= $2
		ORDER BY car.seq_num ASC, vid.ord
	`

	type joinedRecord struct {
		MessageID           string         `db:"message_id"`
		CommitteeID         string         `db:"committee_id"`
		CreatedAt           time.Time      `db:"created_at"`
		SeqNum              int64          `db:"seq_num"`
		WinningReceiptBlobs sql.NullString `db:"winning_receipt_blobs"`
		ParticipantID       sql.NullString `db:"participant_id"`
		SignerAddress       sql.NullString `db:"signer_address"`
		SignatureR          []byte         `db:"signature_r"`
		SignatureS          []byte         `db:"signature_s"`
		CCVNodeData         []byte         `db:"ccv_node_data"`
	}

	rows, err := d.ds.QueryContext(ctx, stmt, committeeID, effectiveSequence)
	if err != nil {
		return nil, fmt.Errorf("failed to query aggregated reports: %w", err)
	}
	defer func() {
		_ = rows.Close()
	}()

	reportsMap := make(map[string]*model.CommitAggregatedReport)
	reportOrder := make([]string, 0)
	reportCount := 0

	for rows.Next() {
		var record joinedRecord
		err := rows.Scan(
			&record.MessageID,
			&record.CommitteeID,
			&record.CreatedAt,
			&record.SeqNum,
			&record.WinningReceiptBlobs,
			&record.ParticipantID,
			&record.SignerAddress,
			&record.SignatureR,
			&record.SignatureS,
			&record.CCVNodeData,
		)
		if err != nil {
			return nil, fmt.Errorf("failed to scan row: %w", err)
		}

		reportKey := fmt.Sprintf("%s-%d", record.MessageID, record.SeqNum)

		report, exists := reportsMap[reportKey]
		if !exists {
			if reportCount >= d.pageSize {
				break
			}

			// Deserialize winning receipt blobs from JSON
			var winningReceiptBlobs []*model.ReceiptBlob
			if record.WinningReceiptBlobs.Valid && record.WinningReceiptBlobs.String != "" {
				var err error
				winningReceiptBlobs, err = model.DeserializeReceiptBlobsJSON([]byte(record.WinningReceiptBlobs.String))
				if err != nil {
					return nil, fmt.Errorf("failed to deserialize winning receipt blobs from JSON: %w", err)
				}
			}

			report = &model.CommitAggregatedReport{
				MessageID:           common.Hex2Bytes(record.MessageID),
				CommitteeID:         record.CommitteeID,
				Verifications:       []*model.CommitVerificationRecord{},
				Sequence:            record.SeqNum,
				WrittenAt:           record.CreatedAt,
				WinningReceiptBlobs: winningReceiptBlobs,
			}
			reportsMap[reportKey] = report
			reportOrder = append(reportOrder, reportKey)
			reportCount++
		}

		if record.ParticipantID.Valid && record.SignerAddress.Valid && len(record.CCVNodeData) > 0 {
			var msgWithCCV model.CommitVerificationRecord
			err = json.Unmarshal(record.CCVNodeData, &msgWithCCV)
			if err != nil {
				return nil, fmt.Errorf("failed to unmarshal ccv node data from JSON: %w", err)
			}

			// Use the unmarshaled record as base and override specific fields from database
			verification := &msgWithCCV
			verification.IdentifierSigner = reconstructIdentifierSigner(record.ParticipantID.String, record.SignerAddress.String, record.CommitteeID, record.SignatureR, record.SignatureS)
			verification.CommitteeID = record.CommitteeID

			report.Verifications = append(report.Verifications, verification)
		}
	}

	if err := rows.Err(); err != nil {
		return nil, fmt.Errorf("error iterating rows: %w", err)
	}

	if len(reportOrder) == 0 {
		return &model.PaginatedAggregatedReports{}, nil
	}

	reports := make([]*model.CommitAggregatedReport, 0, len(reportOrder))
	for _, key := range reportOrder {
		reports = append(reports, reportsMap[key])
	}

	var nextPageToken *string
	hasMore := false

	for rows.Next() {
		hasMore = true
		break
	}

	if hasMore && len(reports) > 0 {
		lastReport := reports[len(reports)-1]
		nextToken := &PaginationToken{
			CommitteeID:            committeeID,
			SinceSequenceInclusive: lastReport.Sequence + 1,
		}

		nextPageToken, err = serializePostgresPaginationToken(nextToken)
		if err != nil {
			return nil, fmt.Errorf("failed to serialize next page token: %w", err)
		}
	}

	return &model.PaginatedAggregatedReports{
		Reports:       reports,
		NextPageToken: nextPageToken,
	}, nil
}

func (d *DatabaseStorage) GetCCVData(ctx context.Context, messageID model.MessageID, committeeID string) (*model.CommitAggregatedReport, error) {
	messageIDHex := common.Bytes2Hex(messageID)

	stmt := `
        SELECT 
            car.message_id,
            car.committee_id,
            car.created_at,
            car.seq_num,
            car.winning_receipt_blobs,
            cvr.participant_id,
            cvr.signer_address,
            cvr.signature_r,
            cvr.signature_s,
            cvr.ccv_node_data
        FROM commit_aggregated_reports car
        LEFT JOIN LATERAL UNNEST(car.verification_record_ids) WITH ORDINALITY AS vid(id, ord) ON true
        LEFT JOIN commit_verification_records cvr ON cvr.id = vid.id
        WHERE car.message_id = $1 AND car.committee_id = $2
        ORDER BY car.seq_num DESC, vid.ord
        LIMIT 100
    `

	type joinedRecord struct {
		MessageID           string         `db:"message_id"`
		CommitteeID         string         `db:"committee_id"`
		CreatedAt           time.Time      `db:"created_at"`
		SeqNum              int64          `db:"seq_num"`
		WinningReceiptBlobs sql.NullString `db:"winning_receipt_blobs"`
		ParticipantID       sql.NullString `db:"participant_id"`
		SignerAddress       sql.NullString `db:"signer_address"`
		SignatureR          []byte         `db:"signature_r"`
		SignatureS          []byte         `db:"signature_s"`
		CCVNodeData         []byte         `db:"ccv_node_data"`
	}

	rows, err := d.ds.QueryContext(ctx, stmt, messageIDHex, committeeID)
	if err != nil {
		return nil, fmt.Errorf("failed to query aggregated report: %w", err)
	}
	defer func() {
		_ = rows.Close()
	}()

	var report *model.CommitAggregatedReport

	for rows.Next() {
		var record joinedRecord
		err := rows.Scan(
			&record.MessageID,
			&record.CommitteeID,
			&record.CreatedAt,
			&record.SeqNum,
			&record.WinningReceiptBlobs,
			&record.ParticipantID,
			&record.SignerAddress,
			&record.SignatureR,
			&record.SignatureS,
			&record.CCVNodeData,
		)
		if err != nil {
			return nil, fmt.Errorf("failed to scan row: %w", err)
		}

		if report == nil {
			// Deserialize winning receipt blobs from JSON if available
			var winningReceiptBlobs []*model.ReceiptBlob
			if record.WinningReceiptBlobs.Valid && record.WinningReceiptBlobs.String != "" {
				var err error
				winningReceiptBlobs, err = model.DeserializeReceiptBlobsJSON([]byte(record.WinningReceiptBlobs.String))
				if err != nil {
					return nil, fmt.Errorf("failed to deserialize winning receipt blobs from JSON: %w", err)
				}
			}

			report = &model.CommitAggregatedReport{
<<<<<<< HEAD
				MessageID:           common.Hex2Bytes(record.MessageID),
				CommitteeID:         record.CommitteeID,
				Verifications:       []*model.CommitVerificationRecord{},
				Sequence:            record.SeqNum,
				WrittenAt:           record.CreatedAt.Unix(),
				WinningReceiptBlobs: winningReceiptBlobs,
=======
				MessageID:     common.Hex2Bytes(record.MessageID),
				CommitteeID:   record.CommitteeID,
				Verifications: []*model.CommitVerificationRecord{},
				Sequence:      record.SeqNum,
				WrittenAt:     record.CreatedAt,
>>>>>>> 21c4b40c
			}
		}

		if record.ParticipantID.Valid && record.SignerAddress.Valid && len(record.CCVNodeData) > 0 {
			var msgWithCCV model.CommitVerificationRecord
			err = json.Unmarshal(record.CCVNodeData, &msgWithCCV)
			if err != nil {
				return nil, fmt.Errorf("failed to unmarshal ccv node data from JSON: %w", err)
			}

			// Use the unmarshaled record as base and override specific fields from database
			verification := &msgWithCCV
			verification.IdentifierSigner = reconstructIdentifierSigner(record.ParticipantID.String, record.SignerAddress.String, record.CommitteeID, record.SignatureR, record.SignatureS)
			verification.CommitteeID = record.CommitteeID

			report.Verifications = append(report.Verifications, verification)
		}
	}

	if err := rows.Err(); err != nil {
		return nil, fmt.Errorf("error iterating rows: %w", err)
	}

	return report, nil
}

func (d *DatabaseStorage) GetBatchCCVData(ctx context.Context, messageIDs []model.MessageID, committeeID string) (map[string]*model.CommitAggregatedReport, error) {
	if len(messageIDs) == 0 {
		return make(map[string]*model.CommitAggregatedReport), nil
	}

	// Convert message IDs to hex strings for the query
	messageIDHexValues := make([]string, len(messageIDs))
	for i, messageID := range messageIDs {
		messageIDHexValues[i] = common.Bytes2Hex(messageID)
	}

	// Build parameterized query with placeholders for IN clause
	placeholders := make([]string, len(messageIDHexValues))
	args := make([]any, len(messageIDHexValues)+1)
	for i, messageIDHex := range messageIDHexValues {
		placeholders[i] = fmt.Sprintf("$%d", i+1)
		args[i] = messageIDHex
	}
	args[len(messageIDHexValues)] = committeeID

	stmt := fmt.Sprintf(`
		SELECT 
			car.message_id,
			car.committee_id,
			car.created_at,
			car.seq_num,
			car.winning_receipt_blobs,
			cvr.participant_id,
			cvr.signer_address,
			cvr.signature_r,
			cvr.signature_s,
			cvr.ccv_node_data
		FROM commit_aggregated_reports car
		LEFT JOIN LATERAL UNNEST(car.verification_record_ids) WITH ORDINALITY AS vid(id, ord) ON true
		LEFT JOIN commit_verification_records cvr ON cvr.id = vid.id
		WHERE car.message_id IN (%s) AND car.committee_id = $%d
		ORDER BY car.message_id, car.seq_num DESC, vid.ord
	`, strings.Join(placeholders, ","), len(messageIDHexValues)+1)

	type joinedRecord struct {
		MessageID           string         `db:"message_id"`
		CommitteeID         string         `db:"committee_id"`
		CreatedAt           time.Time      `db:"created_at"`
		SeqNum              int64          `db:"seq_num"`
		WinningReceiptBlobs sql.NullString `db:"winning_receipt_blobs"`
		ParticipantID       sql.NullString `db:"participant_id"`
		SignerAddress       sql.NullString `db:"signer_address"`
		SignatureR          []byte         `db:"signature_r"`
		SignatureS          []byte         `db:"signature_s"`
		CCVNodeData         []byte         `db:"ccv_node_data"`
	}

	rows, err := d.ds.QueryContext(ctx, stmt, args...)
	if err != nil {
		return nil, fmt.Errorf("failed to query batch aggregated reports: %w", err)
	}
	defer func() {
		_ = rows.Close()
	}()

	reports := make(map[string]*model.CommitAggregatedReport)

	for rows.Next() {
		var record joinedRecord
		err := rows.Scan(
			&record.MessageID,
			&record.CommitteeID,
			&record.CreatedAt,
			&record.SeqNum,
			&record.WinningReceiptBlobs,
			&record.ParticipantID,
			&record.SignerAddress,
			&record.SignatureR,
			&record.SignatureS,
			&record.CCVNodeData,
		)
		if err != nil {
			return nil, fmt.Errorf("failed to scan row: %w", err)
		}

		// Get or create report for this message ID
		report, exists := reports[record.MessageID]
		if !exists {
			messageIDBytes := common.Hex2Bytes(record.MessageID)
			// Deserialize winning receipt blobs if present
			var winningReceiptBlobs []*model.ReceiptBlob
			if record.WinningReceiptBlobs.Valid && record.WinningReceiptBlobs.String != "" {
				var err error
				winningReceiptBlobs, err = model.DeserializeReceiptBlobsJSON([]byte(record.WinningReceiptBlobs.String))
				if err != nil {
					return nil, fmt.Errorf("failed to deserialize winning receipt blobs from JSON: %w", err)
				}
			}
			report = &model.CommitAggregatedReport{
<<<<<<< HEAD
				MessageID:           messageIDBytes,
				CommitteeID:         record.CommitteeID,
				Verifications:       []*model.CommitVerificationRecord{},
				Sequence:            record.SeqNum,
				WrittenAt:           record.CreatedAt.Unix(),
				WinningReceiptBlobs: winningReceiptBlobs,
=======
				MessageID:     messageIDBytes,
				CommitteeID:   record.CommitteeID,
				Verifications: []*model.CommitVerificationRecord{},
				Sequence:      record.SeqNum,
				WrittenAt:     record.CreatedAt,
>>>>>>> 21c4b40c
			}
			reports[record.MessageID] = report
		}

		// Add verification record if it exists
		if record.ParticipantID.Valid && record.SignerAddress.Valid && len(record.CCVNodeData) > 0 {
			var msgWithCCV model.CommitVerificationRecord
			err = json.Unmarshal(record.CCVNodeData, &msgWithCCV)
			if err != nil {
				return nil, fmt.Errorf("failed to unmarshal ccv node data from JSON: %w", err)
			}

			// Use the unmarshaled record as base and override specific fields from database
			verification := &msgWithCCV
			verification.IdentifierSigner = reconstructIdentifierSigner(record.ParticipantID.String, record.SignerAddress.String, record.CommitteeID, record.SignatureR, record.SignatureS)
			verification.CommitteeID = record.CommitteeID

			report.Verifications = append(report.Verifications, verification)
		}
	}

	if err := rows.Err(); err != nil {
		return nil, fmt.Errorf("error iterating rows: %w", err)
	}

	return reports, nil
}

func (d *DatabaseStorage) SubmitReport(ctx context.Context, report *model.CommitAggregatedReport) error {
	if report == nil {
		return fmt.Errorf("aggregated report cannot be nil")
	}

	verificationRecordIDs := make([]int64, 0, len(report.Verifications))
	messageIDHex := common.Bytes2Hex(report.MessageID)

	signerAddresses := make([]string, 0, len(report.Verifications))
	for _, verification := range report.Verifications {
		signerAddressHex := common.BytesToAddress(verification.IdentifierSigner.Address).Hex()
		signerAddresses = append(signerAddresses, signerAddressHex)
	}

	recordIDsMap, err := d.batchGetVerificationRecordIDs(ctx, messageIDHex, report.CommitteeID, signerAddresses)
	if err != nil {
		return err
	}

	for _, verification := range report.Verifications {
		signerAddressHex := common.BytesToAddress(verification.IdentifierSigner.Address).Hex()
		recordID, exists := recordIDsMap[signerAddressHex]
		if !exists {
			return fmt.Errorf("failed to find verification record ID for signer %s", signerAddressHex)
		}
		verificationRecordIDs = append(verificationRecordIDs, recordID)
	}

	sort.Slice(verificationRecordIDs, func(i, j int) bool {
		return verificationRecordIDs[i] < verificationRecordIDs[j]
	})

	// Serialize winning receipt blobs using JSON for better debugging visibility
	var winningReceiptBlobsData any
	if len(report.WinningReceiptBlobs) > 0 {
		jsonBytes, err := model.SerializeReceiptBlobsJSON(report.WinningReceiptBlobs)
		if err != nil {
			return fmt.Errorf("failed to serialize winning receipt blobs to JSON: %w", err)
		}
		// Convert to string for JSONB column
		winningReceiptBlobsData = string(jsonBytes)
	}

	stmt := `INSERT INTO commit_aggregated_reports 
		(message_id, committee_id, verification_record_ids, winning_receipt_blobs) 
		VALUES ($1, $2, $3, $4)
		ON CONFLICT (message_id, committee_id, verification_record_ids) DO NOTHING`

	result, err := d.ds.ExecContext(ctx, stmt,
		messageIDHex,
		report.CommitteeID,
		pq.Array(verificationRecordIDs),
		winningReceiptBlobsData,
	)
	if err != nil {
		return fmt.Errorf("failed to submit aggregated report: %w", err)
	}

	rowsAffected, err := result.RowsAffected()
	if err != nil {
		return fmt.Errorf("failed to check rows affected: %w", err)
	}

	if rowsAffected == 0 {
		d.logger(ctx).Infow("Duplicate report detected, skipping write", "verifications", len(report.Verifications))
		return nil
	}

	return nil
}

func (d *DatabaseStorage) ListOrphanedMessageIDs(ctx context.Context, committeeID model.CommitteeID) (<-chan model.MessageID, <-chan error) {
	messageIDCh := make(chan model.MessageID, 10) // Buffered for performance
	errCh := make(chan error, 1)

	go func() {
		defer close(messageIDCh)
		defer close(errCh)

		// Query to find distinct (message_id, committee_id) pairs from verification records
		// that don't have corresponding aggregated reports
		stmt := `
		SELECT DISTINCT cvr.message_id
		FROM commit_verification_records cvr
		LEFT JOIN commit_aggregated_reports car ON cvr.message_id = car.message_id AND cvr.committee_id = car.committee_id
		WHERE car.message_id IS NULL AND cvr.committee_id = $1`

		rows, err := d.ds.QueryContext(ctx, stmt, committeeID)
		if err != nil {
			errCh <- fmt.Errorf("failed to query orphaned message committee pairs: %w", err)
			return
		}
		defer func() {
			if closeErr := rows.Close(); closeErr != nil {
				errCh <- fmt.Errorf("failed to close rows: %w", closeErr)
			}
		}()

		for rows.Next() {
			select {
			case <-ctx.Done():
				errCh <- ctx.Err()
				return
			default:
			}

			var messageIDHex string
			err := rows.Scan(&messageIDHex)
			if err != nil {
				errCh <- fmt.Errorf("failed to scan orphaned pair: %w", err)
				return
			}

			messageID := common.Hex2Bytes(messageIDHex)

			select {
			case messageIDCh <- messageID:
			case <-ctx.Done():
				errCh <- ctx.Err()
				return
			}
		}

		if err := rows.Err(); err != nil {
			errCh <- fmt.Errorf("error iterating over orphaned pairs: %w", err)
		}
	}()

	return messageIDCh, errCh
}<|MERGE_RESOLUTION|>--- conflicted
+++ resolved
@@ -546,20 +546,12 @@
 			}
 
 			report = &model.CommitAggregatedReport{
-<<<<<<< HEAD
 				MessageID:           common.Hex2Bytes(record.MessageID),
 				CommitteeID:         record.CommitteeID,
 				Verifications:       []*model.CommitVerificationRecord{},
 				Sequence:            record.SeqNum,
-				WrittenAt:           record.CreatedAt.Unix(),
+				WrittenAt:           record.CreatedAt,
 				WinningReceiptBlobs: winningReceiptBlobs,
-=======
-				MessageID:     common.Hex2Bytes(record.MessageID),
-				CommitteeID:   record.CommitteeID,
-				Verifications: []*model.CommitVerificationRecord{},
-				Sequence:      record.SeqNum,
-				WrittenAt:     record.CreatedAt,
->>>>>>> 21c4b40c
 			}
 		}
 
@@ -680,20 +672,12 @@
 				}
 			}
 			report = &model.CommitAggregatedReport{
-<<<<<<< HEAD
 				MessageID:           messageIDBytes,
 				CommitteeID:         record.CommitteeID,
 				Verifications:       []*model.CommitVerificationRecord{},
 				Sequence:            record.SeqNum,
-				WrittenAt:           record.CreatedAt.Unix(),
+				WrittenAt:           record.CreatedAt,
 				WinningReceiptBlobs: winningReceiptBlobs,
-=======
-				MessageID:     messageIDBytes,
-				CommitteeID:   record.CommitteeID,
-				Verifications: []*model.CommitVerificationRecord{},
-				Sequence:      record.SeqNum,
-				WrittenAt:     record.CreatedAt,
->>>>>>> 21c4b40c
 			}
 			reports[record.MessageID] = report
 		}
