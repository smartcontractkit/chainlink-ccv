// Package common provides shared interfaces
package common

import (
	"context"

	"github.com/smartcontractkit/chainlink-ccv/aggregator/pkg/model"
)

// CommitVerificationStore defines an interface for storing and retrieving commit verification records.
type CommitVerificationStore interface {
	// SaveCommitVerification persists a commit verification record.
	SaveCommitVerification(ctx context.Context, record *model.CommitVerificationRecord, aggregationKey model.AggregationKey) error
	// GetCommitVerification retrieves a commit verification record by its identifier.
	GetCommitVerification(ctx context.Context, id model.CommitVerificationRecordIdentifier) (*model.CommitVerificationRecord, error)
	// ListCommitVerificationByAggregationKey retrieves all commit verification records for a specific message ID and aggregation Key.
	ListCommitVerificationByAggregationKey(ctx context.Context, messageID model.MessageID, aggregationKey model.AggregationKey) ([]*model.CommitVerificationRecord, error)
	// ListOrphanedKeys finds verification records that have not been aggregated yet.
	// Returns channels for streaming results: one for message pairs, one for errors.
	ListOrphanedKeys(ctx context.Context) (<-chan model.OrphanedKey, <-chan error)
}

type CommitVerificationAggregatedStore interface {
<<<<<<< HEAD
	// QueryAggregatedReports retrieves a batch of aggregated reports starting from a sequence number.
	QueryAggregatedReports(ctx context.Context, sinceSequenceInclusive int64, committeeID string) (*model.AggregatedReportBatch, error)
=======
	// QueryAggregatedReports retrieves all aggregated reports within a specific time range.
	QueryAggregatedReports(ctx context.Context, start int64, token *string) (*model.PaginatedAggregatedReports, error)
>>>>>>> f22d14d4
	// GetCCVData retrieves the aggregated CCV data for a specific message ID.
	GetCCVData(ctx context.Context, messageID model.MessageID) (*model.CommitAggregatedReport, error)
	// GetBatchCCVData retrieves the aggregated CCV data for multiple message IDs efficiently.
	// Returns a map of messageID hex string to CommitAggregatedReport. Missing message IDs are not included in the map.
	GetBatchCCVData(ctx context.Context, messageIDs []model.MessageID) (map[string]*model.CommitAggregatedReport, error)
}

// ChainStatus represents chain status data with finalized block height and disabled flag.
type ChainStatus struct {
	FinalizedBlockHeight uint64
	Disabled             bool
}

// ChainStatusStorageInterface defines the interface for chain status storage implementations.
type ChainStatusStorageInterface interface {
	// StoreChainStatus stores chain status data for a client.
	StoreChainStatus(ctx context.Context, clientID string, chainStatuses map[uint64]*ChainStatus) error
	// GetClientChainStatus retrieves all chain statuses for a specific client.
	GetClientChainStatus(ctx context.Context, clientID string, chainSelectors []uint64) (map[uint64]*ChainStatus, error)
	// GetAllClients returns a list of all client IDs that have stored chain statuses.
	GetAllClients(ctx context.Context) ([]string, error)
}<|MERGE_RESOLUTION|>--- conflicted
+++ resolved
@@ -21,13 +21,8 @@
 }
 
 type CommitVerificationAggregatedStore interface {
-<<<<<<< HEAD
 	// QueryAggregatedReports retrieves a batch of aggregated reports starting from a sequence number.
-	QueryAggregatedReports(ctx context.Context, sinceSequenceInclusive int64, committeeID string) (*model.AggregatedReportBatch, error)
-=======
-	// QueryAggregatedReports retrieves all aggregated reports within a specific time range.
-	QueryAggregatedReports(ctx context.Context, start int64, token *string) (*model.PaginatedAggregatedReports, error)
->>>>>>> f22d14d4
+	QueryAggregatedReports(ctx context.Context, sinceSequenceInclusive int64) (*model.AggregatedReportBatch, error)
 	// GetCCVData retrieves the aggregated CCV data for a specific message ID.
 	GetCCVData(ctx context.Context, messageID model.MessageID) (*model.CommitAggregatedReport, error)
 	// GetBatchCCVData retrieves the aggregated CCV data for multiple message IDs efficiently.
