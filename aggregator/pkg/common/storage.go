--- conflicted
+++ resolved
@@ -19,13 +19,7 @@
 
 type CommitVerificationAggregatedStore interface {
 	// QueryAggregatedReports retrieves all aggregated reports within a specific time range.
-<<<<<<< HEAD
-	QueryAggregatedReports(ctx context.Context, start, end int64, committeeID string) []*model.CommitAggregatedReport
-	// GetCCVData retrieves the aggregated CCV data for a specific message ID.
-	GetCCVData(ctx context.Context, messageID model.MessageID, committeeID string) *model.CommitAggregatedReport
-=======
 	QueryAggregatedReports(ctx context.Context, start, end int64, committeeID string) ([]*model.CommitAggregatedReport, error)
 	// GetCCVData retrieves the aggregated CCV data for a specific message ID.
 	GetCCVData(ctx context.Context, messageID model.MessageID, committeeID string) (*model.CommitAggregatedReport, error)
->>>>>>> 42cfda37
 }