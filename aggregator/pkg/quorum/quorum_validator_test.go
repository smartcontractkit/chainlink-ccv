--- conflicted
+++ resolved
@@ -122,15 +122,9 @@
 				},
 				QuorumConfigs: map[string]*model.QuorumConfig{
 					"1": {
-<<<<<<< HEAD
-						DestVerifierAddress: common.Bytes2Hex(b.destVerifierAddress),
-						Signers:             signers,
-						Threshold:           b.threshold,
-=======
 						CommitteeVerifierAddress: common.Bytes2Hex(b.destVerifierAddress),
 						Signers:                  signers,
 						Threshold:                b.threshold,
->>>>>>> c84a64ca
 					},
 				},
 			},
@@ -226,15 +220,9 @@
 					},
 					QuorumConfigs: map[string]*model.QuorumConfig{
 						destSelector: {
-<<<<<<< HEAD
-							Signers:             []model.Signer{signerFixture.Signer},
-							Threshold:           1,
-							DestVerifierAddress: common.Bytes2Hex(destVerifierAddress),
-=======
 							Signers:                  []model.Signer{signerFixture.Signer},
 							Threshold:                1,
 							CommitteeVerifierAddress: common.Bytes2Hex(destVerifierAddress),
->>>>>>> c84a64ca
 						},
 					},
 				},
@@ -263,15 +251,9 @@
 					},
 					QuorumConfigs: map[string]*model.QuorumConfig{
 						destSelector: {
-<<<<<<< HEAD
-							Signers:             []model.Signer{signerFixture.Signer},
-							Threshold:           1,
-							DestVerifierAddress: common.Bytes2Hex(destVerifierAddress),
-=======
 							Signers:                  []model.Signer{signerFixture.Signer},
 							Threshold:                1,
 							CommitteeVerifierAddress: common.Bytes2Hex(destVerifierAddress),
->>>>>>> c84a64ca
 						},
 					},
 				},
@@ -302,15 +284,9 @@
 					},
 					QuorumConfigs: map[string]*model.QuorumConfig{
 						destSelector: {
-<<<<<<< HEAD
-							Signers:             []model.Signer{signerFixture.Signer},
-							Threshold:           1,
-							DestVerifierAddress: common.Bytes2Hex(destVerifierAddress),
-=======
 							Signers:                  []model.Signer{signerFixture.Signer},
 							Threshold:                1,
 							CommitteeVerifierAddress: common.Bytes2Hex(destVerifierAddress),
->>>>>>> c84a64ca
 						},
 					},
 				},
@@ -359,15 +335,9 @@
 					},
 					QuorumConfigs: map[string]*model.QuorumConfig{
 						destSelector: {
-<<<<<<< HEAD
-							Signers:             []model.Signer{signerFixture.Signer},
-							Threshold:           1,
-							DestVerifierAddress: common.Bytes2Hex(destVerifierAddress),
-=======
 							Signers:                  []model.Signer{signerFixture.Signer},
 							Threshold:                1,
 							CommitteeVerifierAddress: common.Bytes2Hex(destVerifierAddress),
->>>>>>> c84a64ca
 						},
 					},
 				},
