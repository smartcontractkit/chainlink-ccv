package aggregation

import (
	"context"
	"errors"
	"testing"
	"time"

	"github.com/stretchr/testify/assert"
	"github.com/stretchr/testify/mock"
	"github.com/stretchr/testify/require"

	"github.com/smartcontractkit/chainlink-ccv/aggregator/pkg/common"
	"github.com/smartcontractkit/chainlink-ccv/aggregator/pkg/model"
	"github.com/smartcontractkit/chainlink-ccv/aggregator/pkg/storage/memory"
	"github.com/smartcontractkit/chainlink-common/pkg/logger"

	aggregation_mocks "github.com/smartcontractkit/chainlink-ccv/aggregator/internal/aggregation_mocks"
)

func TestShouldSkipAggregationDueToExistingQuorum(t *testing.T) {
	ctx := context.Background()
	messageID := model.MessageID{1, 2, 3}

	t.Run("should not skip when aggregated store is nil", func(t *testing.T) {
		storage := memory.NewInMemoryStorage()
		quorum := aggregation_mocks.NewMockQuorumValidator(t)
		monitoring := aggregation_mocks.NewMockAggregatorMonitoring(t)
		metricLabeler := aggregation_mocks.NewMockAggregatorMetricLabeler(t)

		monitoring.EXPECT().Metrics().Return(metricLabeler).Maybe()

		config := &model.AggregatorConfig{
			Aggregation: model.AggregationConfig{
				ChannelBufferSize:     10,
				BackgroundWorkerCount: 1,
			},
		}

		aggregator := NewCommitReportAggregator(
			storage,
<<<<<<< HEAD
			storage, // storage also implements CommitVerificationAggregatedStore
			storage, // storage also implements Sink
			quorum,
			config,
			logger.Sugared(logger.Test(t)),
			monitoring,
		) // Verify the feature is disabled by default (no reaggregation after quorum)
		assert.False(t, aggregator.enableAggregationAfterQuorum, "EnableAggregationAfterQuorum should be disabled by default")

		// Test the functionality works with defaults
		shouldSkip, err := aggregator.shouldSkipAggregationDueToExistingQuorum(ctx, messageID)

		require.NoError(t, err)
		assert.False(t, shouldSkip) // No existing report, so should not skip
	})

	t.Run("should not skip when aggregated store is nil", func(t *testing.T) {
		storage := memory.NewInMemoryStorage()
		quorum := aggregation_mocks.NewMockQuorumValidator(t)
		monitoring := aggregation_mocks.NewMockAggregatorMonitoring(t)
		metricLabeler := aggregation_mocks.NewMockAggregatorMetricLabeler(t)

		monitoring.EXPECT().Metrics().Return(metricLabeler).Maybe()

		config := &model.AggregatorConfig{
			Aggregation: model.AggregationConfig{
				ChannelBufferSize:            10,
				BackgroundWorkerCount:        1,
				EnableAggregationAfterQuorum: false, // Feature disabled (default)
			},
		}

		aggregator := NewCommitReportAggregator(
			storage,
			nil,     // No aggregated store - should fall back gracefully
			storage, // storage implements Sink
			quorum,
			config,
			logger.Sugared(logger.Test(t)),
			monitoring,
		)

		shouldSkip, err := aggregator.shouldSkipAggregationDueToExistingQuorum(ctx, messageID)

		require.NoError(t, err)
		assert.False(t, shouldSkip) // Should not skip when aggregated store is nil
	})

	t.Run("should skip when reaggregation is enabled", func(t *testing.T) {
		storage := memory.NewInMemoryStorage()
		quorum := aggregation_mocks.NewMockQuorumValidator(t)
		monitoring := aggregation_mocks.NewMockAggregatorMonitoring(t)
		metricLabeler := aggregation_mocks.NewMockAggregatorMetricLabeler(t)

		monitoring.EXPECT().Metrics().Return(metricLabeler).Maybe()

		config := &model.AggregatorConfig{
			Aggregation: model.AggregationConfig{
				ChannelBufferSize:            10,
				BackgroundWorkerCount:        1,
				EnableAggregationAfterQuorum: true, // Feature enabled (allows reaggregation)
			},
		}

		aggregator := NewCommitReportAggregator(
			storage,
			storage, // storage also implements CommitVerificationAggregatedStore
			storage, // storage also implements Sink
=======
			nil,
			storage,
>>>>>>> 986276f5
			quorum,
			config,
			logger.Sugared(logger.Test(t)),
			monitoring,
		)

		shouldSkip, err := aggregator.shouldSkipAggregationDueToExistingQuorum(ctx, messageID)

		require.NoError(t, err)
		assert.False(t, shouldSkip)
	})

	t.Run("should not skip when no existing report", func(t *testing.T) {
		storage := memory.NewInMemoryStorage()
		quorum := aggregation_mocks.NewMockQuorumValidator(t)
		monitoring := aggregation_mocks.NewMockAggregatorMonitoring(t)
		metricLabeler := aggregation_mocks.NewMockAggregatorMetricLabeler(t)

		monitoring.EXPECT().Metrics().Return(metricLabeler).Maybe()

		config := &model.AggregatorConfig{
			Aggregation: model.AggregationConfig{
				ChannelBufferSize:     10,
				BackgroundWorkerCount: 1,
			},
		}

		aggregator := NewCommitReportAggregator(
			storage,
			storage,
			storage,
			quorum,
			config,
			logger.Sugared(logger.Test(t)),
			monitoring,
		)

		shouldSkip, err := aggregator.shouldSkipAggregationDueToExistingQuorum(ctx, messageID)

		require.NoError(t, err)
		assert.False(t, shouldSkip)
	})

	t.Run("should skip when existing report meets quorum", func(t *testing.T) {
		storage := memory.NewInMemoryStorage()
		quorum := aggregation_mocks.NewMockQuorumValidator(t)
		monitoring := aggregation_mocks.NewMockAggregatorMonitoring(t)
		metricLabeler := aggregation_mocks.NewMockAggregatorMetricLabeler(t)

		monitoring.EXPECT().Metrics().Return(metricLabeler).Maybe()

		config := &model.AggregatorConfig{
			Aggregation: model.AggregationConfig{
				ChannelBufferSize:     10,
				BackgroundWorkerCount: 1,
			},
		}

		existingReport := &model.CommitAggregatedReport{
			MessageID:     messageID,
<<<<<<< HEAD
			Verifications: []*model.CommitVerificationRecord{}, // Empty for simplicity
=======
			CommitteeID:   committeeID,
			Verifications: []*model.CommitVerificationRecord{},
>>>>>>> 986276f5
		}

		err := storage.SubmitReport(ctx, existingReport)
		require.NoError(t, err)

		quorum.EXPECT().CheckQuorum(ctx, existingReport).Return(true, nil)

		aggregator := NewCommitReportAggregator(
			storage,
			storage,
			storage,
			quorum,
			config,
			logger.Sugared(logger.Test(t)),
			monitoring,
		)

		shouldSkip, err := aggregator.shouldSkipAggregationDueToExistingQuorum(ctx, messageID)

		require.NoError(t, err)
		assert.True(t, shouldSkip)
		quorum.AssertExpectations(t)
	})

	t.Run("should not skip when existing report does not meet quorum", func(t *testing.T) {
		storage := memory.NewInMemoryStorage()
		quorum := aggregation_mocks.NewMockQuorumValidator(t)
		monitoring := aggregation_mocks.NewMockAggregatorMonitoring(t)
		metricLabeler := aggregation_mocks.NewMockAggregatorMetricLabeler(t)

		monitoring.EXPECT().Metrics().Return(metricLabeler).Maybe()

		config := &model.AggregatorConfig{
			Aggregation: model.AggregationConfig{
				ChannelBufferSize:     10,
				BackgroundWorkerCount: 1,
			},
		}

		existingReport := &model.CommitAggregatedReport{
			MessageID:     messageID,
<<<<<<< HEAD
			Verifications: []*model.CommitVerificationRecord{}, // Empty for simplicity
=======
			CommitteeID:   committeeID,
			Verifications: []*model.CommitVerificationRecord{},
>>>>>>> 986276f5
		}

		err := storage.SubmitReport(ctx, existingReport)
		require.NoError(t, err)

		quorum.EXPECT().CheckQuorum(ctx, existingReport).Return(false, nil)

		aggregator := NewCommitReportAggregator(
			storage,
			storage,
			storage,
			quorum,
			config,
			logger.Sugared(logger.Test(t)),
			monitoring,
		)

		shouldSkip, err := aggregator.shouldSkipAggregationDueToExistingQuorum(ctx, messageID)

		require.NoError(t, err)
		assert.False(t, shouldSkip)
	})

	t.Run("should not skip when GetCCVData errors", func(t *testing.T) {
		aggStore := aggregation_mocks.NewMockCommitVerificationAggregatedStore(t)
		quorum := aggregation_mocks.NewMockQuorumValidator(t)
		monitoring := aggregation_mocks.NewMockAggregatorMonitoring(t)
		metricLabeler := aggregation_mocks.NewMockAggregatorMetricLabeler(t)

		monitoring.EXPECT().Metrics().Return(metricLabeler).Maybe()
		aggStore.EXPECT().GetCCVData(ctx, messageID).Return(nil, errors.New("boom"))

		config := &model.AggregatorConfig{Aggregation: model.AggregationConfig{ChannelBufferSize: 1, BackgroundWorkerCount: 1}}
		a := NewCommitReportAggregator(memory.NewInMemoryStorage(), aggStore, memory.NewInMemoryStorage(), quorum, config, logger.Sugared(logger.Test(t)), monitoring)
		shouldSkip, err := a.shouldSkipAggregationDueToExistingQuorum(ctx, messageID)
		require.NoError(t, err)
		assert.False(t, shouldSkip)
	})

	t.Run("should not skip when quorum check errors", func(t *testing.T) {
		storage := memory.NewInMemoryStorage()
		quorum := aggregation_mocks.NewMockQuorumValidator(t)
		monitoring := aggregation_mocks.NewMockAggregatorMonitoring(t)
		metricLabeler := aggregation_mocks.NewMockAggregatorMetricLabeler(t)

		monitoring.EXPECT().Metrics().Return(metricLabeler).Maybe()

		existingReport := &model.CommitAggregatedReport{MessageID: messageID}
		err := storage.SubmitReport(ctx, existingReport)
		require.NoError(t, err)

		quorum.EXPECT().CheckQuorum(ctx, existingReport).Return(false, errors.New("boom"))

		config := &model.AggregatorConfig{Aggregation: model.AggregationConfig{ChannelBufferSize: 1, BackgroundWorkerCount: 1}}
		a := NewCommitReportAggregator(storage, storage, storage, quorum, config, logger.Sugared(logger.Test(t)), monitoring)
		shouldSkip, err := a.shouldSkipAggregationDueToExistingQuorum(ctx, messageID)
		require.NoError(t, err)
		assert.False(t, shouldSkip)
	})
}

func TestHealthCheck(t *testing.T) {
	ctx := context.Background()
	cases := []struct {
		name          string
		pending       int
		capacity      int
		stopped       bool
		wantStatus    common.HealthStatus
		wantMsgPrefix string
	}{
		{name: "healthy", pending: 0, capacity: 10, wantStatus: common.HealthStatusHealthy, wantMsgPrefix: "aggregation queue healthy"},
		{name: "high", pending: 9, capacity: 10, wantStatus: common.HealthStatusDegraded, wantMsgPrefix: "aggregation queue high"},
		{name: "full", pending: 10, capacity: 10, wantStatus: common.HealthStatusDegraded, wantMsgPrefix: "aggregation queue full"},
		{name: "stopped", pending: 0, capacity: 10, stopped: true, wantStatus: common.HealthStatusUnhealthy, wantMsgPrefix: "aggregation worker stopped"},
	}

	for _, tc := range cases {
		t.Run(tc.name, func(t *testing.T) {
			monitoring := aggregation_mocks.NewMockAggregatorMonitoring(t)
			metric := aggregation_mocks.NewMockAggregatorMetricLabeler(t)
			monitoring.EXPECT().Metrics().Return(metric).Maybe()

			config := &model.AggregatorConfig{Aggregation: model.AggregationConfig{ChannelBufferSize: tc.capacity, BackgroundWorkerCount: 1}}
			a := NewCommitReportAggregator(memory.NewInMemoryStorage(), nil, memory.NewInMemoryStorage(), aggregation_mocks.NewMockQuorumValidator(t), config, logger.Sugared(logger.Test(t)), monitoring)

			for i := 0; i < tc.pending; i++ {
				a.aggregationKeyChan <- aggregationRequest{}
			}
			if tc.stopped {
				a.done = make(chan struct{})
				close(a.done)
			}

			h := a.HealthCheck(ctx)
			assert.Equal(t, tc.wantStatus, h.Status)
			assert.Equal(t, tc.wantMsgPrefix, h.Message)
		})
	}
}

func TestCheckAggregation_EnqueueAndFull(t *testing.T) {
	t.Run("enqueues and records metric", func(t *testing.T) {
		monitoring := aggregation_mocks.NewMockAggregatorMonitoring(t)
		metric := aggregation_mocks.NewMockAggregatorMetricLabeler(t)
		monitoring.EXPECT().Metrics().Return(metric).Maybe()
		metric.EXPECT().IncrementPendingAggregationsChannelBuffer(mock.Anything, 1)

		config := &model.AggregatorConfig{Aggregation: model.AggregationConfig{ChannelBufferSize: 2, BackgroundWorkerCount: 1}}
		a := NewCommitReportAggregator(memory.NewInMemoryStorage(), nil, memory.NewInMemoryStorage(), aggregation_mocks.NewMockQuorumValidator(t), config, logger.Sugared(logger.Test(t)), monitoring)

		err := a.CheckAggregation([]byte{1}, "")
		require.NoError(t, err)
	})

	t.Run("returns error when channel full", func(t *testing.T) {
		monitoring := aggregation_mocks.NewMockAggregatorMonitoring(t)
		metric := aggregation_mocks.NewMockAggregatorMetricLabeler(t)
		monitoring.EXPECT().Metrics().Return(metric).Maybe()

		config := &model.AggregatorConfig{Aggregation: model.AggregationConfig{ChannelBufferSize: 1, BackgroundWorkerCount: 1}}
		a := NewCommitReportAggregator(memory.NewInMemoryStorage(), nil, memory.NewInMemoryStorage(), aggregation_mocks.NewMockQuorumValidator(t), config, logger.Sugared(logger.Test(t)), monitoring)

		// Fill buffer
		a.aggregationKeyChan <- aggregationRequest{}

		err := a.CheckAggregation([]byte{1}, "")
		require.Error(t, err)
		assert.ErrorIs(t, err, common.ErrAggregationChannelFull)
	})
}

func TestCheckAggregationAndSubmitComplete(t *testing.T) {
	ctx := context.Background()
	msgID := model.MessageID{0x1}
	aggregationKey := "key"

	request := aggregationRequest{
		MessageID:      msgID,
		AggregationKey: aggregationKey,
	}

	t.Run("list error", func(t *testing.T) {
		storage := aggregation_mocks.NewMockCommitVerificationStore(t)
		storage.EXPECT().ListCommitVerificationByAggregationKey(ctx, msgID, aggregationKey).Return(nil, errors.New("boom"))

		monitoring := aggregation_mocks.NewMockAggregatorMonitoring(t)
		metric := aggregation_mocks.NewMockAggregatorMetricLabeler(t)
		monitoring.EXPECT().Metrics().Return(metric).Maybe()

		a := NewCommitReportAggregator(storage, nil, aggregation_mocks.NewMockSink(t), aggregation_mocks.NewMockQuorumValidator(t), &model.AggregatorConfig{Aggregation: model.AggregationConfig{ChannelBufferSize: 1, BackgroundWorkerCount: 1}}, logger.Sugared(logger.Test(t)), monitoring)
		_, err := a.checkAggregationAndSubmitComplete(ctx, request)
		require.Error(t, err)
	})

	t.Run("quorum error", func(t *testing.T) {
		storage := aggregation_mocks.NewMockCommitVerificationStore(t)
		storage.EXPECT().ListCommitVerificationByAggregationKey(ctx, msgID, aggregationKey).Return([]*model.CommitVerificationRecord{}, nil)
		quorum := aggregation_mocks.NewMockQuorumValidator(t)
		quorum.EXPECT().CheckQuorum(ctx, mock.Anything).Return(false, errors.New("boom")).Maybe()

		monitoring := aggregation_mocks.NewMockAggregatorMonitoring(t)
		metric := aggregation_mocks.NewMockAggregatorMetricLabeler(t)
		monitoring.EXPECT().Metrics().Return(metric).Maybe()

		a := NewCommitReportAggregator(storage, nil, aggregation_mocks.NewMockSink(t), quorum, &model.AggregatorConfig{Aggregation: model.AggregationConfig{ChannelBufferSize: 1, BackgroundWorkerCount: 1}}, logger.Sugared(logger.Test(t)), monitoring)
		_, err := a.checkAggregationAndSubmitComplete(ctx, request)
		require.Error(t, err)
	})

	t.Run("quorum met submits and records metrics", func(t *testing.T) {
		storage := aggregation_mocks.NewMockCommitVerificationStore(t)
		storage.EXPECT().ListCommitVerificationByAggregationKey(ctx, msgID, aggregationKey).Return([]*model.CommitVerificationRecord{}, nil)
		quorum := aggregation_mocks.NewMockQuorumValidator(t)
		quorum.EXPECT().CheckQuorum(ctx, mock.Anything).Return(true, nil).Maybe()
		sink := aggregation_mocks.NewMockSink(t)
		sink.EXPECT().SubmitReport(ctx, mock.Anything).Return(nil)

		monitoring := aggregation_mocks.NewMockAggregatorMonitoring(t)
		metric := aggregation_mocks.NewMockAggregatorMetricLabeler(t)
		monitoring.EXPECT().Metrics().Return(metric).Maybe()
		metric.EXPECT().IncrementCompletedAggregations(ctx)
		metric.EXPECT().RecordTimeToAggregation(ctx, mock.Anything)

		a := NewCommitReportAggregator(storage, nil, sink, quorum, &model.AggregatorConfig{Aggregation: model.AggregationConfig{ChannelBufferSize: 1, BackgroundWorkerCount: 1}}, logger.Sugared(logger.Test(t)), monitoring)
		_, err := a.checkAggregationAndSubmitComplete(ctx, request)
		require.NoError(t, err)
	})

	t.Run("quorum met submit error", func(t *testing.T) {
		storage := aggregation_mocks.NewMockCommitVerificationStore(t)
		storage.EXPECT().ListCommitVerificationByAggregationKey(ctx, msgID, aggregationKey).Return([]*model.CommitVerificationRecord{}, nil)
		quorum := aggregation_mocks.NewMockQuorumValidator(t)
		quorum.EXPECT().CheckQuorum(ctx, mock.Anything).Return(true, nil).Maybe()
		sink := aggregation_mocks.NewMockSink(t)
		sink.EXPECT().SubmitReport(ctx, mock.Anything).Return(errors.New("boom"))

		monitoring := aggregation_mocks.NewMockAggregatorMonitoring(t)
		metric := aggregation_mocks.NewMockAggregatorMetricLabeler(t)
		monitoring.EXPECT().Metrics().Return(metric).Maybe()

		a := NewCommitReportAggregator(storage, nil, sink, quorum, &model.AggregatorConfig{Aggregation: model.AggregationConfig{ChannelBufferSize: 1, BackgroundWorkerCount: 1}}, logger.Sugared(logger.Test(t)), monitoring)
		_, err := a.checkAggregationAndSubmitComplete(ctx, request)
		require.Error(t, err)
	})

	t.Run("quorum not met", func(t *testing.T) {
		storage := aggregation_mocks.NewMockCommitVerificationStore(t)
		storage.EXPECT().ListCommitVerificationByAggregationKey(ctx, msgID, aggregationKey).Return([]*model.CommitVerificationRecord{}, nil)
		quorum := aggregation_mocks.NewMockQuorumValidator(t)
		quorum.EXPECT().CheckQuorum(ctx, mock.Anything).Return(false, nil).Maybe()

		monitoring := aggregation_mocks.NewMockAggregatorMonitoring(t)
		metric := aggregation_mocks.NewMockAggregatorMetricLabeler(t)
		monitoring.EXPECT().Metrics().Return(metric).Maybe()

		a := NewCommitReportAggregator(storage, nil, aggregation_mocks.NewMockSink(t), quorum, &model.AggregatorConfig{Aggregation: model.AggregationConfig{ChannelBufferSize: 1, BackgroundWorkerCount: 1}}, logger.Sugared(logger.Test(t)), monitoring)
		_, err := a.checkAggregationAndSubmitComplete(ctx, request)
		require.NoError(t, err)
	})
}

func TestDeduplicateVerificationsByParticipant(t *testing.T) {
	v1 := &model.CommitVerificationRecord{IdentifierSigner: &model.IdentifierSigner{ParticipantID: "A"}, Timestamp: time.UnixMilli(1)}
	v2 := &model.CommitVerificationRecord{IdentifierSigner: &model.IdentifierSigner{ParticipantID: "A"}, Timestamp: time.UnixMilli(2)}
	v3 := &model.CommitVerificationRecord{IdentifierSigner: &model.IdentifierSigner{ParticipantID: "B"}, Timestamp: time.UnixMilli(3)}
	vNo := &model.CommitVerificationRecord{Timestamp: time.UnixMilli(5)}

	got := deduplicateVerificationsByParticipant([]*model.CommitVerificationRecord{v1, v2, v3, vNo})
	assert.Len(t, got, 2)
	var aFound, bFound bool
	for _, v := range got {
		if v.IdentifierSigner.ParticipantID == "A" {
			aFound = true
			assert.True(t, v.GetTimestamp().Equal(time.UnixMilli(2)))
		}
		if v.IdentifierSigner.ParticipantID == "B" {
			bFound = true
			assert.True(t, v.GetTimestamp().Equal(time.UnixMilli(3)))
		}
	}
	assert.True(t, aFound && bFound)
}

// helpers.
var _ = time.Duration(0)<|MERGE_RESOLUTION|>--- conflicted
+++ resolved
@@ -39,43 +39,8 @@
 
 		aggregator := NewCommitReportAggregator(
 			storage,
-<<<<<<< HEAD
-			storage, // storage also implements CommitVerificationAggregatedStore
-			storage, // storage also implements Sink
-			quorum,
-			config,
-			logger.Sugared(logger.Test(t)),
-			monitoring,
-		) // Verify the feature is disabled by default (no reaggregation after quorum)
-		assert.False(t, aggregator.enableAggregationAfterQuorum, "EnableAggregationAfterQuorum should be disabled by default")
-
-		// Test the functionality works with defaults
-		shouldSkip, err := aggregator.shouldSkipAggregationDueToExistingQuorum(ctx, messageID)
-
-		require.NoError(t, err)
-		assert.False(t, shouldSkip) // No existing report, so should not skip
-	})
-
-	t.Run("should not skip when aggregated store is nil", func(t *testing.T) {
-		storage := memory.NewInMemoryStorage()
-		quorum := aggregation_mocks.NewMockQuorumValidator(t)
-		monitoring := aggregation_mocks.NewMockAggregatorMonitoring(t)
-		metricLabeler := aggregation_mocks.NewMockAggregatorMetricLabeler(t)
-
-		monitoring.EXPECT().Metrics().Return(metricLabeler).Maybe()
-
-		config := &model.AggregatorConfig{
-			Aggregation: model.AggregationConfig{
-				ChannelBufferSize:            10,
-				BackgroundWorkerCount:        1,
-				EnableAggregationAfterQuorum: false, // Feature disabled (default)
-			},
-		}
-
-		aggregator := NewCommitReportAggregator(
-			storage,
-			nil,     // No aggregated store - should fall back gracefully
-			storage, // storage implements Sink
+			nil,
+			storage,
 			quorum,
 			config,
 			logger.Sugared(logger.Test(t)),
@@ -85,10 +50,10 @@
 		shouldSkip, err := aggregator.shouldSkipAggregationDueToExistingQuorum(ctx, messageID)
 
 		require.NoError(t, err)
-		assert.False(t, shouldSkip) // Should not skip when aggregated store is nil
-	})
-
-	t.Run("should skip when reaggregation is enabled", func(t *testing.T) {
+		assert.False(t, shouldSkip)
+	})
+
+	t.Run("should not skip when no existing report", func(t *testing.T) {
 		storage := memory.NewInMemoryStorage()
 		quorum := aggregation_mocks.NewMockQuorumValidator(t)
 		monitoring := aggregation_mocks.NewMockAggregatorMonitoring(t)
@@ -98,20 +63,15 @@
 
 		config := &model.AggregatorConfig{
 			Aggregation: model.AggregationConfig{
-				ChannelBufferSize:            10,
-				BackgroundWorkerCount:        1,
-				EnableAggregationAfterQuorum: true, // Feature enabled (allows reaggregation)
+				ChannelBufferSize:     10,
+				BackgroundWorkerCount: 1,
 			},
 		}
 
 		aggregator := NewCommitReportAggregator(
 			storage,
-			storage, // storage also implements CommitVerificationAggregatedStore
-			storage, // storage also implements Sink
-=======
-			nil,
-			storage,
->>>>>>> 986276f5
+			storage,
+			storage,
 			quorum,
 			config,
 			logger.Sugared(logger.Test(t)),
@@ -124,7 +84,7 @@
 		assert.False(t, shouldSkip)
 	})
 
-	t.Run("should not skip when no existing report", func(t *testing.T) {
+	t.Run("should skip when existing report meets quorum", func(t *testing.T) {
 		storage := memory.NewInMemoryStorage()
 		quorum := aggregation_mocks.NewMockQuorumValidator(t)
 		monitoring := aggregation_mocks.NewMockAggregatorMonitoring(t)
@@ -139,6 +99,16 @@
 			},
 		}
 
+		existingReport := &model.CommitAggregatedReport{
+			MessageID:     messageID,
+			Verifications: []*model.CommitVerificationRecord{},
+		}
+
+		err := storage.SubmitReport(ctx, existingReport)
+		require.NoError(t, err)
+
+		quorum.EXPECT().CheckQuorum(ctx, existingReport).Return(true, nil)
+
 		aggregator := NewCommitReportAggregator(
 			storage,
 			storage,
@@ -152,10 +122,11 @@
 		shouldSkip, err := aggregator.shouldSkipAggregationDueToExistingQuorum(ctx, messageID)
 
 		require.NoError(t, err)
-		assert.False(t, shouldSkip)
-	})
-
-	t.Run("should skip when existing report meets quorum", func(t *testing.T) {
+		assert.True(t, shouldSkip)
+		quorum.AssertExpectations(t)
+	})
+
+	t.Run("should not skip when existing report does not meet quorum", func(t *testing.T) {
 		storage := memory.NewInMemoryStorage()
 		quorum := aggregation_mocks.NewMockQuorumValidator(t)
 		monitoring := aggregation_mocks.NewMockAggregatorMonitoring(t)
@@ -172,59 +143,8 @@
 
 		existingReport := &model.CommitAggregatedReport{
 			MessageID:     messageID,
-<<<<<<< HEAD
-			Verifications: []*model.CommitVerificationRecord{}, // Empty for simplicity
-=======
 			CommitteeID:   committeeID,
 			Verifications: []*model.CommitVerificationRecord{},
->>>>>>> 986276f5
-		}
-
-		err := storage.SubmitReport(ctx, existingReport)
-		require.NoError(t, err)
-
-		quorum.EXPECT().CheckQuorum(ctx, existingReport).Return(true, nil)
-
-		aggregator := NewCommitReportAggregator(
-			storage,
-			storage,
-			storage,
-			quorum,
-			config,
-			logger.Sugared(logger.Test(t)),
-			monitoring,
-		)
-
-		shouldSkip, err := aggregator.shouldSkipAggregationDueToExistingQuorum(ctx, messageID)
-
-		require.NoError(t, err)
-		assert.True(t, shouldSkip)
-		quorum.AssertExpectations(t)
-	})
-
-	t.Run("should not skip when existing report does not meet quorum", func(t *testing.T) {
-		storage := memory.NewInMemoryStorage()
-		quorum := aggregation_mocks.NewMockQuorumValidator(t)
-		monitoring := aggregation_mocks.NewMockAggregatorMonitoring(t)
-		metricLabeler := aggregation_mocks.NewMockAggregatorMetricLabeler(t)
-
-		monitoring.EXPECT().Metrics().Return(metricLabeler).Maybe()
-
-		config := &model.AggregatorConfig{
-			Aggregation: model.AggregationConfig{
-				ChannelBufferSize:     10,
-				BackgroundWorkerCount: 1,
-			},
-		}
-
-		existingReport := &model.CommitAggregatedReport{
-			MessageID:     messageID,
-<<<<<<< HEAD
-			Verifications: []*model.CommitVerificationRecord{}, // Empty for simplicity
-=======
-			CommitteeID:   committeeID,
-			Verifications: []*model.CommitVerificationRecord{},
->>>>>>> 986276f5
 		}
 
 		err := storage.SubmitReport(ctx, existingReport)
