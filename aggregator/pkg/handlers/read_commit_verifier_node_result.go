// Package handlers provides HTTP and gRPC request handlers for the aggregator service.
package handlers

import (
	"context"

	"google.golang.org/grpc/codes"
	"google.golang.org/grpc/status"

	"github.com/smartcontractkit/chainlink-ccv/aggregator/pkg/common"
	"github.com/smartcontractkit/chainlink-ccv/aggregator/pkg/model"
	"github.com/smartcontractkit/chainlink-ccv/aggregator/pkg/scope"
	"github.com/smartcontractkit/chainlink-ccv/protocol"
	"github.com/smartcontractkit/chainlink-common/pkg/logger"

	committeepb "github.com/smartcontractkit/chainlink-protos/chainlink-ccv/committee-verifier/v1"
)

// ReadCommitVerifierNodeResultHandler handles requests to read commit verification records.
type ReadCommitVerifierNodeResultHandler struct {
	storage common.CommitVerificationStore
	l       logger.SugaredLogger
}

func (h *ReadCommitVerifierNodeResultHandler) logger(ctx context.Context) logger.SugaredLogger {
	return scope.AugmentLogger(ctx, h.l)
}

// Handle processes the read request and retrieves the corresponding commit verification record.
func (h *ReadCommitVerifierNodeResultHandler) Handle(ctx context.Context, req *committeepb.ReadCommitteeVerifierNodeResultRequest) (*committeepb.ReadCommitteeVerifierNodeResultResponse, error) {
	if err := validateReadRequest(req); err != nil {
		h.logger(ctx).Warnw("validation error", "error", err)
		return &committeepb.ReadCommitteeVerifierNodeResultResponse{}, status.Error(codes.InvalidArgument, "invalid request parameters")
	}
	ctx = scope.WithMessageID(ctx, req.GetMessageId())

	id := model.CommitVerificationRecordIdentifier{
		Address:   protocol.ByteSlice(req.GetAddress()),
		MessageID: req.GetMessageId(),
	}

	record, err := h.storage.GetCommitVerification(ctx, id)
	if err != nil {
<<<<<<< HEAD
		h.logger(ctx).Errorw("failed to get commit verification record", "address", id.Address, "error", err)
		return nil, status.Error(codes.NotFound, "verification record not found")
=======
		h.logger(ctx).Errorw("failed to get commit verification record", "address", id.Address.String(), "error", err)
		return nil, err
>>>>>>> af867a78
	}

	protoRecord, err := model.CommitVerificationRecordToProto(record)
	if err != nil {
		h.logger(ctx).Errorw("failed to convert record to proto", "error", err)
		return nil, status.Errorf(codes.Internal, "failed to convert record to proto: %v", err)
	}

	return &committeepb.ReadCommitteeVerifierNodeResultResponse{
		CommitteeVerifierNodeResult: protoRecord,
	}, nil
}

// NewReadCommitVerifierNodeResultHandler creates a new instance of ReadCommitCCVNodeDataHandler.
func NewReadCommitVerifierNodeResultHandler(store common.CommitVerificationStore, l logger.SugaredLogger) *ReadCommitVerifierNodeResultHandler {
	return &ReadCommitVerifierNodeResultHandler{
		storage: store,
		l:       l,
	}
}<|MERGE_RESOLUTION|>--- conflicted
+++ resolved
@@ -41,13 +41,8 @@
 
 	record, err := h.storage.GetCommitVerification(ctx, id)
 	if err != nil {
-<<<<<<< HEAD
 		h.logger(ctx).Errorw("failed to get commit verification record", "address", id.Address, "error", err)
 		return nil, status.Error(codes.NotFound, "verification record not found")
-=======
-		h.logger(ctx).Errorw("failed to get commit verification record", "address", id.Address.String(), "error", err)
-		return nil, err
->>>>>>> af867a78
 	}
 
 	protoRecord, err := model.CommitVerificationRecordToProto(record)
