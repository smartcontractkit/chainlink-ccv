package handlers

import (
	"context"
	"strconv"
	"testing"
	"time"

	"github.com/ethereum/go-ethereum/common"
	"github.com/stretchr/testify/mock"
	"github.com/stretchr/testify/require"
	"google.golang.org/grpc/codes"
	"google.golang.org/grpc/status"

	"github.com/smartcontractkit/chainlink-ccv/aggregator/internal/aggregation_mocks"
	"github.com/smartcontractkit/chainlink-ccv/aggregator/pkg/model"
	"github.com/smartcontractkit/chainlink-ccv/protocol"
	"github.com/smartcontractkit/chainlink-common/pkg/logger"

	pb "github.com/smartcontractkit/chainlink-protos/chainlink-ccv/go/v1"
)

// helper to build a proper committee with quorum config.
<<<<<<< HEAD
func buildCommittee(sourceSel, destSel uint64, sourceVerifierAddr, destVerifierAddr string, signers []model.Signer) *model.Committee {
=======
func buildCommittee(destSel uint64, destVerifierAddr string, signers []model.Signer) *model.Committee {
>>>>>>> f22d14d4
	return &model.Committee{
		QuorumConfigs: map[string]*model.QuorumConfig{
			strconv.FormatUint(destSel, 10): {
				CommitteeVerifierAddress: destVerifierAddr,
				Signers:                  signers,
				Threshold:                1,
			},
		},
		SourceVerifierAddresses: map[string]string{
			strconv.FormatUint(sourceSel, 10): sourceVerifierAddr,
		},
	}
}

func makeAggregatedReport(msgID model.MessageID, srcSel, dstSel uint64, srcAddr, sigAddr, participantID string) *model.CommitAggregatedReport {
	// minimal protocol message
	msg, _ := protocol.NewMessage(protocol.ChainSelector(srcSel), protocol.ChainSelector(dstSel), protocol.Nonce(1), nil, nil, 0, 500_000, nil, nil, []byte{}, []byte{}, nil)
	// blob data must be at least 4 bytes to account for version
	blobData := []byte{0x01, 0x02, 0x03, 0x04}
	// create one verification
	ver := &model.CommitVerificationRecord{
		MessageID:             msgID,
		SourceVerifierAddress: common.HexToAddress(srcAddr).Bytes(),
		Message:               msg,
		Timestamp:             time.Now(),
		IdentifierSigner: &model.IdentifierSigner{
			ParticipantID: participantID,
			Address:       common.HexToAddress(sigAddr).Bytes(),
		},
		BlobData: blobData,
		ReceiptBlobs: []*model.ReceiptBlob{
			{
				Issuer: common.HexToAddress(srcAddr).Bytes(),
				Blob:   blobData,
			},
		},
	}
	return &model.CommitAggregatedReport{
		MessageID:     msgID,
		Verifications: []*model.CommitVerificationRecord{ver},
		Sequence:      1,
		WrittenAt:     time.Now(),
		WinningReceiptBlobs: []*model.ReceiptBlob{
			{
				Issuer: common.HexToAddress(srcAddr).Bytes(),
				Blob:   blobData,
			},
		},
	}
}

func TestGetCCVDataForMessageHandler_Handle_Cases(t *testing.T) {
	t.Parallel()

	lggr := logger.TestSugared(t)

	const (
		sourceSel = uint64(1)
		destSel   = uint64(2)
	)
	msg, _ := protocol.NewMessage(protocol.ChainSelector(1), protocol.ChainSelector(2), protocol.Nonce(1), nil, nil, 0, 500_000, nil, nil, []byte{}, []byte{}, nil)
	msgID, _ := msg.MessageID()

	participantID := "p1"
	// signer and committee addresses
	signerAddr := addrSigner
	sourceVerifierAddr := addrSourceVerifier
	destVerifierAddr := addrDestVerifier

	committee := buildCommittee(destSel, destVerifierAddr, []model.Signer{{ParticipantID: participantID, Addresses: []string{signerAddr}}})

	goodReport := makeAggregatedReport(msgID[:], sourceSel, destSel, sourceVerifierAddr, signerAddr, participantID)

	t.Run("success_returns_verifier_result", func(t *testing.T) {
		store := aggregation_mocks.NewMockCommitVerificationAggregatedStore(t)
		h := NewGetCCVDataForMessageHandler(store, committee, lggr)
		store.EXPECT().GetCCVData(mock.Anything, mock.Anything).Return(goodReport, nil)
		resp, err := h.Handle(context.Background(), &pb.GetVerifierResultForMessageRequest{MessageId: msgID[:]})
		require.NoError(t, err)
		require.NotNil(t, resp)
		require.NotNil(t, resp.Message)
		require.Equal(t, int64(1), resp.Sequence)
		// encoded signatures present
		require.NotEmpty(t, resp.CcvData)
	})

	t.Run("storage_error_returns_internal", func(t *testing.T) {
		store := aggregation_mocks.NewMockCommitVerificationAggregatedStore(t)
		h := NewGetCCVDataForMessageHandler(store, committee, lggr)
		store.EXPECT().GetCCVData(mock.Anything, mock.Anything).Return(nil, assertAnError())
		resp, err := h.Handle(context.Background(), &pb.GetVerifierResultForMessageRequest{MessageId: msgID[:]})
		require.Error(t, err)
		require.Nil(t, resp)
		require.Equal(t, codes.Internal, status.Code(err))
	})

	t.Run("not_found_returns_not_found", func(t *testing.T) {
		store := aggregation_mocks.NewMockCommitVerificationAggregatedStore(t)
		h := NewGetCCVDataForMessageHandler(store, committee, lggr)
		store.EXPECT().GetCCVData(mock.Anything, mock.Anything).Return(nil, nil)
		resp, err := h.Handle(context.Background(), &pb.GetVerifierResultForMessageRequest{MessageId: msgID[:]})
		require.Error(t, err)
		require.Nil(t, resp)
		require.Equal(t, codes.NotFound, status.Code(err))
	})

	t.Run("mapping_error_returns_internal", func(t *testing.T) {
		// Create report with wrong dest selector to trigger "quorum config not found" error
		badReport := makeAggregatedReport(msgID[:], sourceSel, 99999 /* wrong dest selector */, sourceVerifierAddr, signerAddr, participantID)
		store := aggregation_mocks.NewMockCommitVerificationAggregatedStore(t)
		store.EXPECT().GetCCVData(mock.Anything, mock.Anything).Return(badReport, nil)
		h := NewGetCCVDataForMessageHandler(store, committee, lggr)
		resp, err := h.Handle(context.Background(), &pb.GetVerifierResultForMessageRequest{MessageId: msgID[:]})
		require.Error(t, err)
		require.Nil(t, resp)
		require.Equal(t, codes.Internal, status.Code(err))
	})
}

// assertAnError returns a non-nil error for mocks without importing fmt in test body above.
func assertAnError() error { return status.Error(codes.Internal, "boom") }<|MERGE_RESOLUTION|>--- conflicted
+++ resolved
@@ -21,11 +21,7 @@
 )
 
 // helper to build a proper committee with quorum config.
-<<<<<<< HEAD
-func buildCommittee(sourceSel, destSel uint64, sourceVerifierAddr, destVerifierAddr string, signers []model.Signer) *model.Committee {
-=======
 func buildCommittee(destSel uint64, destVerifierAddr string, signers []model.Signer) *model.Committee {
->>>>>>> f22d14d4
 	return &model.Committee{
 		QuorumConfigs: map[string]*model.QuorumConfig{
 			strconv.FormatUint(destSel, 10): {
@@ -33,9 +29,6 @@
 				Signers:                  signers,
 				Threshold:                1,
 			},
-		},
-		SourceVerifierAddresses: map[string]string{
-			strconv.FormatUint(sourceSel, 10): sourceVerifierAddr,
 		},
 	}
 }
