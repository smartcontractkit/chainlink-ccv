--- conflicted
+++ resolved
@@ -31,14 +31,10 @@
 	ctx = scope.WithCommitteeID(ctx, committeeID)
 	h.logger(ctx).Infof("Received GetCCVDataForMessageRequest")
 
-<<<<<<< HEAD
-	data := h.storage.GetCCVData(ctx, req.MessageId, committeeID)
-=======
 	data, err := h.storage.GetCCVData(ctx, req.MessageId, committeeID)
 	if err != nil {
 		return nil, status.Errorf(codes.Internal, "%s", fmt.Sprintf("failed to get CCV data for message ID %x: %v", req.MessageId, err))
 	}
->>>>>>> 42cfda37
 
 	if data == nil {
 		return nil, status.Errorf(codes.NotFound, "%s", fmt.Sprintf("no data found for message ID %x", req.MessageId))
