package handlers

import (
	"context"
	"errors"
	"testing"
	"time"

	"github.com/stretchr/testify/mock"
	"github.com/stretchr/testify/require"
	"google.golang.org/grpc/codes"
	"google.golang.org/grpc/status"

	"github.com/smartcontractkit/chainlink-ccv/aggregator/internal/aggregation_mocks"
	"github.com/smartcontractkit/chainlink-ccv/aggregator/pkg/common"
	"github.com/smartcontractkit/chainlink-ccv/aggregator/pkg/model"
	"github.com/smartcontractkit/chainlink-ccv/protocol"
	"github.com/smartcontractkit/chainlink-common/pkg/logger"

	pb "github.com/smartcontractkit/chainlink-protos/chainlink-ccv/go/v1"
)

func makeValidProtoRequest() *pb.WriteCommitCCVNodeDataRequest {
	msg, _ := protocol.NewMessage(1, 2, 1, nil, nil, 0, 500_000, nil, nil, []byte{}, []byte{}, nil)
	id, _ := msg.MessageID()
	pbMsg := model.MapProtocolMessageToProtoMessage(msg)
	return &pb.WriteCommitCCVNodeDataRequest{
		CcvNodeData: &pb.MessageWithCCVNodeData{
			MessageId: id[:],
			CcvData:   []byte("x"),
			Timestamp: time.Now().UnixMilli(),
			Message:   pbMsg,
		},
	}
}

func TestWriteCommitCCVNodeDataHandler_Handle_Table(t *testing.T) {
	t.Parallel()

	signer1 := &model.IdentifierSigner{
		ParticipantID: "p1",
		Address:       []byte{0xAA},
	}

	type testCase struct {
		name             string
		req              *pb.WriteCommitCCVNodeDataRequest
		signer           *model.IdentifierSigner
		sigErr           error
		saveErr          error
		aggErr           error
		expectGRPCCode   codes.Code
		expectStatus     pb.WriteStatus
		expectStoreCalls int
		expectAggCalls   int
	}

	tests := []testCase{
		{
			name:             "success_single_signer_returns_success",
<<<<<<< HEAD
			req:              makeValidProtoRequest(validUUID),
			signer:           signer1,
=======
			req:              makeValidProtoRequest(),
			signers:          []*model.IdentifierSigner{signer1},
>>>>>>> 605734ac
			expectGRPCCode:   codes.OK,
			expectStatus:     pb.WriteStatus_SUCCESS,
			expectStoreCalls: 1,
			expectAggCalls:   1,
		},
		{
<<<<<<< HEAD
=======
			name:             "success_multiple_signers_stores_all_and_triggers_once",
			req:              makeValidProtoRequest(),
			signers:          []*model.IdentifierSigner{signer1, signer2},
			expectGRPCCode:   codes.OK,
			expectStatus:     pb.WriteStatus_SUCCESS,
			expectStoreCalls: 2,
			expectAggCalls:   1,
		},
		{
>>>>>>> 605734ac
			name: "validation_enabled_missing_payload_invalid_argument",
			req: &pb.WriteCommitCCVNodeDataRequest{
				CcvNodeData: nil,
			},
<<<<<<< HEAD
			// Signature validation is never called
			expectGRPCCode:   codes.InvalidArgument,
			expectStatus:     pb.WriteStatus_FAILED,
			expectStoreCalls: 0,
			expectAggCalls:   0,
		},
		{
			name:             "invalid_idempotency_key_returns_invalid_argument",
			req:              makeValidProtoRequest("not-a-uuid"),
			signer:           signer1,
=======
>>>>>>> 605734ac
			expectGRPCCode:   codes.InvalidArgument,
			expectStatus:     pb.WriteStatus_FAILED,
			expectStoreCalls: 0,
			expectAggCalls:   0,
		},
		{
			name:             "signature_validator_error_returns_internal",
<<<<<<< HEAD
			req:              makeValidProtoRequest(validUUID),
			signer:           nil,
=======
			req:              makeValidProtoRequest(),
			signers:          nil,
>>>>>>> 605734ac
			sigErr:           errors.New("sig-fail"),
			expectGRPCCode:   codes.Internal,
			expectStatus:     pb.WriteStatus_FAILED,
			expectStoreCalls: 0,
			expectAggCalls:   0,
		},
		{
			name:             "storage_error_returns_internal_and_no_aggregation",
<<<<<<< HEAD
			req:              makeValidProtoRequest(validUUID),
			signer:           signer1,
=======
			req:              makeValidProtoRequest(),
			signers:          []*model.IdentifierSigner{signer1},
>>>>>>> 605734ac
			saveErr:          errors.New("db-down"),
			expectGRPCCode:   codes.Internal,
			expectStatus:     pb.WriteStatus_FAILED,
			expectStoreCalls: 1,
			expectAggCalls:   0,
		},
		{
			name:             "aggregation_channel_full_returns_resource_exhausted",
<<<<<<< HEAD
			req:              makeValidProtoRequest(validUUID),
			signer:           signer1,
=======
			req:              makeValidProtoRequest(),
			signers:          []*model.IdentifierSigner{signer1},
>>>>>>> 605734ac
			aggErr:           common.ErrAggregationChannelFull,
			expectGRPCCode:   codes.ResourceExhausted,
			expectStatus:     pb.WriteStatus_FAILED,
			expectStoreCalls: 1,
			expectAggCalls:   1,
		},
		{
			name:             "aggregation_other_error_returns_internal",
<<<<<<< HEAD
			req:              makeValidProtoRequest(validUUID),
			signer:           signer1,
=======
			req:              makeValidProtoRequest(),
			signers:          []*model.IdentifierSigner{signer1},
>>>>>>> 605734ac
			aggErr:           errors.New("agg-fail"),
			expectGRPCCode:   codes.Internal,
			expectStatus:     pb.WriteStatus_FAILED,
			expectStoreCalls: 1,
			expectAggCalls:   1,
		},
	}

	for _, tc := range tests {
		t.Run(tc.name, func(t *testing.T) {
			t.Parallel()

			lggr := logger.TestSugared(t)

			// Mocks
			store := aggregation_mocks.NewMockCommitVerificationStore(t)
			agg := aggregation_mocks.NewMockAggregationTriggerer(t)
			sig := aggregation_mocks.NewMockSignatureValidator(t)

			sig.EXPECT().DeriveAggregationKey(mock.Anything, mock.Anything).Return("messageId", nil).Maybe()

			// Signature validator expectation
			if tc.sigErr != nil {
				sig.EXPECT().ValidateSignature(mock.Anything, mock.Anything).Return(nil, nil, tc.sigErr)
			} else {
				sig.EXPECT().ValidateSignature(mock.Anything, mock.Anything).Return(tc.signer, nil, nil).Maybe()
			}

			// Save expectations with counter
			savedCount := 0
			if tc.expectStoreCalls > 0 {
				store.EXPECT().SaveCommitVerification(mock.Anything, mock.Anything, mock.Anything).Run(func(ctx context.Context, r *model.CommitVerificationRecord, key model.AggregationKey) {
					savedCount++
				}).Return(tc.saveErr).Times(tc.expectStoreCalls)
			} else {
				store.EXPECT().SaveCommitVerification(mock.Anything, mock.Anything, mock.Anything).Maybe()
			}

			// Aggregator expectations and capture
			aggCalled := 0
			var lastMsgID model.MessageID
			var lastAggregation model.AggregationKey
			if tc.expectAggCalls > 0 {
				agg.EXPECT().CheckAggregation(mock.Anything, mock.Anything).Run(func(m model.MessageID, a model.AggregationKey) {
					aggCalled++
					lastMsgID = m
					lastAggregation = a
				}).Return(tc.aggErr).Times(tc.expectAggCalls)
			} else {
				agg.EXPECT().CheckAggregation(mock.Anything, mock.Anything).Maybe()
			}

			handler := NewWriteCommitCCVNodeDataHandler(store, agg, lggr, sig)

			resp, err := handler.Handle(context.Background(), tc.req)

			// gRPC status code assertions
			if tc.expectGRPCCode == codes.OK {
				require.NoError(t, err, "expected no error")
			} else {
				require.Error(t, err, "expected error")
				require.Equal(t, tc.expectGRPCCode, status.Code(err), "unexpected grpc code")
			}

			require.NotNil(t, resp)
			require.Equal(t, tc.expectStatus, resp.Status)

			require.Equal(t, tc.expectStoreCalls, savedCount, "unexpected SaveCommitVerification call count")
			require.Equal(t, tc.expectAggCalls, aggCalled, "unexpected CheckAggregation call count")
			if tc.expectAggCalls > 0 {
				require.Len(t, lastMsgID, 32)
				require.NotEmpty(t, lastAggregation)
			}
		})
	}
}<|MERGE_RESOLUTION|>--- conflicted
+++ resolved
@@ -58,36 +58,18 @@
 	tests := []testCase{
 		{
 			name:             "success_single_signer_returns_success",
-<<<<<<< HEAD
-			req:              makeValidProtoRequest(validUUID),
+			req:              makeValidProtoRequest(),
 			signer:           signer1,
-=======
-			req:              makeValidProtoRequest(),
-			signers:          []*model.IdentifierSigner{signer1},
->>>>>>> 605734ac
 			expectGRPCCode:   codes.OK,
 			expectStatus:     pb.WriteStatus_SUCCESS,
 			expectStoreCalls: 1,
 			expectAggCalls:   1,
 		},
 		{
-<<<<<<< HEAD
-=======
-			name:             "success_multiple_signers_stores_all_and_triggers_once",
-			req:              makeValidProtoRequest(),
-			signers:          []*model.IdentifierSigner{signer1, signer2},
-			expectGRPCCode:   codes.OK,
-			expectStatus:     pb.WriteStatus_SUCCESS,
-			expectStoreCalls: 2,
-			expectAggCalls:   1,
-		},
-		{
->>>>>>> 605734ac
 			name: "validation_enabled_missing_payload_invalid_argument",
 			req: &pb.WriteCommitCCVNodeDataRequest{
 				CcvNodeData: nil,
 			},
-<<<<<<< HEAD
 			// Signature validation is never called
 			expectGRPCCode:   codes.InvalidArgument,
 			expectStatus:     pb.WriteStatus_FAILED,
@@ -95,25 +77,9 @@
 			expectAggCalls:   0,
 		},
 		{
-			name:             "invalid_idempotency_key_returns_invalid_argument",
-			req:              makeValidProtoRequest("not-a-uuid"),
-			signer:           signer1,
-=======
->>>>>>> 605734ac
-			expectGRPCCode:   codes.InvalidArgument,
-			expectStatus:     pb.WriteStatus_FAILED,
-			expectStoreCalls: 0,
-			expectAggCalls:   0,
-		},
-		{
 			name:             "signature_validator_error_returns_internal",
-<<<<<<< HEAD
-			req:              makeValidProtoRequest(validUUID),
+			req:              makeValidProtoRequest(),
 			signer:           nil,
-=======
-			req:              makeValidProtoRequest(),
-			signers:          nil,
->>>>>>> 605734ac
 			sigErr:           errors.New("sig-fail"),
 			expectGRPCCode:   codes.Internal,
 			expectStatus:     pb.WriteStatus_FAILED,
@@ -122,13 +88,8 @@
 		},
 		{
 			name:             "storage_error_returns_internal_and_no_aggregation",
-<<<<<<< HEAD
-			req:              makeValidProtoRequest(validUUID),
+			req:              makeValidProtoRequest(),
 			signer:           signer1,
-=======
-			req:              makeValidProtoRequest(),
-			signers:          []*model.IdentifierSigner{signer1},
->>>>>>> 605734ac
 			saveErr:          errors.New("db-down"),
 			expectGRPCCode:   codes.Internal,
 			expectStatus:     pb.WriteStatus_FAILED,
@@ -137,13 +98,8 @@
 		},
 		{
 			name:             "aggregation_channel_full_returns_resource_exhausted",
-<<<<<<< HEAD
-			req:              makeValidProtoRequest(validUUID),
+			req:              makeValidProtoRequest(),
 			signer:           signer1,
-=======
-			req:              makeValidProtoRequest(),
-			signers:          []*model.IdentifierSigner{signer1},
->>>>>>> 605734ac
 			aggErr:           common.ErrAggregationChannelFull,
 			expectGRPCCode:   codes.ResourceExhausted,
 			expectStatus:     pb.WriteStatus_FAILED,
@@ -152,13 +108,8 @@
 		},
 		{
 			name:             "aggregation_other_error_returns_internal",
-<<<<<<< HEAD
-			req:              makeValidProtoRequest(validUUID),
+			req:              makeValidProtoRequest(),
 			signer:           signer1,
-=======
-			req:              makeValidProtoRequest(),
-			signers:          []*model.IdentifierSigner{signer1},
->>>>>>> 605734ac
 			aggErr:           errors.New("agg-fail"),
 			expectGRPCCode:   codes.Internal,
 			expectStatus:     pb.WriteStatus_FAILED,
