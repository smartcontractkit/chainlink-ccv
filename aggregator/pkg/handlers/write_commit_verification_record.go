package handlers

import (
	"context"

	"github.com/smartcontractkit/chainlink-ccv/aggregator/pb/aggregator"
	"github.com/smartcontractkit/chainlink-ccv/aggregator/pkg/common"
	"github.com/smartcontractkit/chainlink-ccv/aggregator/pkg/model"
	"github.com/smartcontractkit/chainlink-common/pkg/logger"
)

// AggregationTriggerer defines an interface for triggering aggregation checks.
type AggregationTriggerer interface {
	CheckAggregation(committeeID string, messageID model.MessageID) error
}

// WriteCommitVerificationRecordHandler handles requests to write commit verification records.
type WriteCommitVerificationRecordHandler struct {
	storage    common.CommitVerificationStore
	aggregator AggregationTriggerer
	logger     logger.Logger
}

// Handle processes the write request and saves the commit verification record.
func (h *WriteCommitVerificationRecordHandler) Handle(ctx context.Context, req *aggregator.WriteCommitVerificationRequest) (*aggregator.WriteCommitVerificationResponse, error) {
<<<<<<< HEAD
	h.logger.Infof("Received WriteCommitVerificationRequest: ParticipantID=%s, CommitteeID=%s, MessageID=%x",
		req.GetParticipantId(), req.GetCommitteeId(), req.GetCommitVerificationRecord().GetMessageId())
=======
	if err := validateWriteRequest(req); err != nil {
		return &aggregator.WriteCommitVerificationResponse{
			Status: aggregator.WriteStatus_FAILED,
		}, err
	}

>>>>>>> 78047a01
	record := model.CommitVerificationRecord{
		CommitVerificationRecord: *req.GetCommitVerificationRecord(),
		ParticipantID:            req.GetParticipantId(),
		CommitteeID:              req.GetCommitteeId(),
	}
	err := h.storage.SaveCommitVerification(ctx, &record)

	if err != nil {
		return &aggregator.WriteCommitVerificationResponse{
			Status: aggregator.WriteStatus_FAILED,
		}, err
	}

	if err := h.aggregator.CheckAggregation(req.GetCommitteeId(), req.GetCommitVerificationRecord().GetMessageId()); err != nil {
		return &aggregator.WriteCommitVerificationResponse{
			Status: aggregator.WriteStatus_FAILED,
		}, err
	}

	return &aggregator.WriteCommitVerificationResponse{
		Status: aggregator.WriteStatus_SUCCESS,
	}, nil
}

// NewWriteCommitVerificationRecordHandler creates a new instance of WriteCommitVerificationRecordHandler.
func NewWriteCommitVerificationRecordHandler(store common.CommitVerificationStore, aggregator AggregationTriggerer, l logger.Logger) *WriteCommitVerificationRecordHandler {
	return &WriteCommitVerificationRecordHandler{
		storage:    store,
		aggregator: aggregator,
		logger:     l,
	}
}<|MERGE_RESOLUTION|>--- conflicted
+++ resolved
@@ -16,24 +16,24 @@
 
 // WriteCommitVerificationRecordHandler handles requests to write commit verification records.
 type WriteCommitVerificationRecordHandler struct {
-	storage    common.CommitVerificationStore
-	aggregator AggregationTriggerer
-	logger     logger.Logger
+	storage           common.CommitVerificationStore
+	aggregator        AggregationTriggerer
+	logger            logger.Logger
+	disableValidation bool
 }
 
 // Handle processes the write request and saves the commit verification record.
 func (h *WriteCommitVerificationRecordHandler) Handle(ctx context.Context, req *aggregator.WriteCommitVerificationRequest) (*aggregator.WriteCommitVerificationResponse, error) {
-<<<<<<< HEAD
 	h.logger.Infof("Received WriteCommitVerificationRequest: ParticipantID=%s, CommitteeID=%s, MessageID=%x",
 		req.GetParticipantId(), req.GetCommitteeId(), req.GetCommitVerificationRecord().GetMessageId())
-=======
-	if err := validateWriteRequest(req); err != nil {
-		return &aggregator.WriteCommitVerificationResponse{
-			Status: aggregator.WriteStatus_FAILED,
-		}, err
+	if !h.disableValidation {
+		if err := validateWriteRequest(req); err != nil {
+			return &aggregator.WriteCommitVerificationResponse{
+				Status: aggregator.WriteStatus_FAILED,
+			}, err
+		}
 	}
 
->>>>>>> 78047a01
 	record := model.CommitVerificationRecord{
 		CommitVerificationRecord: *req.GetCommitVerificationRecord(),
 		ParticipantID:            req.GetParticipantId(),
@@ -59,10 +59,11 @@
 }
 
 // NewWriteCommitVerificationRecordHandler creates a new instance of WriteCommitVerificationRecordHandler.
-func NewWriteCommitVerificationRecordHandler(store common.CommitVerificationStore, aggregator AggregationTriggerer, l logger.Logger) *WriteCommitVerificationRecordHandler {
+func NewWriteCommitVerificationRecordHandler(store common.CommitVerificationStore, aggregator AggregationTriggerer, l logger.Logger, disableValidation bool) *WriteCommitVerificationRecordHandler {
 	return &WriteCommitVerificationRecordHandler{
-		storage:    store,
-		aggregator: aggregator,
-		logger:     l,
+		storage:           store,
+		aggregator:        aggregator,
+		logger:            l,
+		disableValidation: disableValidation,
 	}
 }