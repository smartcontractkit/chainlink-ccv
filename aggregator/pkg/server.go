--- conflicted
+++ resolved
@@ -192,15 +192,6 @@
 	// Set defaults for configuration
 	config.SetDefaults()
 
-<<<<<<< HEAD
-	factory := storage.NewStorageFactory(l)
-	store, err := factory.CreateStorage(config.Storage)
-	if err != nil {
-		panic(fmt.Sprintf("failed to create storage: %v", err))
-	}
-
-=======
->>>>>>> 40325576
 	var aggMonitoring common.AggregatorMonitoring = &monitoring.NoopAggregatorMonitoring{}
 
 	if config.Monitoring.Enabled && config.Monitoring.Type == "beholder" {
@@ -223,7 +214,7 @@
 		l.Info("Monitoring enabled")
 	}
 
-	factory := storage.NewStorageFactory()
+	factory := storage.NewStorageFactory(l)
 	store, err := factory.CreateStorage(config.Storage, aggMonitoring)
 	if err != nil {
 		panic(fmt.Sprintf("failed to create storage: %v", err))
