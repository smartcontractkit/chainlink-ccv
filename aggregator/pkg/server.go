// Package aggregator provides the main gRPC server implementation for the aggregator service.
package aggregator

import (
	"context"
	"errors"
	"fmt"
	"net"
	"os"
	"os/signal"
	"runtime/debug"
	"sync"
	"syscall"
	"time"

	"github.com/grpc-ecosystem/go-grpc-middleware/v2/interceptors/recovery"
	"github.com/oklog/run"
	"google.golang.org/grpc"
	"google.golang.org/grpc/codes"
	"google.golang.org/grpc/reflection"
	"google.golang.org/grpc/status"

	"github.com/smartcontractkit/chainlink-ccv/aggregator/pkg/aggregation"
	"github.com/smartcontractkit/chainlink-ccv/aggregator/pkg/common"
	"github.com/smartcontractkit/chainlink-ccv/aggregator/pkg/handlers"
	"github.com/smartcontractkit/chainlink-ccv/aggregator/pkg/middlewares"
	"github.com/smartcontractkit/chainlink-ccv/aggregator/pkg/model"
	"github.com/smartcontractkit/chainlink-ccv/aggregator/pkg/monitoring"
	"github.com/smartcontractkit/chainlink-ccv/aggregator/pkg/pagination"
	"github.com/smartcontractkit/chainlink-ccv/aggregator/pkg/quorum"
	"github.com/smartcontractkit/chainlink-ccv/aggregator/pkg/storage"
	"github.com/smartcontractkit/chainlink-common/pkg/beholder"
	"github.com/smartcontractkit/chainlink-common/pkg/logger"

	pb "github.com/smartcontractkit/chainlink-protos/chainlink-ccv/go/v1"
)

// Server represents a gRPC server for the aggregator service.
type Server struct {
	pb.UnimplementedAggregatorServer
	pb.UnimplementedCCVDataServer

	l                                  logger.Logger
	readCommitCCVNodeDataHandler       *handlers.ReadCommitCCVNodeDataHandler
	writeCommitCCVNodeDataHandler      *handlers.WriteCommitCCVNodeDataHandler
	getMessagesSinceHandler            *handlers.GetMessagesSinceHandler
	getCCVDataForMessageHandler        *handlers.GetCCVDataForMessageHandler
	writeBlockCheckpointHandler        *handlers.WriteBlockCheckpointHandler
	readBlockCheckpointHandler         *handlers.ReadBlockCheckpointHandler
	checkpointStorage                  common.CheckpointStorageInterface
	grpcServer                         *grpc.Server
	batchWriteCommitCCVNodeDataHandler *handlers.BatchWriteCommitCCVNodeDataHandler
	runGroup                           *run.Group
	stopChan                           chan struct{}
	mu                                 sync.Mutex
	started                            bool
}

// WriteCommitCCVNodeData handles requests to write commit verification records.
func (s *Server) WriteCommitCCVNodeData(ctx context.Context, req *pb.WriteCommitCCVNodeDataRequest) (*pb.WriteCommitCCVNodeDataResponse, error) {
	return s.writeCommitCCVNodeDataHandler.Handle(ctx, req)
}

func (s *Server) BatchWriteCommitCCVNodeData(ctx context.Context, req *pb.BatchWriteCommitCCVNodeDataRequest) (*pb.BatchWriteCommitCCVNodeDataResponse, error) {
	return s.batchWriteCommitCCVNodeDataHandler.Handle(ctx, req)
}

// ReadCommitCCVNodeData handles requests to read commit verification records.
func (s *Server) ReadCommitCCVNodeData(ctx context.Context, req *pb.ReadCommitCCVNodeDataRequest) (*pb.ReadCommitCCVNodeDataResponse, error) {
	return s.readCommitCCVNodeDataHandler.Handle(ctx, req)
}

func (s *Server) GetCCVDataForMessage(ctx context.Context, req *pb.GetCCVDataForMessageRequest) (*pb.MessageWithCCVData, error) {
	return s.getCCVDataForMessageHandler.Handle(ctx, req)
}

func (s *Server) GetMessagesSince(ctx context.Context, req *pb.GetMessagesSinceRequest) (*pb.GetMessagesSinceResponse, error) {
	return s.getMessagesSinceHandler.Handle(ctx, req)
}

// WriteBlockCheckpoint handles requests to write blockchain checkpoints.
func (s *Server) WriteBlockCheckpoint(ctx context.Context, req *pb.WriteBlockCheckpointRequest) (*pb.WriteBlockCheckpointResponse, error) {
	return s.writeBlockCheckpointHandler.Handle(ctx, req)
}

// ReadBlockCheckpoint handles requests to read blockchain checkpoints.
func (s *Server) ReadBlockCheckpoint(ctx context.Context, req *pb.ReadBlockCheckpointRequest) (*pb.ReadBlockCheckpointResponse, error) {
	return s.readBlockCheckpointHandler.Handle(ctx, req)
}

func (s *Server) Start(lis net.Listener) error {
	s.mu.Lock()
	defer s.mu.Unlock()

	if s.started {
		return fmt.Errorf("server already started")
	}

	s.stopChan = make(chan struct{})

	g := &run.Group{}

	g.Add(func() error {
		s.l.Info("gRPC server started")
		err := s.grpcServer.Serve(lis)
		if err != nil && !errors.Is(err, grpc.ErrServerStopped) {
			s.l.Errorw("gRPC server stopped with error", "error", err)
			return err
		}
		s.l.Info("gRPC server stopped")
		return nil
	}, func(err error) {
		s.l.Info("Shutting down gRPC server")
		s.grpcServer.GracefulStop()
		s.grpcServer.Stop()
	})

	g.Add(func() error {
		<-s.stopChan
		s.l.Info("stop signal received, shutting down")
		return nil
	}, func(error) {})

	g.Add(func() error {
		sig := make(chan os.Signal, 1)
		signal.Notify(sig, syscall.SIGINT, syscall.SIGTERM)
		receivedSig := <-sig
		s.l.Info("received signal, shutting down", "signal", receivedSig)
		return nil
	}, func(error) {})

	s.runGroup = g
	s.started = true

	go func() {
		if err := g.Run(); err != nil {
			s.l.Errorw("Run group stopped with error", "error", err)
		}

		s.mu.Lock()
		s.started = false
		s.runGroup = nil
		if s.stopChan != nil {
			close(s.stopChan)
			s.stopChan = nil
		}
		s.mu.Unlock()
	}()

	return nil
}

func (s *Server) Stop() error {
	s.mu.Lock()
	defer s.mu.Unlock()

	if !s.started || s.stopChan == nil {
		return nil
	}

	s.l.Info("Stopping server gracefully")

	close(s.stopChan)
	s.stopChan = nil

	return nil
}

func createAggregator(storage common.CommitVerificationStore, sink common.Sink, validator aggregation.QuorumValidator, lggr logger.SugaredLogger, monitoring common.AggregatorMonitoring) (handlers.AggregationTriggerer, error) {
	agg := aggregation.NewCommitReportAggregator(storage, sink, validator, lggr, monitoring)
	agg.StartBackground(context.Background())
	return agg, nil
}

type SignatureAndQuorumValidator interface {
	aggregation.QuorumValidator
	handlers.SignatureValidator
}

// NewServer creates a new aggregator server with the specified logger and configuration.
func NewServer(l logger.SugaredLogger, config *model.AggregatorConfig) *Server {
	// Set defaults for configuration
	config.SetDefaults()

	factory := storage.NewStorageFactory()
	store, err := factory.CreateStorage(config.Storage)
	if err != nil {
		panic(fmt.Sprintf("failed to create storage: %v", err))
	}

	var aggMonitoring common.AggregatorMonitoring = &monitoring.NoopAggregatorMonitoring{}

	if config.Monitoring.Enabled && config.Monitoring.Type == "beholder" {
		// Setup OTEL Monitoring (via beholder)
		m, err := monitoring.InitMonitoring(config, beholder.Config{
			InsecureConnection:       config.Monitoring.Beholder.InsecureConnection,
			CACertFile:               config.Monitoring.Beholder.CACertFile,
			OtelExporterGRPCEndpoint: config.Monitoring.Beholder.OtelExporterGRPCEndpoint,
			OtelExporterHTTPEndpoint: config.Monitoring.Beholder.OtelExporterHTTPEndpoint,
			LogStreamingEnabled:      config.Monitoring.Beholder.LogStreamingEnabled,
			MetricReaderInterval:     time.Duration(config.Monitoring.Beholder.MetricReaderInterval) * time.Second,
			TraceSampleRatio:         config.Monitoring.Beholder.TraceSampleRatio,
			TraceBatchTimeout:        time.Duration(config.Monitoring.Beholder.TraceBatchTimeout) * time.Second,
		})
		if err != nil {
			l.Fatalf("Failed to initialize aggregatorMonitoring monitoring: %v", err)
		}

		aggMonitoring = m
<<<<<<< HEAD
		l.Info("Metrics enabled")
=======
		l.Info("Monitoring enabled")
>>>>>>> 3d2f9883
	}

	store = storage.WrapWithMetrics(store, aggMonitoring)

	var validator SignatureAndQuorumValidator
	if config.StubMode {
		validator = quorum.NewStubQuorumValidator()
	} else {
		validator = quorum.NewQuorumValidator(config, l)
	}

	agg, err := createAggregator(store, store, validator, l, aggMonitoring)
	if err != nil {
		l.Errorw("failed to create aggregator", "error", err)
		return nil
	}

	writeHandler := handlers.NewWriteCommitCCVNodeDataHandler(store, agg, l, config.DisableValidation, validator)
	readCommitCCVNodeDataHandler := handlers.NewReadCommitCCVNodeDataHandler(store, config.DisableValidation, l)

	// Initialize pagination token manager
	tokenManager := pagination.NewPaginationTokenManager([]byte(config.Pagination.TokenSecret))

	getMessagesSinceHandler := handlers.NewGetMessagesSinceHandler(store, config.Committees, tokenManager, config.Pagination.PageLimit, l, aggMonitoring)
	getCCVDataForMessageHandler := handlers.NewGetCCVDataForMessageHandler(store, config.Committees, l)
	batchWriteCommitCCVNodeDataHandler := handlers.NewBatchWriteCommitCCVNodeDataHandler(writeHandler)

	// Initialize checkpoint storage
	checkpointStorage, err := factory.CreateCheckpointStorage(config.Storage)
	if err != nil {
		panic(fmt.Sprintf("failed to create checkpoint storage: %v", err))
	}

	checkpointStorage = storage.WrapCheckpointWithMetrics(checkpointStorage, aggMonitoring)

	// Initialize checkpoint handlers with configuration support
	writeBlockCheckpointHandler := handlers.NewWriteBlockCheckpointHandler(checkpointStorage, &config.APIKeys, &config.Checkpoints)
	readBlockCheckpointHandler := handlers.NewReadBlockCheckpointHandler(checkpointStorage, &config.APIKeys)

	loggingMiddleware := middlewares.NewLoggingMiddleware(l)
	metricsMiddleware := middlewares.NewMetricMiddleware(aggMonitoring)
	scopingMiddleware := middlewares.NewScopingMiddleware()

	aggMonitoring.Metrics().IncrementPendingAggregationsChannelBuffer(context.Background(), 1000) // Pre-increment the buffer size metric
	grpcPanicRecoveryHandler := func(p any) (err error) {
		l.Error("recovered from panic", "panic", p, "stack", debug.Stack())
		return status.Errorf(codes.Internal, "%s", p)
	}

	grpcServer := grpc.NewServer(
		grpc.ChainUnaryInterceptor(
			recovery.UnaryServerInterceptor(recovery.WithRecoveryHandler(grpcPanicRecoveryHandler)),
			scopingMiddleware.Intercept,
			loggingMiddleware.Intercept,
			metricsMiddleware.Intercept,
		),
	)

	server := &Server{
		l:                                  l,
		readCommitCCVNodeDataHandler:       readCommitCCVNodeDataHandler,
		writeCommitCCVNodeDataHandler:      writeHandler,
		getMessagesSinceHandler:            getMessagesSinceHandler,
		getCCVDataForMessageHandler:        getCCVDataForMessageHandler,
		writeBlockCheckpointHandler:        writeBlockCheckpointHandler,
		readBlockCheckpointHandler:         readBlockCheckpointHandler,
		batchWriteCommitCCVNodeDataHandler: batchWriteCommitCCVNodeDataHandler,
		checkpointStorage:                  checkpointStorage,
		grpcServer:                         grpcServer,
		started:                            false,
		mu:                                 sync.Mutex{},
	}

	pb.RegisterCCVDataServer(grpcServer, server)
	pb.RegisterAggregatorServer(grpcServer, server)
	reflection.Register(grpcServer)

	return server
}<|MERGE_RESOLUTION|>--- conflicted
+++ resolved
@@ -207,11 +207,7 @@
 		}
 
 		aggMonitoring = m
-<<<<<<< HEAD
-		l.Info("Metrics enabled")
-=======
 		l.Info("Monitoring enabled")
->>>>>>> 3d2f9883
 	}
 
 	store = storage.WrapWithMetrics(store, aggMonitoring)
