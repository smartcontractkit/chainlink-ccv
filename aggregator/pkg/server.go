// Package aggregator provides the main gRPC server implementation for the aggregator service.
package aggregator

import (
	"context"
	"net"

	"github.com/smartcontractkit/chainlink-ccv/aggregator/pb/aggregator"
	"github.com/smartcontractkit/chainlink-ccv/aggregator/pkg/aggregation"
	"github.com/smartcontractkit/chainlink-ccv/aggregator/pkg/common"
	"github.com/smartcontractkit/chainlink-ccv/aggregator/pkg/handlers"
	"github.com/smartcontractkit/chainlink-ccv/aggregator/pkg/model"
	"github.com/smartcontractkit/chainlink-ccv/aggregator/pkg/quorum"
	"github.com/smartcontractkit/chainlink-ccv/aggregator/pkg/storage"
	"github.com/smartcontractkit/chainlink-common/pkg/logger"
	"google.golang.org/grpc"
	"google.golang.org/grpc/reflection"
)

// Server represents a gRPC server for the aggregator service.
type Server struct {
	aggregator.UnimplementedAggregatorServer

	l                                    logger.Logger
	readCommitVerificationRecordHandler  *handlers.ReadCommitVerificationRecordHandler
	writeCommitVerificationRecordHandler *handlers.WriteCommitVerificationRecordHandler
	queryCommitVerificationsHandler      *handlers.QueryAggregatedCommitRecordsHandler
}

// WriteCommitVerification handles requests to write commit verification records.
func (s *Server) WriteCommitVerification(ctx context.Context, req *aggregator.WriteCommitVerificationRequest) (*aggregator.WriteCommitVerificationResponse, error) {
	return s.writeCommitVerificationRecordHandler.Handle(ctx, req)
}

// ReadCommitVerification handles requests to read commit verification records.
func (s *Server) ReadCommitVerification(ctx context.Context, req *aggregator.ReadCommitVerificationRequest) (*aggregator.ReadCommitVerificationResponse, error) {
	return s.readCommitVerificationRecordHandler.Handle(ctx, req)
}

// QueryAggregatedCommitRecords handles requests to query aggregated commit records.
func (s *Server) QueryAggregatedCommitRecords(ctx context.Context, req *aggregator.QueryAggregatedCommitRecordsRequest) (*aggregator.QueryAggregatedCommitRecordsResponse, error) {
	return s.queryCommitVerificationsHandler.Handle(ctx, req)
}

// Start starts the gRPC server on the provided listener.
func (s *Server) Start(lis net.Listener) (func(), error) {
	grpcServer := grpc.NewServer()
	aggregator.RegisterAggregatorServer(grpcServer, s)
	reflection.Register(grpcServer)

	s.l.Info("Aggregator gRPC server started")
	if err := grpcServer.Serve(lis); err != nil {
		return func() {}, err
	}

	return grpcServer.Stop, nil
}

func createAggregator(storage common.CommitVerificationStore, sink common.Sink) (handlers.AggregationTriggerer, error) {
	aggregator := aggregation.NewCommitReportAggregator(storage, sink, &quorum.QuorumValidatorStub{})
	aggregator.StartBackground(context.Background())
	return aggregator, nil
}

// NewServer creates a new aggregator server with the specified logger and configuration.
<<<<<<< HEAD
func NewServer(l logger.Logger, config model.AggregatorConfig) *Server {
	store, err := createStorage(config)
	if err != nil {
		l.Errorw("failed to create storage", "error", err)
		return nil
=======
func NewServer(l zerolog.Logger, config model.AggregatorConfig) *Server {
	var store *storage.InMemoryStorage
	if config.Storage.StorageType == "memory" {
		store = storage.NewInMemoryStorage()
	} else {
		panic("unknown storage type")
>>>>>>> 0838f9db
	}

	aggregator, err := createAggregator(store, store)
	if err != nil {
		l.Errorw("failed to create aggregator", "error", err)
		return nil
	}

<<<<<<< HEAD
	readCommitVerificationRecordHandler := handlers.NewReadCommitVerificationRecordHandler(store, config.DisableValidation)
	writeCommitVerificationRecordHandler := handlers.NewWriteCommitVerificationRecordHandler(store, aggregator, l, config.DisableValidation)
=======
	readCommitVerificationRecordHandler := handlers.NewReadCommitVerificationRecordHandler(store)
	writeCommitVerificationRecordHandler := handlers.NewWriteCommitVerificationRecordHandler(store, aggregator)
	queryCommitVerificationsHandler := handlers.NewQueryAggregatedCommitRecordsHandler(store)
>>>>>>> 0838f9db

	return &Server{
		l:                                    l,
		readCommitVerificationRecordHandler:  readCommitVerificationRecordHandler,
		writeCommitVerificationRecordHandler: writeCommitVerificationRecordHandler,
		queryCommitVerificationsHandler:      queryCommitVerificationsHandler,
	}
}<|MERGE_RESOLUTION|>--- conflicted
+++ resolved
@@ -63,20 +63,12 @@
 }
 
 // NewServer creates a new aggregator server with the specified logger and configuration.
-<<<<<<< HEAD
 func NewServer(l logger.Logger, config model.AggregatorConfig) *Server {
-	store, err := createStorage(config)
-	if err != nil {
-		l.Errorw("failed to create storage", "error", err)
-		return nil
-=======
-func NewServer(l zerolog.Logger, config model.AggregatorConfig) *Server {
 	var store *storage.InMemoryStorage
 	if config.Storage.StorageType == "memory" {
 		store = storage.NewInMemoryStorage()
 	} else {
 		panic("unknown storage type")
->>>>>>> 0838f9db
 	}
 
 	aggregator, err := createAggregator(store, store)
@@ -85,14 +77,9 @@
 		return nil
 	}
 
-<<<<<<< HEAD
 	readCommitVerificationRecordHandler := handlers.NewReadCommitVerificationRecordHandler(store, config.DisableValidation)
 	writeCommitVerificationRecordHandler := handlers.NewWriteCommitVerificationRecordHandler(store, aggregator, l, config.DisableValidation)
-=======
-	readCommitVerificationRecordHandler := handlers.NewReadCommitVerificationRecordHandler(store)
-	writeCommitVerificationRecordHandler := handlers.NewWriteCommitVerificationRecordHandler(store, aggregator)
 	queryCommitVerificationsHandler := handlers.NewQueryAggregatedCommitRecordsHandler(store)
->>>>>>> 0838f9db
 
 	return &Server{
 		l:                                    l,
