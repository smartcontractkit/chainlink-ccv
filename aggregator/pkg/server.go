// Package aggregator provides the main gRPC server implementation for the aggregator service.
package aggregator

import (
	"context"
	"errors"
	"fmt"
	"net"
	"os"
	"os/signal"
	"runtime/debug"
	"sync"
	"syscall"
	"time"

	"github.com/grpc-ecosystem/go-grpc-middleware/v2/interceptors/recovery"
	"github.com/oklog/run"
	"google.golang.org/grpc"
	"google.golang.org/grpc/codes"
	"google.golang.org/grpc/reflection"
	"google.golang.org/grpc/status"

	"github.com/smartcontractkit/chainlink-ccv/aggregator/pkg/aggregation"
	"github.com/smartcontractkit/chainlink-ccv/aggregator/pkg/common"
	"github.com/smartcontractkit/chainlink-ccv/aggregator/pkg/handlers"
	"github.com/smartcontractkit/chainlink-ccv/aggregator/pkg/middlewares"
	"github.com/smartcontractkit/chainlink-ccv/aggregator/pkg/model"
	"github.com/smartcontractkit/chainlink-ccv/aggregator/pkg/monitoring"
	"github.com/smartcontractkit/chainlink-ccv/aggregator/pkg/quorum"
	"github.com/smartcontractkit/chainlink-ccv/aggregator/pkg/storage"
	"github.com/smartcontractkit/chainlink-ccv/common/pb/aggregator"
	"github.com/smartcontractkit/chainlink-common/pkg/beholder"
	"github.com/smartcontractkit/chainlink-common/pkg/logger"
)

// Server represents a gRPC server for the aggregator service.
type Server struct {
	aggregator.UnimplementedAggregatorServer
	aggregator.UnimplementedCCVDataServer

	l                                  logger.Logger
<<<<<<< HEAD
	readCommitCCVNodeDataHandler       handlers.Handler[*aggregator.ReadCommitCCVNodeDataRequest, *aggregator.ReadCommitCCVNodeDataResponse]
	writeCommitCCVNodeDataHandler      handlers.Handler[*aggregator.WriteCommitCCVNodeDataRequest, *aggregator.WriteCommitCCVNodeDataResponse]
	getMessagesSinceHandler            handlers.Handler[*aggregator.GetMessagesSinceRequest, *aggregator.GetMessagesSinceResponse]
	getCCVDataForMessageHandler        handlers.Handler[*aggregator.GetCCVDataForMessageRequest, *aggregator.MessageWithCCVData]
	writeBlockCheckpointHandler        handlers.Handler[*aggregator.WriteBlockCheckpointRequest, *aggregator.WriteBlockCheckpointResponse]
	readBlockCheckpointHandler         handlers.Handler[*aggregator.ReadBlockCheckpointRequest, *aggregator.ReadBlockCheckpointResponse]
	checkpointStorage                  *storage.CheckpointStorage
	grpcServer                         *grpc.Server
	batchWriteCommitCCVNodeDataHandler handlers.Handler[*aggregator.BatchWriteCommitCCVNodeDataRequest, *aggregator.BatchWriteCommitCCVNodeDataResponse]
	closeChan                          chan struct{}
=======
	readCommitCCVNodeDataHandler       *handlers.ReadCommitCCVNodeDataHandler
	writeCommitCCVNodeDataHandler      *handlers.WriteCommitCCVNodeDataHandler
	getMessagesSinceHandler            *handlers.GetMessagesSinceHandler
	getCCVDataForMessageHandler        *handlers.GetCCVDataForMessageHandler
	writeBlockCheckpointHandler        *handlers.WriteBlockCheckpointHandler
	readBlockCheckpointHandler         *handlers.ReadBlockCheckpointHandler
	checkpointStorage                  *storage.CheckpointStorage
	grpcServer                         *grpc.Server
	batchWriteCommitCCVNodeDataHandler *handlers.BatchWriteCommitCCVNodeDataHandler
	runGroup                           *run.Group
	stopChan                           chan struct{}
>>>>>>> 42cfda37
	mu                                 sync.Mutex
	started                            bool
}

// WriteCommitCCVNodeData handles requests to write commit verification records.
func (s *Server) WriteCommitCCVNodeData(ctx context.Context, req *aggregator.WriteCommitCCVNodeDataRequest) (*aggregator.WriteCommitCCVNodeDataResponse, error) {
	return s.writeCommitCCVNodeDataHandler.Handle(ctx, req)
}

func (s *Server) BatchWriteCommitCCVNodeData(ctx context.Context, req *aggregator.BatchWriteCommitCCVNodeDataRequest) (*aggregator.BatchWriteCommitCCVNodeDataResponse, error) {
	return s.batchWriteCommitCCVNodeDataHandler.Handle(ctx, req)
}

// ReadCommitCCVNodeData handles requests to read commit verification records.
func (s *Server) ReadCommitCCVNodeData(ctx context.Context, req *aggregator.ReadCommitCCVNodeDataRequest) (*aggregator.ReadCommitCCVNodeDataResponse, error) {
	return s.readCommitCCVNodeDataHandler.Handle(ctx, req)
}

func (s *Server) GetCCVDataForMessage(ctx context.Context, req *aggregator.GetCCVDataForMessageRequest) (*aggregator.MessageWithCCVData, error) {
	return s.getCCVDataForMessageHandler.Handle(ctx, req)
}

func (s *Server) GetMessagesSince(ctx context.Context, req *aggregator.GetMessagesSinceRequest) (*aggregator.GetMessagesSinceResponse, error) {
	return s.getMessagesSinceHandler.Handle(ctx, req)
}

// WriteBlockCheckpoint handles requests to write blockchain checkpoints.
func (s *Server) WriteBlockCheckpoint(ctx context.Context, req *aggregator.WriteBlockCheckpointRequest) (*aggregator.WriteBlockCheckpointResponse, error) {
	return s.writeBlockCheckpointHandler.Handle(ctx, req)
}

// ReadBlockCheckpoint handles requests to read blockchain checkpoints.
func (s *Server) ReadBlockCheckpoint(ctx context.Context, req *aggregator.ReadBlockCheckpointRequest) (*aggregator.ReadBlockCheckpointResponse, error) {
	return s.readBlockCheckpointHandler.Handle(ctx, req)
}

func (s *Server) Start(lis net.Listener) error {
	s.mu.Lock()
	defer s.mu.Unlock()

	if s.started {
		return fmt.Errorf("server already started")
	}

	s.stopChan = make(chan struct{})

	g := &run.Group{}

	g.Add(func() error {
		s.l.Info("gRPC server started")
		err := s.grpcServer.Serve(lis)
		if err != nil && !errors.Is(err, grpc.ErrServerStopped) {
			s.l.Errorw("gRPC server stopped with error", "error", err)
			return err
		}
		s.l.Info("gRPC server stopped")
		return nil
	}, func(err error) {
		s.l.Info("Shutting down gRPC server")
		s.grpcServer.GracefulStop()
		s.grpcServer.Stop()
	})

	g.Add(func() error {
		<-s.stopChan
		s.l.Info("stop signal received, shutting down")
		return nil
	}, func(error) {})

	g.Add(func() error {
		sig := make(chan os.Signal, 1)
		signal.Notify(sig, syscall.SIGINT, syscall.SIGTERM)
		receivedSig := <-sig
		s.l.Info("received signal, shutting down", "signal", receivedSig)
		return nil
	}, func(error) {})

	s.runGroup = g
	s.started = true

	go func() {
		if err := g.Run(); err != nil {
			s.l.Errorw("Run group stopped with error", "error", err)
		}

		s.mu.Lock()
		s.started = false
		s.runGroup = nil
		if s.stopChan != nil {
			close(s.stopChan)
			s.stopChan = nil
		}
		s.mu.Unlock()
	}()

	return nil
}

func (s *Server) Stop() error {
	s.mu.Lock()
	defer s.mu.Unlock()

	if !s.started || s.stopChan == nil {
		return nil
	}

	s.l.Info("Stopping server gracefully")

	close(s.stopChan)
	s.stopChan = nil

	return nil
}

func createAggregator(storage common.CommitVerificationStore, sink common.Sink, validator aggregation.QuorumValidator, lggr logger.SugaredLogger, monitoring common.AggregatorMonitoring) (handlers.AggregationTriggerer, error) {
	aggregator := aggregation.NewCommitReportAggregator(storage, sink, validator, lggr, monitoring)
	aggregator.StartBackground(context.Background())
	return aggregator, nil
}

type SignatureAndQuorumValidator interface {
	aggregation.QuorumValidator
	handlers.SignatureValidator
}

// NewServer creates a new aggregator server with the specified logger and configuration.
func NewServer(l logger.SugaredLogger, config *model.AggregatorConfig) *Server {
	// Set defaults for configuration
	config.SetDefaults()

<<<<<<< HEAD
=======
	var aggMonitoring common.AggregatorMonitoring = &monitoring.NoopAggregatorMonitoring{}

	if config.Metrics.EnableMetrics {
		// Setup OTEL Monitoring (via beholder)
		m, err := monitoring.InitMonitoring(config, beholder.Config{
			InsecureConnection:       true,
			OtelExporterHTTPEndpoint: config.Metrics.Endpoint, // All of this needs to be in config, only works in devenv atm
			LogStreamingEnabled:      false,
			MetricReaderInterval:     10 * time.Second,
		})
		if err != nil {
			l.Fatalf("Failed to initialize aggregatorMonitoring monitoring: %v", err)
		}

		aggMonitoring = m
		l.Info("Metrics enabled")
	}

>>>>>>> 42cfda37
	if config.Storage.StorageType != "memory" {
		panic("unknown storage type")
	}

	store := storage.WrapWithMetrics(storage.NewInMemoryStorage(), aggMonitoring)

	var validator SignatureAndQuorumValidator
	if config.StubMode {
		validator = quorum.NewStubQuorumValidator()
	} else {
		validator = quorum.NewQuorumValidator(config, l)
	}

	agg, err := createAggregator(store, store, validator, l, aggMonitoring)
	if err != nil {
		l.Errorw("failed to create aggregator", "error", err)
		return nil
	}

	writeHandler := handlers.NewWriteCommitCCVNodeDataHandler(store, agg, l, config.DisableValidation, validator)
<<<<<<< HEAD
	readCommitCCVNodeDataHandler := handlers.NewLoggingMiddleware(handlers.NewReadCommitCCVNodeDataHandler(store, config.DisableValidation, l), l)
	writeCommitCCVNodeDataHandler := handlers.NewLoggingMiddleware(writeHandler, l)
	getMessagesSinceHandler := handlers.NewLoggingMiddleware(handlers.NewGetMessagesSinceHandler(store, config.Committees, l), l)
	getCCVDataForMessageHandler := handlers.NewLoggingMiddleware(handlers.NewGetCCVDataForMessageHandler(store, config.Committees, l), l)
	batchWriteCommitCCVNodeDataHandler := handlers.NewLoggingMiddleware(handlers.NewBatchWriteCommitCCVNodeDataHandler(writeHandler), l)
=======
	readCommitCCVNodeDataHandler := handlers.NewReadCommitCCVNodeDataHandler(store, config.DisableValidation, l)
	getMessagesSinceHandler := handlers.NewGetMessagesSinceHandler(store, config.Committees, l, aggMonitoring)
	getCCVDataForMessageHandler := handlers.NewGetCCVDataForMessageHandler(store, config.Committees, l)
	batchWriteCommitCCVNodeDataHandler := handlers.NewBatchWriteCommitCCVNodeDataHandler(writeHandler)
>>>>>>> 42cfda37

	// Initialize checkpoint storage
	checkpointStorage := storage.NewCheckpointStorage()

	// Initialize checkpoint handlers with configuration support
<<<<<<< HEAD
	writeBlockCheckpointHandler := handlers.NewLoggingMiddleware(
		handlers.NewWriteBlockCheckpointHandler(checkpointStorage, &config.APIKeys, &config.Checkpoints), l)
	readBlockCheckpointHandler := handlers.NewLoggingMiddleware(
		handlers.NewReadBlockCheckpointHandler(checkpointStorage, &config.APIKeys), l)
=======
	writeBlockCheckpointHandler := handlers.NewWriteBlockCheckpointHandler(checkpointStorage, &config.APIKeys, &config.Checkpoints)
	readBlockCheckpointHandler := handlers.NewReadBlockCheckpointHandler(checkpointStorage, &config.APIKeys)

	loggingMiddleware := middlewares.NewLoggingMiddleware(l)
	metricsMiddleware := middlewares.NewMetricMiddleware(aggMonitoring)
	scopingMiddleware := middlewares.NewScopingMiddleware()

	aggMonitoring.Metrics().IncrementPendingAggregationsChannelBuffer(context.Background(), 1000) // Pre-increment the buffer size metric
	grpcPanicRecoveryHandler := func(p any) (err error) {
		l.Error("recovered from panic", "panic", p, "stack", debug.Stack())
		return status.Errorf(codes.Internal, "%s", p)
	}

	grpcServer := grpc.NewServer(
		grpc.ChainUnaryInterceptor(
			recovery.UnaryServerInterceptor(recovery.WithRecoveryHandler(grpcPanicRecoveryHandler)),
			scopingMiddleware.Intercept,
			loggingMiddleware.Intercept,
			metricsMiddleware.Intercept,
		),
	)
>>>>>>> 42cfda37

	server := &Server{
		l:                                  l,
		readCommitCCVNodeDataHandler:       readCommitCCVNodeDataHandler,
<<<<<<< HEAD
		writeCommitCCVNodeDataHandler:      writeCommitCCVNodeDataHandler,
=======
		writeCommitCCVNodeDataHandler:      writeHandler,
>>>>>>> 42cfda37
		getMessagesSinceHandler:            getMessagesSinceHandler,
		getCCVDataForMessageHandler:        getCCVDataForMessageHandler,
		writeBlockCheckpointHandler:        writeBlockCheckpointHandler,
		readBlockCheckpointHandler:         readBlockCheckpointHandler,
		batchWriteCommitCCVNodeDataHandler: batchWriteCommitCCVNodeDataHandler,
		checkpointStorage:                  checkpointStorage,
		grpcServer:                         grpcServer,
		started:                            false,
		mu:                                 sync.Mutex{},
	}

	aggregator.RegisterCCVDataServer(grpcServer, server)
	aggregator.RegisterAggregatorServer(grpcServer, server)
	reflection.Register(grpcServer)

	return server
}<|MERGE_RESOLUTION|>--- conflicted
+++ resolved
@@ -39,18 +39,6 @@
 	aggregator.UnimplementedCCVDataServer
 
 	l                                  logger.Logger
-<<<<<<< HEAD
-	readCommitCCVNodeDataHandler       handlers.Handler[*aggregator.ReadCommitCCVNodeDataRequest, *aggregator.ReadCommitCCVNodeDataResponse]
-	writeCommitCCVNodeDataHandler      handlers.Handler[*aggregator.WriteCommitCCVNodeDataRequest, *aggregator.WriteCommitCCVNodeDataResponse]
-	getMessagesSinceHandler            handlers.Handler[*aggregator.GetMessagesSinceRequest, *aggregator.GetMessagesSinceResponse]
-	getCCVDataForMessageHandler        handlers.Handler[*aggregator.GetCCVDataForMessageRequest, *aggregator.MessageWithCCVData]
-	writeBlockCheckpointHandler        handlers.Handler[*aggregator.WriteBlockCheckpointRequest, *aggregator.WriteBlockCheckpointResponse]
-	readBlockCheckpointHandler         handlers.Handler[*aggregator.ReadBlockCheckpointRequest, *aggregator.ReadBlockCheckpointResponse]
-	checkpointStorage                  *storage.CheckpointStorage
-	grpcServer                         *grpc.Server
-	batchWriteCommitCCVNodeDataHandler handlers.Handler[*aggregator.BatchWriteCommitCCVNodeDataRequest, *aggregator.BatchWriteCommitCCVNodeDataResponse]
-	closeChan                          chan struct{}
-=======
 	readCommitCCVNodeDataHandler       *handlers.ReadCommitCCVNodeDataHandler
 	writeCommitCCVNodeDataHandler      *handlers.WriteCommitCCVNodeDataHandler
 	getMessagesSinceHandler            *handlers.GetMessagesSinceHandler
@@ -62,7 +50,6 @@
 	batchWriteCommitCCVNodeDataHandler *handlers.BatchWriteCommitCCVNodeDataHandler
 	runGroup                           *run.Group
 	stopChan                           chan struct{}
->>>>>>> 42cfda37
 	mu                                 sync.Mutex
 	started                            bool
 }
@@ -193,8 +180,6 @@
 	// Set defaults for configuration
 	config.SetDefaults()
 
-<<<<<<< HEAD
-=======
 	var aggMonitoring common.AggregatorMonitoring = &monitoring.NoopAggregatorMonitoring{}
 
 	if config.Metrics.EnableMetrics {
@@ -213,7 +198,6 @@
 		l.Info("Metrics enabled")
 	}
 
->>>>>>> 42cfda37
 	if config.Storage.StorageType != "memory" {
 		panic("unknown storage type")
 	}
@@ -234,29 +218,15 @@
 	}
 
 	writeHandler := handlers.NewWriteCommitCCVNodeDataHandler(store, agg, l, config.DisableValidation, validator)
-<<<<<<< HEAD
-	readCommitCCVNodeDataHandler := handlers.NewLoggingMiddleware(handlers.NewReadCommitCCVNodeDataHandler(store, config.DisableValidation, l), l)
-	writeCommitCCVNodeDataHandler := handlers.NewLoggingMiddleware(writeHandler, l)
-	getMessagesSinceHandler := handlers.NewLoggingMiddleware(handlers.NewGetMessagesSinceHandler(store, config.Committees, l), l)
-	getCCVDataForMessageHandler := handlers.NewLoggingMiddleware(handlers.NewGetCCVDataForMessageHandler(store, config.Committees, l), l)
-	batchWriteCommitCCVNodeDataHandler := handlers.NewLoggingMiddleware(handlers.NewBatchWriteCommitCCVNodeDataHandler(writeHandler), l)
-=======
 	readCommitCCVNodeDataHandler := handlers.NewReadCommitCCVNodeDataHandler(store, config.DisableValidation, l)
 	getMessagesSinceHandler := handlers.NewGetMessagesSinceHandler(store, config.Committees, l, aggMonitoring)
 	getCCVDataForMessageHandler := handlers.NewGetCCVDataForMessageHandler(store, config.Committees, l)
 	batchWriteCommitCCVNodeDataHandler := handlers.NewBatchWriteCommitCCVNodeDataHandler(writeHandler)
->>>>>>> 42cfda37
 
 	// Initialize checkpoint storage
 	checkpointStorage := storage.NewCheckpointStorage()
 
 	// Initialize checkpoint handlers with configuration support
-<<<<<<< HEAD
-	writeBlockCheckpointHandler := handlers.NewLoggingMiddleware(
-		handlers.NewWriteBlockCheckpointHandler(checkpointStorage, &config.APIKeys, &config.Checkpoints), l)
-	readBlockCheckpointHandler := handlers.NewLoggingMiddleware(
-		handlers.NewReadBlockCheckpointHandler(checkpointStorage, &config.APIKeys), l)
-=======
 	writeBlockCheckpointHandler := handlers.NewWriteBlockCheckpointHandler(checkpointStorage, &config.APIKeys, &config.Checkpoints)
 	readBlockCheckpointHandler := handlers.NewReadBlockCheckpointHandler(checkpointStorage, &config.APIKeys)
 
@@ -278,16 +248,11 @@
 			metricsMiddleware.Intercept,
 		),
 	)
->>>>>>> 42cfda37
 
 	server := &Server{
 		l:                                  l,
 		readCommitCCVNodeDataHandler:       readCommitCCVNodeDataHandler,
-<<<<<<< HEAD
-		writeCommitCCVNodeDataHandler:      writeCommitCCVNodeDataHandler,
-=======
 		writeCommitCCVNodeDataHandler:      writeHandler,
->>>>>>> 42cfda37
 		getMessagesSinceHandler:            getMessagesSinceHandler,
 		getCCVDataForMessageHandler:        getCCVDataForMessageHandler,
 		writeBlockCheckpointHandler:        writeBlockCheckpointHandler,
