--- conflicted
+++ resolved
@@ -32,19 +32,10 @@
       - name: Install just
         uses: extractions/setup-just@69d82fb0233557aec017ef13706851d0694e0f1d # v2.0.0
 
-<<<<<<< HEAD
       - name: Install go-tools
         run: |
           just install-protoc
           just install-go-tools
-=======
-      - name: Install golangci-lint
-        uses: golangci/golangci-lint-action@4afd733a84b1f43292c63897423277bb7f4313a9
-        with:
-          version: latest
-          working-directory: aggregator
-          args: --help # Just install, don't run yet
->>>>>>> 055aedfd
 
       - name: Run lint
         run: just lint
