--- conflicted
+++ resolved
@@ -14,14 +14,9 @@
         uses: actions/checkout@08c6903cd8c0fde910a37f88322edcfb5dd907a8 # v5.0.0
         with:
           fetch-depth: 0
-<<<<<<< HEAD
 
-      - name: Set up Go with module caching
-        uses: actions/setup-go@d35c59abb061a4a6fb18e82ac0862c26744d6ab5 # v5
-=======
       - name: Set up Go
         uses: actions/setup-go@v6 # v6
->>>>>>> 9c1ec6fe
         with:
           go-version-file: build/devenv/go.mod
 
