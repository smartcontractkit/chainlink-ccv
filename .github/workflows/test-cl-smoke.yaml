--- conflicted
+++ resolved
@@ -20,13 +20,9 @@
     strategy:
       matrix:
         test: [
-<<<<<<< HEAD
-          { name: "Test(E2ESmoke|RMNCurseLaneVerifierSide|RMNGlobalCurseVerifierSide)", config: "env.toml,env-cl-ci.toml" },
-=======
           { name: "TestE2ESmoke", config: "env.toml,env-cl.toml,env-cl-ci.toml" },
           # We need to configure HeadTracker for the CL tests to have finality depth. Otherwise, it does instant finality.
 #          { name: "TestE2EReorg", config: "env.toml,env-src-auto-mine.toml,env-cl.toml,env-cl-ci.toml" },
->>>>>>> 23a9cd75
         ]
       fail-fast: false
     steps:
