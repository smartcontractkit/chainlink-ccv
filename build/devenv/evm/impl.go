--- conflicted
+++ resolved
@@ -247,26 +247,17 @@
 }
 
 type CCIP17EVM struct {
-<<<<<<< HEAD
-	e            *deployment.Environment
-	ds           datastore.DataStore
-	chain        evm.Chain
-	logger       zerolog.Logger
-	chainDetails chainsel.ChainDetails
-	ethClient    *ethclient.Client
-	onRamp       *onramp.OnRamp
-	offRamp      *offramp.OffRamp
-=======
-	e                      *deployment.Environment
-	logger                 zerolog.Logger
-	chainDetailsBySelector map[uint64]chainsel.ChainDetails
-	ethClients             map[uint64]*ethclient.Client
-	onRampBySelector       map[uint64]*onramp.OnRamp
-	offRampBySelector      map[uint64]*offramp.OffRamp
-	offRampPollers         map[uint64]*eventPoller[cciptestinterfaces.ExecutionStateChangedEvent]
-	onRampPollers          map[uint64]*eventPoller[cciptestinterfaces.MessageSentEvent]
-	pollersMu              sync.Mutex
->>>>>>> 7f9550aa
+	e             *deployment.Environment
+	ds            datastore.DataStore
+	chain         evm.Chain
+	logger        zerolog.Logger
+	chainDetails  chainsel.ChainDetails
+	ethClient     *ethclient.Client
+	onRamp        *onramp.OnRamp
+	offRamp       *offramp.OffRamp
+	offRampPoller *eventPoller[cciptestinterfaces.ExecutionStateChangedEvent]
+	onRampPoller  *eventPoller[cciptestinterfaces.MessageSentEvent]
+	pollersMu     sync.Mutex
 }
 
 // NewEmptyCCIP17EVM creates a new CCIP17EVM with a logger that logs to the console.
@@ -278,8 +269,6 @@
 			With().
 			Fields(map[string]any{"component": "CCIP17EVM"}).
 			Logger(),
-		offRampPollers: make(map[uint64]*eventPoller[cciptestinterfaces.ExecutionStateChangedEvent]),
-		onRampPollers:  make(map[uint64]*eventPoller[cciptestinterfaces.MessageSentEvent]),
 	}
 }
 
@@ -290,10 +279,12 @@
 		TipCapMultiplier: 2,
 	}
 	var (
-		chainDetails chainsel.ChainDetails
-		ethClient    *ethclient.Client
-		onRamp       *onramp.OnRamp
-		offRamp      *offramp.OffRamp
+		chainDetails  chainsel.ChainDetails
+		ethClient     *ethclient.Client
+		onRamp        *onramp.OnRamp
+		offRamp       *offramp.OffRamp
+		offRampPoller eventPoller[cciptestinterfaces.ExecutionStateChangedEvent]
+		onRampPoller  eventPoller[cciptestinterfaces.MessageSentEvent]
 	)
 	chainDetails, err := chainsel.GetChainDetailsByChainIDAndFamily(chainID, chainsel.FamilyEVM)
 	if err != nil {
@@ -334,45 +325,24 @@
 	}
 
 	return &CCIP17EVM{
-<<<<<<< HEAD
-		e:            e,
-		ds:           e.DataStore,
-		chain:        e.BlockChains.EVMChains()[chainDetails.ChainSelector],
-		logger:       logger,
-		chainDetails: chainDetails,
-		ethClient:    ethClient,
-		onRamp:       onRamp,
-		offRamp:      offRamp,
-=======
-		e:                      e,
-		logger:                 logger,
-		chainDetailsBySelector: chainDetailsBySelector,
-		ethClients:             ethClients,
-		onRampBySelector:       onRampBySelector,
-		offRampBySelector:      offRampBySelector,
-		offRampPollers:         make(map[uint64]*eventPoller[cciptestinterfaces.ExecutionStateChangedEvent]),
-		onRampPollers:          make(map[uint64]*eventPoller[cciptestinterfaces.MessageSentEvent]),
->>>>>>> 7f9550aa
+		e:             e,
+		ds:            e.DataStore,
+		chain:         e.BlockChains.EVMChains()[chainDetails.ChainSelector],
+		logger:        logger,
+		chainDetails:  chainDetails,
+		ethClient:     ethClient,
+		onRamp:        onRamp,
+		offRamp:       offRamp,
+		offRampPoller: &offRampPoller,
+		onRampPoller:  &onRampPoller,
 	}, nil
 }
 
-func (m *CCIP17EVM) getOrCreateOnRampPoller(from uint64) (*eventPoller[cciptestinterfaces.MessageSentEvent], error) {
+func (m *CCIP17EVM) getOrCreateOnRampPoller() (*eventPoller[cciptestinterfaces.MessageSentEvent], error) {
 	m.pollersMu.Lock()
 	defer m.pollersMu.Unlock()
-
-	if poller, exists := m.onRampPollers[from]; exists {
-		return poller, nil
-	}
-
-	onRamp, ok := m.onRampBySelector[from]
-	if !ok {
-		return nil, fmt.Errorf("no onRamp for selector %d", from)
-	}
-
-	ethClient, ok := m.ethClients[from]
-	if !ok {
-		return nil, fmt.Errorf("no eth client for selector %d", from)
-	}
+	onRamp := m.onRamp
+	ethClient := m.ethClient
 
 	pollFn := func(start, end uint64) (map[eventKey]cciptestinterfaces.MessageSentEvent, error) {
 		filter, err := onRamp.FilterCCIPMessageSent(&bind.FilterOpts{
@@ -415,27 +385,16 @@
 	}
 
 	poller := newEventPoller(ethClient, m.logger, "CCIPMessageSent", pollFn)
-	m.onRampPollers[from] = poller
+	m.onRampPoller = poller
 	return poller, nil
 }
 
-func (m *CCIP17EVM) getOrCreateOffRampPoller(to uint64) (*eventPoller[cciptestinterfaces.ExecutionStateChangedEvent], error) {
+func (m *CCIP17EVM) getOrCreateOffRampPoller() (*eventPoller[cciptestinterfaces.ExecutionStateChangedEvent], error) {
 	m.pollersMu.Lock()
 	defer m.pollersMu.Unlock()
 
-	if poller, exists := m.offRampPollers[to]; exists {
-		return poller, nil
-	}
-
-	offRamp, ok := m.offRampBySelector[to]
-	if !ok {
-		return nil, fmt.Errorf("no off ramp for selector %d", to)
-	}
-
-	ethClient, ok := m.ethClients[to]
-	if !ok {
-		return nil, fmt.Errorf("no eth client for selector %d", to)
-	}
+	ethClient := m.ethClient
+	offRamp := m.offRamp
 
 	pollFn := func(start, end uint64) (map[eventKey]cciptestinterfaces.ExecutionStateChangedEvent, error) {
 		filter, err := offRamp.FilterExecutionStateChanged(&bind.FilterOpts{
@@ -466,7 +425,7 @@
 	}
 
 	poller := newEventPoller(ethClient, m.logger, "ExecutionStateChanged", pollFn)
-	m.offRampPollers[to] = poller
+	m.offRampPoller = poller
 	return poller, nil
 }
 
@@ -569,81 +528,22 @@
 	l := m.logger
 	ctx, cancel := context.WithTimeout(ctx, timeout)
 	defer cancel()
-<<<<<<< HEAD
 	ticker := time.NewTicker(1 * time.Second)
 	defer ticker.Stop()
-=======
 
 	l.Info().Uint64("from", from).Uint64("to", to).Uint64("seq", seq).Msg("Awaiting CCIPMessageSent event")
-
-	poller, err := m.getOrCreateOnRampPoller(from)
+	poller, err := m.getOrCreateOnRampPoller()
 	if err != nil {
 		return cciptestinterfaces.MessageSentEvent{}, err
 	}
->>>>>>> 7f9550aa
-
 	resultCh := poller.register(ctx, to, seq)
 
-<<<<<<< HEAD
-	for {
-		select {
-		case <-ctx.Done():
-			return cciptestinterfaces.MessageSentEvent{}, ctx.Err()
-		case <-ticker.C:
-			filter, err := m.onRamp.FilterCCIPMessageSent(&bind.FilterOpts{}, []uint64{to}, []uint64{seq}, nil)
-			if err != nil {
-				l.Warn().Err(err).Str("onramp", m.onRamp.Address().Hex()).Msg("Failed to create filter")
-				continue
-			}
-			var eventFound *onramp.OnRampCCIPMessageSent
-			eventCount := 0
-
-			for filter.Next() {
-				eventCount++
-				if eventCount > 1 {
-					if err := filter.Close(); err != nil {
-						l.Warn().Err(err).Msg("Failed to close filter")
-					}
-					return cciptestinterfaces.MessageSentEvent{}, fmt.Errorf("received multiple events for the same sequence number and selector")
-				}
-				eventFound = filter.Event
-				l.Info().
-					Any("TxHash", filter.Event.Raw.TxHash.Hex()).
-					Any("SeqNo", filter.Event.SequenceNumber).
-					Str("MsgID", hexutil.Encode(filter.Event.MessageId[:])).
-					Msg("Received CCIPMessageSent event")
-			}
-			if err := filter.Error(); err != nil {
-				l.Warn().Err(err).Msg("Filter error")
-			}
-			if err := filter.Close(); err != nil {
-				l.Warn().Err(err).Msg("Failed to close filter")
-			}
-			if eventFound != nil {
-				message, err := protocol.DecodeMessage(eventFound.EncodedMessage)
-				if err != nil {
-					return cciptestinterfaces.MessageSentEvent{}, fmt.Errorf("failed to decode message: %w", err)
-				}
-				ev := cciptestinterfaces.MessageSentEvent{
-					MessageID:      eventFound.MessageId,
-					SequenceNumber: eventFound.SequenceNumber,
-					Message:        message,
-					ReceiptIssuers: make([]protocol.UnknownAddress, 0, len(eventFound.Receipts)),
-					VerifierBlobs:  eventFound.VerifierBlobs,
-				}
-				for _, receipt := range eventFound.Receipts {
-					ev.ReceiptIssuers = append(ev.ReceiptIssuers, protocol.UnknownAddress(receipt.Issuer.Bytes()))
-				}
-				return ev, nil
-			}
-=======
 	select {
 	case <-ctx.Done():
 		return cciptestinterfaces.MessageSentEvent{}, ctx.Err()
 	case result := <-resultCh:
 		if result.err != nil {
 			return cciptestinterfaces.MessageSentEvent{}, result.err
->>>>>>> 7f9550aa
 		}
 		return result.event, nil
 	}
@@ -656,47 +556,6 @@
 	}
 
 	l := m.logger
-<<<<<<< HEAD
-	ctx, cancel := context.WithTimeout(ctx, timeout)
-	defer cancel()
-
-	ticker := time.NewTicker(1 * time.Second)
-	defer ticker.Stop()
-
-	l.Info().Msg("Awaiting ExecutionStateChanged event")
-
-	for {
-		select {
-		case <-ctx.Done():
-			return cciptestinterfaces.ExecutionStateChangedEvent{}, ctx.Err()
-		case <-ticker.C:
-			filter, err := m.offRamp.FilterExecutionStateChanged(&bind.FilterOpts{}, []uint64{from}, []uint64{seq}, nil)
-			if err != nil {
-				l.Warn().Err(err).Msg("Failed to create filter")
-				continue
-			}
-
-			var eventFound *offramp.OffRampExecutionStateChanged
-			eventCount := 0
-
-			for filter.Next() {
-				eventCount++
-				if eventCount > 1 {
-					if err := filter.Close(); err != nil {
-						l.Warn().Err(err).Msg("Failed to close filter")
-					}
-					return cciptestinterfaces.ExecutionStateChangedEvent{}, fmt.Errorf("received multiple events for the same sequence number and selector")
-				}
-
-				eventFound = filter.Event
-				l.Info().
-					Any("State", filter.Event.State).
-					Any("TxHash", filter.Event.Raw.TxHash.Hex()).
-					Any("SeqNo", filter.Event.SequenceNumber).
-					Str("MsgID", hexutil.Encode(filter.Event.MessageId[:])).
-					Msg("Received ExecutionStateChanged event")
-			}
-=======
 	if timeout > 0 {
 		var cancel context.CancelFunc
 		ctx, cancel = context.WithTimeout(ctx, timeout)
@@ -704,9 +563,8 @@
 	}
 
 	l.Info().Uint64("from", from).Uint64("to", to).Uint64("seq", seq).Msg("Awaiting ExecutionStateChanged event")
->>>>>>> 7f9550aa
-
-	poller, err := m.getOrCreateOffRampPoller(to)
+
+	poller, err := m.getOrCreateOffRampPoller()
 	if err != nil {
 		return cciptestinterfaces.ExecutionStateChangedEvent{}, err
 	}
@@ -913,15 +771,6 @@
 		return cciptestinterfaces.MessageSentEvent{}, fmt.Errorf("create router wrapper: %w", err)
 	}
 
-<<<<<<< HEAD
-	bundle := operations.NewBundle(
-		func() context.Context { return context.Background() },
-		m.e.Logger, // logger incompatibility??
-		operations.NewMemoryReporter(),
-	)
-
-=======
->>>>>>> 7f9550aa
 	// Even though it is called "tokenAmounts", but we only support one token amount.
 	var tokenAmounts []routeroperations.EVMTokenAmount
 	if fields.TokenAmount.Amount != nil {
@@ -987,12 +836,7 @@
 	var messageSentEvent *onramp.OnRampCCIPMessageSent
 	for _, log := range receipt.Logs {
 		if log.Topics[0] == ccipMessageSentTopic {
-<<<<<<< HEAD
-			var err error
 			messageSentEvent, err = m.onRamp.ParseCCIPMessageSent(*log)
-=======
-			messageSentEvent, err = m.onRampBySelector[src].ParseCCIPMessageSent(*log)
->>>>>>> 7f9550aa
 			if err != nil {
 				l.Warn().Err(err).Msg("Failed to parse CCIPMessageSent event")
 				continue
@@ -1000,16 +844,12 @@
 			break
 		}
 	}
-<<<<<<< HEAD
-	dcc, err := m.onRamp.GetDestChainConfig(&bind.CallOpts{
-=======
 
 	if messageSentEvent == nil {
 		return cciptestinterfaces.MessageSentEvent{}, errors.New("no CCIPMessageSent event found")
 	}
 
-	dcc, err := m.onRampBySelector[src].GetDestChainConfig(&bind.CallOpts{
->>>>>>> 7f9550aa
+	dcc, err := m.onRamp.GetDestChainConfig(&bind.CallOpts{
 		Context: ctx,
 	}, dest)
 	if err != nil {
