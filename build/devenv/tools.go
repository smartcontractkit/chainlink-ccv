package ccv

import (
	"bytes"
	"context"
	"crypto/ecdsa"
	"encoding/json"
	"errors"
	"fmt"
	"math/big"
	"net"
	"net/http"
	"slices"
	"strconv"
	"strings"
	"sync"
	"time"

	"github.com/ethereum/go-ethereum"
	"github.com/ethereum/go-ethereum/accounts/abi"
	"github.com/ethereum/go-ethereum/accounts/abi/bind"
	"github.com/ethereum/go-ethereum/common"
	"github.com/ethereum/go-ethereum/core/types"
	"github.com/ethereum/go-ethereum/crypto"
	"github.com/ethereum/go-ethereum/ethclient"
	"github.com/prometheus/client_golang/prometheus/promhttp"
	"github.com/rs/zerolog"

	"github.com/smartcontractkit/chainlink-ccip/chains/evm/deployment/utils/operations/contract"
	"github.com/smartcontractkit/chainlink-ccip/chains/evm/deployment/v1_2_0/operations/router"
	"github.com/smartcontractkit/chainlink-ccip/chains/evm/deployment/v1_6_0/operations/nonce_manager"
	"github.com/smartcontractkit/chainlink-ccip/chains/evm/deployment/v1_7_0/operations/commit_offramp"
	"github.com/smartcontractkit/chainlink-ccip/chains/evm/deployment/v1_7_0/operations/commit_onramp"
	"github.com/smartcontractkit/chainlink-ccip/chains/evm/deployment/v1_7_0/operations/fee_quoter_v2"
	"github.com/smartcontractkit/chainlink-ccip/chains/evm/deployment/v1_7_0/operations/mock_receiver"
	"github.com/smartcontractkit/chainlink-deployments-framework/datastore"
	"github.com/smartcontractkit/chainlink-deployments-framework/deployment"
	"github.com/smartcontractkit/chainlink-deployments-framework/operations"

	chainsel "github.com/smartcontractkit/chain-selectors"
	ccvTypes "github.com/smartcontractkit/chainlink-ccv/protocol/pkg/types"
)

/*
This code should be generalized and moved to devenv library after we finish CCIPv1.7 environment!
*/

type TimeTracker struct {
	logger    zerolog.Logger
	start     time.Time
	last      time.Time
	intervals []interval
}

type interval struct {
	tag   string
	delta time.Duration
}

// NewTimeTracker is a simple utility function that tracks execution time.
func NewTimeTracker(l zerolog.Logger) *TimeTracker { //nolint:gocritic
	now := time.Now()
	return &TimeTracker{
		start:     now,
		last:      now,
		logger:    l,
		intervals: make([]interval, 0),
	}
}

func (t *TimeTracker) Record(tag string) {
	now := time.Now()
	delta := now.Sub(t.last)
	t.intervals = append(t.intervals, interval{
		tag:   tag,
		delta: delta,
	})
	t.last = now
}

func (t *TimeTracker) Print() {
	total := time.Since(t.start)
	t.logger.Debug().Msg("Time tracking results:")
	for _, i := range t.intervals {
		t.logger.Debug().
			Str("Tag", i.tag).
			Str("Duration", i.delta.String()).
			Send()
	}

	t.logger.Debug().
		Str("Duration", total.String()).
		Msg("Total environment boot up time")
}

func GetCLDFAddressesPerSelector(in *Cfg) ([][]datastore.AddressRef, error) {
	addrs := make([][]datastore.AddressRef, 0)
	for _, addr := range in.CCV.Addresses {
		var refs []datastore.AddressRef
		if err := json.Unmarshal([]byte(addr), &refs); err != nil {
			return nil, fmt.Errorf("failed to unmarshal addresses: %w", err)
		}
		addrs = append(addrs, refs)
	}
	return addrs, nil
}

func PrintCLDFAddresses(in *Cfg) error {
	for _, addr := range in.CCV.Addresses {
		var refs []datastore.AddressRef
		if err := json.Unmarshal([]byte(addr), &refs); err != nil {
			return fmt.Errorf("failed to unmarshal addresses: %w", err)
		}
		fmt.Printf("%-30s %-30s %-40s %-30s\n", "Selector", "Type", "Address", "Version")
		fmt.Println("--------------------------------------------------------------------------------------------------------------")

		for _, ref := range refs {
			fmt.Printf("%-30d %-30s %-40s %-30s\n", ref.ChainSelector, ref.Type, ref.Address, ref.Version)
		}
	}
	return nil
}

/*
This is just a basic ETH client, CLDF should provide something like this
*/

const (
	DefaultNativeTransferGasPrice = 21000
)

// ETHClient creates a basic Ethereum client using PRIVATE_KEY env var and tip/cap gas settings.
// used for common operations like funding where creating CLDF environment makes no sense.
func ETHClient(wsURL string, gasSettings *GasSettings) (*ethclient.Client, *bind.TransactOpts, string, error) {
	client, err := ethclient.Dial(wsURL)
	if err != nil {
		return nil, nil, "", fmt.Errorf("could not connect to eth client: %w", err)
	}
	privateKey, err := crypto.HexToECDSA(getNetworkPrivateKey())
	if err != nil {
		return nil, nil, "", fmt.Errorf("could not parse private key: %w", err)
	}
	publicKey := privateKey.PublicKey
	address := crypto.PubkeyToAddress(publicKey).String()
	chainID, err := client.ChainID(context.Background())
	if err != nil {
		return nil, nil, "", fmt.Errorf("could not get chain ID: %w", err)
	}
	auth, err := bind.NewKeyedTransactorWithChainID(privateKey, chainID)
	if err != nil {
		return nil, nil, "", fmt.Errorf("could not create transactor: %w", err)
	}
	fc, tc, err := MultiplyEIP1559GasPrices(client, gasSettings.FeeCapMultiplier, gasSettings.TipCapMultiplier)
	if err != nil {
		return nil, nil, "", fmt.Errorf("could not get bumped gas price: %w", err)
	}
	auth.GasFeeCap = fc
	auth.GasTipCap = tc
	Plog.Info().
		Str("GasFeeCap", fc.String()).
		Str("GasTipCap", tc.String()).
		Msg("Default gas prices set")
	return client, auth, address, nil
}

// MultiplyEIP1559GasPrices returns bumped EIP1159 gas prices increased by multiplier.
func MultiplyEIP1559GasPrices(client *ethclient.Client, fcMult, tcMult int64) (*big.Int, *big.Int, error) {
	feeCap, err := client.SuggestGasPrice(context.Background())
	if err != nil {
		return nil, nil, err
	}
	tipCap, err := client.SuggestGasTipCap(context.Background())
	if err != nil {
		return nil, nil, err
	}

	return new(big.Int).Mul(feeCap, big.NewInt(fcMult)), new(big.Int).Mul(tipCap, big.NewInt(tcMult)), nil
}

func blockchainsByChainID(in *Cfg) (map[string]*ethclient.Client, error) {
	bcByChainID := make(map[string]*ethclient.Client)
	for _, bc := range in.Blockchains {
		c, err := ethclient.Dial(bc.Out.Nodes[0].ExternalHTTPUrl)
		if err != nil {
			return nil, fmt.Errorf("failed to connect to Ethereum: %w", err)
		}
		bcByChainID[bc.ChainID] = c
	}
	return bcByChainID, nil
}

// NewDefaultCLDFBundle creates a new default CLDF bundle.
func NewDefaultCLDFBundle(e *deployment.Environment) operations.Bundle {
	return operations.NewBundle(
		func() context.Context { return context.Background() },
		e.Logger,
		operations.NewMemoryReporter(),
	)
}

// GetContractAddrForSelector get contract address by type and chain selector.
func GetContractAddrForSelector(in *Cfg, selector uint64, contractType datastore.ContractType) (common.Address, error) {
	var contractAddr common.Address
	for _, addr := range in.CCV.Addresses {
		var refs []datastore.AddressRef
		err := json.Unmarshal([]byte(addr), &refs)
		if err != nil {
			return common.Address{}, err
		}
		for _, ref := range refs {
			if ref.ChainSelector == selector && ref.Type == contractType {
				contractAddr = common.HexToAddress(ref.Address)
			}
		}
	}
	return contractAddr, nil
}

func SaveContractRefsForSelector(in *Cfg, sel uint64, refs []datastore.AddressRef) error {
	var addresses []datastore.AddressRef
	var idx int
	for i, addressesForSelector := range in.CCV.Addresses {
		var refs []datastore.AddressRef
		if err := json.Unmarshal([]byte(addressesForSelector), &refs); err != nil {
			return fmt.Errorf("failed to unmarshal addresses: %w", err)
		}
		if len(refs) > 0 && refs[0].ChainSelector == sel {
			addresses = refs
			idx = i
			break
		}
	}
	for _, r := range refs {
		addresses = append(addresses, r)
	}
	addrBytes, err := json.Marshal(addresses)
	if err != nil {
		return fmt.Errorf("failed to marshal addresses: %w", err)
	}
	in.CCV.AddressesMu.Lock()
	in.CCV.Addresses[idx] = string(addrBytes)
	in.CCV.AddressesMu.Unlock()
	return nil
}

func MustGetContractAddressForSelector(in *Cfg, selector uint64, contractType deployment.ContractType) common.Address {
	addr, err := GetContractAddrForSelector(in, selector, datastore.ContractType(contractType))
	if err != nil {
		Plog.Fatal().Err(err).Msg("Failed to get contract address")
	}
	return addr
}

// FundNodeEIP1559 funds CL node using RPC URL, recipient address and amount of funds to send (ETH).
// Uses EIP-1559 transaction type.
func FundNodeEIP1559(c *ethclient.Client, pkey, recipientAddress string, amountOfFundsInETH float64) error {
	amount := new(big.Float).Mul(big.NewFloat(amountOfFundsInETH), big.NewFloat(1e18))
	amountWei, _ := amount.Int(nil)

	chainID, err := c.NetworkID(context.Background())
	if err != nil {
		return err
	}
	privateKeyStr := strings.TrimPrefix(pkey, "0x")
	privateKey, err := crypto.HexToECDSA(privateKeyStr)
	if err != nil {
		return err
	}
	publicKey := privateKey.Public()
	publicKeyECDSA, ok := publicKey.(*ecdsa.PublicKey)
	if !ok {
		return errors.New("error casting public key to ECDSA")
	}
	fromAddress := crypto.PubkeyToAddress(*publicKeyECDSA)
	Plog.Info().
		Str("ChainID", chainID.String()).
		Str("From", fromAddress.String()).
		Str("Addr", recipientAddress).
		Str("Wei", amountWei.String()).
		Msg("Funding Node")

	nonce, err := c.PendingNonceAt(context.Background(), fromAddress)
	if err != nil {
		return err
	}
	feeCap, err := c.SuggestGasPrice(context.Background())
	if err != nil {
		return err
	}
	tipCap, err := c.SuggestGasTipCap(context.Background())
	if err != nil {
		return err
	}
	recipient := common.HexToAddress(recipientAddress)
	tx := types.NewTx(&types.DynamicFeeTx{
		ChainID:   chainID,
		Nonce:     nonce,
		To:        &recipient,
		Value:     amountWei,
		Gas:       DefaultNativeTransferGasPrice,
		GasFeeCap: feeCap,
		GasTipCap: tipCap,
	})
	signedTx, err := types.SignTx(tx, types.NewLondonSigner(chainID), privateKey)
	if err != nil {
		return err
	}
	err = c.SendTransaction(context.Background(), signedTx)
	if err != nil {
		return err
	}
	if _, err := bind.WaitMined(context.Background(), c, signedTx); err != nil {
		return err
	}
	Plog.Info().Str("Wei", amountWei.String()).Msg("Funded with ETH")
	return nil
}

/*
Ideally, these functions should be exposed by Atlas as a transformation function that can work independently of any backend (PostgreSQL, Kafka or Prometheus)
But for now we use these functions to expose on-chain events (logs) as a custom aggregated metrics (between two on-chain events, for example) in Prometheus
*/

// DecodedLog is an extension of log containing log(event), contract name and chain ID.
type DecodedLog[T any] struct {
	types.Log
	Name         string `json:"name"`
	ChainID      int64  `json:"chainId"`
	UnpackedData T      `json:"unpackedData"`
}

// LogStream aggregates all the data we need to import in Loki and Prometheus.
type LogStream[T any] struct {
	RawLoki     []any
	DecodedLoki []any
	DecodedProm []*T
}

var prometheusOnce = &sync.Once{}

// ExposePrometheusMetricsFor temporarily exposes Prometheus endpoint so metrics can be scraped.
func ExposePrometheusMetricsFor(interval time.Duration) error {
	prometheusOnce.Do(func() {
		http.Handle("/on-chain-metrics", promhttp.Handler())
	})
	go http.ListenAndServe(":9112", nil)
	Plog.Info().Msgf("Exposing Prometheus metrics for %s seconds..", interval.String())
	// 5 scrape intervals for this particular path
	time.Sleep(interval)
	return nil
}

// FilterUnpackEventsWithMeta filters and returns all the logs from block X to block Y with additional metadata.
func FilterUnpackEventsWithMeta[T any](ctx context.Context, c *ethclient.Client, abiStr, contractAddr, eventName string, from, to *big.Int) ([]types.Log, []*DecodedLog[T], error) {
	parsedABI, err := abi.JSON(strings.NewReader(abiStr))
	if err != nil {
		return nil, nil, fmt.Errorf("failed to parse ABI: %w", err)
	}
	event, exists := parsedABI.Events[eventName]
	if !exists {
		Plog.Fatal().Str("Event", eventName).Msg("Event not found in ABI")
	}
	cID, err := c.ChainID(ctx)
	if err != nil {
		return nil, nil, fmt.Errorf("failed to get ChainID: %w", err)
	}
	query := ethereum.FilterQuery{
		FromBlock: from,
		ToBlock:   to,
		Addresses: []common.Address{common.HexToAddress(contractAddr)},
		Topics:    [][]common.Hash{{event.ID}},
	}
	logs, err := c.FilterLogs(ctx, query)
	if err != nil {
		return nil, nil, fmt.Errorf("failed to filter logs: %w", err)
	}
	unpacked := make([]*DecodedLog[T], 0)
	for _, l := range logs {
		unpack := &DecodedLog[T]{
			Log:     l,
			Name:    eventName,
			ChainID: cID.Int64(),
		}
		var payload T

		err = parsedABI.UnpackIntoInterface(&payload, eventName, l.Data)
		if err != nil {
			return nil, nil, fmt.Errorf("failed to unpack event data: %w", err)
		}
		unpack.UnpackedData = payload
		unpacked = append(unpacked, unpack)
	}
	return logs, unpacked, nil
}

// FilterContractEventsAllChains filters all contract events across all available chains and decodes them using go-ethereum generated binding package, adds contract name and chain ID.
func FilterContractEventsAllChains[T any](ctx context.Context, in *Cfg, bcByChainID map[string]*ethclient.Client, abi, contractName, eventName string, from, to *big.Int) (*LogStream[DecodedLog[T]], error) {
	refsBySelector, err := GetCLDFAddressesPerSelector(in)
	if err != nil {
		return nil, fmt.Errorf("failed to load addresses per selector: %w", err)
	}
	// to simplify the user-facing API we prepare data for both Loki pushes and Prometheus observations
	decodedPromStream := make([]*DecodedLog[T], 0)
	rawLokiStream := make([]any, 0)
	decodedLokiStream := make([]any, 0)
	// find all events for all the contract across the chains
	for _, ref := range refsBySelector {
		for _, r := range ref {
			if r.Type.String() == contractName {
				cID, err := chainsel.GetChainIDFromSelector(r.ChainSelector)
				if err != nil {
					return nil, fmt.Errorf("failed to get chain ID: %w", err)
				}
				_, data, err := FilterUnpackEventsWithMeta[T](ctx, bcByChainID[cID], abi, r.Address, eventName, from, to)
				if err != nil {
					return nil, fmt.Errorf("failed to filter logs: %w", err)
				}
				decodedPromStream = append(decodedPromStream, data...)
			}
		}
	}
	for _, event := range decodedPromStream {
		rawLokiStream = append(rawLokiStream, event)
		decodedLokiStream = append(decodedLokiStream, event.UnpackedData)
	}
	return &LogStream[DecodedLog[T]]{
		RawLoki:     rawLokiStream,
		DecodedLoki: decodedLokiStream,
		DecodedProm: decodedPromStream,
	}, nil
}

/*
CCIPv17 (CCV) specific helpers
*/

// NewV3ExtraArgs encodes v3 extra args params
//
//	// Helper function to create EVMExtraArgsV3 struct
//	function _createV3ExtraArgs(
//	  Client.CCV[] memory requiredCCVs,
//	  Client.CCV[] memory optionalCCVs,
//	  uint8 optionalThreshold
//	) internal pure returns (Client.EVMExtraArgsV3 memory) {
//	  return Client.EVMExtraArgsV3({
//	    requiredCCV: requiredCCVs,
//	    optionalCCV: optionalCCVs,
//	    optionalThreshold: optionalThreshold,
//	    finalityConfig: 12,
//	    executor: address(0), // No executor specified.
//	    executorArgs: "",
//	    tokenArgs: ""
//	  });
//	}
func NewV3ExtraArgs(finalityConfig uint16, execAddr common.Address, execArgs, tokenArgs []byte, requiredCCVs, optionalCCVs []ccvTypes.CCV, optionalThreshold uint8) ([]byte, error) {
	// ABI definition matching the exact Solidity struct EVMExtraArgsV3
	const clientABI = `
    [
        {
            "name": "encodeEVMExtraArgsV3",
            "type": "function",
            "inputs": [
                {
                    "components": [
                        {
                            "name": "requiredCCV",
                            "type": "tuple[]",
                            "components": [
                                {"name": "ccvAddress", "type": "address"},
                                {"name": "args", "type": "bytes"}
                            ]
                        },
                        {
                            "name": "optionalCCV", 
                            "type": "tuple[]",
                            "components": [
                                {"name": "ccvAddress", "type": "address"},
                                {"name": "args", "type": "bytes"}
                            ]
                        },
                        {"name": "optionalThreshold", "type": "uint8"},
                        {"name": "finalityConfig", "type": "uint16"},
                        {"name": "executor", "type": "address"},
                        {"name": "executorArgs", "type": "bytes"},
                        {"name": "tokenArgs", "type": "bytes"}
                    ],
                    "name": "extraArgs",
                    "type": "tuple"
                }
            ],
            "outputs": [{"type": "bytes"}],
            "stateMutability": "pure"
        }
    ]
    `

	parsedABI, err := abi.JSON(bytes.NewReader([]byte(clientABI)))
	if err != nil {
		return nil, err
	}

	// Convert CCV slices to match Solidity CCV struct exactly
	requiredCCV := make([]struct {
		CcvAddress common.Address
		Args       []byte
	}, len(requiredCCVs))

	for i, ccv := range requiredCCVs {
		requiredCCV[i] = struct {
			CcvAddress common.Address
			Args       []byte
		}{
			CcvAddress: common.BytesToAddress(ccv.CCVAddress),
			Args:       ccv.Args,
		}
	}

	optionalCCV := make([]struct {
		CcvAddress common.Address
		Args       []byte
	}, len(optionalCCVs))

	for i, ccv := range optionalCCVs {
		optionalCCV[i] = struct {
			CcvAddress common.Address
			Args       []byte
		}{
			CcvAddress: common.BytesToAddress(ccv.CCVAddress),
			Args:       ccv.Args,
		}
	}

	// Struct matching exactly the Solidity EVMExtraArgsV3 order and types
	extraArgs := struct {
		RequiredCCV []struct {
			CcvAddress common.Address
			Args       []byte
		}
		OptionalCCV []struct {
			CcvAddress common.Address
			Args       []byte
		}
		OptionalThreshold uint8
		FinalityConfig    uint16
		Executor          common.Address
		ExecutorArgs      []byte
		TokenArgs         []byte
	}{
		RequiredCCV:       requiredCCV,
		OptionalCCV:       optionalCCV,
		OptionalThreshold: optionalThreshold,
		FinalityConfig:    finalityConfig,
		Executor:          execAddr,
		ExecutorArgs:      execArgs,
		TokenArgs:         tokenArgs,
	}

	encoded, err := parsedABI.Methods["encodeEVMExtraArgsV3"].Inputs.Pack(extraArgs)
	if err != nil {
		return nil, err
	}

	// Prepend the GENERIC_EXTRA_ARGS_V3_TAG
	tag := []byte{0x30, 0x23, 0x26, 0xcb}
	return append(tag, encoded...), nil
}

// SendExampleArgsV2Message sends an example message between two chains (selectors) using ArgsV2.
func SendExampleArgsV2Message(in *Cfg, src, dest uint64) error {
	selectors, e, err := NewCLDFOperationsEnvironment(in.Blockchains)
	if err != nil {
		return fmt.Errorf("creating CLDF operations environment: %w", err)
	}

	chains := e.BlockChains.EVMChains()
	if chains == nil {
		return errors.New("no EVM chains found")
	}
	if !slices.Contains(selectors, src) {
		return fmt.Errorf("source selector %d not found in environment selectors %v", src, selectors)
	}
	if !slices.Contains(selectors, dest) {
		return fmt.Errorf("destination selector %d not found in environment selectors %v", dest, selectors)
	}

	srcChain := chains[src]

	bundle := NewDefaultCLDFBundle(e)
	e.OperationsBundle = bundle

	routerAddr, err := GetContractAddrForSelector(in, srcChain.Selector, datastore.ContractType(router.ContractType))
	if err != nil {
		return fmt.Errorf("failed to get router address: %w", err)
	}

	receiver := "0x3Aa5ebB10DC797CAC828524e59A333d0A371443c"
	ccipSendArgs := router.CCIPSendArgs{
		DestChainSelector: dest,
		EVM2AnyMessage: router.EVM2AnyMessage{
			Receiver:     common.LeftPadBytes(common.HexToAddress(receiver).Bytes(), 32),
			Data:         []byte{},
			TokenAmounts: []router.EVMTokenAmount{},
			ExtraArgs:    []byte{},
		},
	}

	// Send CCIP message with value
	sendReport, err := operations.ExecuteOperation(bundle, router.CCIPSend, srcChain, contract.FunctionInput[router.CCIPSendArgs]{
		ChainSelector: src,
		Address:       routerAddr,
		Args:          ccipSendArgs,
	})
	if err != nil {
		return fmt.Errorf("failed to send CCIP message: %w", err)
	}
	Plog.Info().Bool("Executed", sendReport.Output.Executed).
		Uint64("SrcChainSelector", sendReport.Output.ChainSelector).
		Uint64("DestChainSelector", dest).
		Str("SrcRouter", sendReport.Output.Tx.To).
		Msg("CCIP message sent")

	return nil
}

// SendExampleArgsV3Message sends an example message between two chains (selectors) using ArgsV3.
func SendExampleArgsV3Message(in *Cfg, src, dest uint64, finality uint16, execAddr common.Address, execArgs, tokenArgs []byte, ccv, optCcv []ccvTypes.CCV, threshold uint8) error {
	selectors, e, err := NewCLDFOperationsEnvironment(in.Blockchains)
	if err != nil {
		return fmt.Errorf("creating CLDF operations environment: %w", err)
	}

	chains := e.BlockChains.EVMChains()
	if chains == nil {
		return errors.New("no EVM chains found")
	}
	if !slices.Contains(selectors, src) {
		return fmt.Errorf("source selector %d not found in environment selectors %v", src, selectors)
	}
	if !slices.Contains(selectors, dest) {
		return fmt.Errorf("destination selector %d not found in environment selectors %v", dest, selectors)
	}

	srcChain := chains[src]

	bundle := NewDefaultCLDFBundle(e)
	e.OperationsBundle = bundle

	routerAddr, err := GetContractAddrForSelector(in, srcChain.Selector, datastore.ContractType(router.ContractType))
	if err != nil {
		return fmt.Errorf("failed to get router address: %w", err)
	}

	argsV3, err := NewV3ExtraArgs(finality, execAddr, execArgs, tokenArgs, ccv, optCcv, threshold)
	if err != nil {
		return fmt.Errorf("failed to generate GenericExtraArgsV3: %w", err)
	}
	receiverAddress := "0x3Aa5ebB10DC797CAC828524e59A333d0A371443c"

	ccipSendArgs := router.CCIPSendArgs{
		DestChainSelector: dest,
		EVM2AnyMessage: router.EVM2AnyMessage{
			Receiver:     common.LeftPadBytes(common.HexToAddress(receiverAddress).Bytes(), 32),
			Data:         []byte{},
			TokenAmounts: []router.EVMTokenAmount{},
			ExtraArgs:    argsV3,
		},
	}

	// TODO: not supported right now
	//feeReport, err := operations.ExecuteOperation(bundle, router.GetFee, srcChain, contract.FunctionInput[router.CCIPSendArgs]{
	//	ChainSelector: srcChain.Selector,
	//	Address:       routerAddr,
	//	Args:          ccipSendArgs,
	//})
	//if err != nil {
	//	return fmt.Errorf("failed to get fee: %w", err)
	//}
	//ccipSendArgs.Value = feeReport.Output

	// Send CCIP message with value
	sendReport, err := operations.ExecuteOperation(bundle, router.CCIPSend, srcChain, contract.FunctionInput[router.CCIPSendArgs]{
		ChainSelector: src,
		Address:       routerAddr,
		Args:          ccipSendArgs,
	})
	if err != nil {
		return fmt.Errorf("failed to send CCIP message: %w", err)
	}

	Plog.Info().Bool("Executed", sendReport.Output.Executed).
		Uint64("SrcChainSelector", sendReport.Output.ChainSelector).
		Uint64("DestChainSelector", dest).
		Str("SrcRouter", sendReport.Output.Tx.To).
		Msg("CCIP message sent")

	return nil
}

<<<<<<< HEAD
/*
Docker utilities
*/

// CheckContainerPortLocal checks container port assuming host network
func CheckContainerPortLocal(containerName string, port int, timeout time.Duration) (bool, error) {
	return checkPort("localhost", port, timeout)
}

// checkPort checks if a port is listening
func checkPort(host string, port int, timeout time.Duration) (bool, error) {
	address := net.JoinHostPort(host, strconv.Itoa(port))
	conn, err := net.DialTimeout("tcp", address, timeout)
	if err != nil {
		if strings.Contains(err.Error(), "connection refused") {
			return false, nil
		}
		return false, err
	}
	defer conn.Close()

	return true, nil
=======
func DeployMockReceiver(in *Cfg, selector uint64, args mock_receiver.ConstructorArgs) error {
	in.CCV.AddressesMu = &sync.Mutex{}
	_, e, err := NewCLDFOperationsEnvironment(in.Blockchains)
	if err != nil {
		return fmt.Errorf("creating CLDF operations environment: %w", err)
	}
	bundle := NewDefaultCLDFBundle(e)
	e.OperationsBundle = bundle

	receiver, err := deployReceiverForSelector(e, selector, args)
	if err != nil {
		return fmt.Errorf("failed to deploy mock receiver for selector %d: %w", selector, err)
	}

	err = SaveContractRefsForSelector(in, selector, []datastore.AddressRef{receiver})
	if err != nil {
		return fmt.Errorf("failed to save contract refs for selector %d: %w", selector, err)
	}

	return Store(in)
}

func DeployAndConfigureNewCommitCCV(in *Cfg, signatureConfigArgs commit_offramp.SignatureConfigArgs) error {
	in.CCV.AddressesMu = &sync.Mutex{}
	selectors, e, err := NewCLDFOperationsEnvironment(in.Blockchains)
	if err != nil {
		return fmt.Errorf("creating CLDF operations environment: %w", err)
	}
	bundle := NewDefaultCLDFBundle(e)
	e.OperationsBundle = bundle

	for _, sel := range selectors {
		onRamp, offRamp, err := deployCommitVerifierForSelector(
			e,
			sel,
			commit_onramp.ConstructorArgs{
				DynamicConfig: commit_onramp.DynamicConfig{
					FeeQuoter:      MustGetContractAddressForSelector(in, sel, fee_quoter_v2.ContractType),
					FeeAggregator:  e.BlockChains.EVMChains()[sel].DeployerKey.From,
					AllowlistAdmin: e.BlockChains.EVMChains()[sel].DeployerKey.From,
				},
			},
			commit_offramp.ConstructorArgs{
				NonceManager: MustGetContractAddressForSelector(in, sel, nonce_manager.ContractType),
			},
			signatureConfigArgs,
		)
		if err != nil {
			return fmt.Errorf("failed to deploy commit onramp and offramp for selector %d: %w", sel, err)
		}

		var destConfigArgs []commit_onramp.DestChainConfigArgs
		for _, destSel := range selectors {
			if destSel == sel {
				continue
			}
			destConfigArgs = append(destConfigArgs, commit_onramp.DestChainConfigArgs{
				AllowlistEnabled:  false,
				Router:            MustGetContractAddressForSelector(in, sel, router.ContractType),
				DestChainSelector: destSel,
			})
		}

		err = configureCommitVerifierOnSelectorForLanes(e, sel, common.HexToAddress(onRamp.Address), destConfigArgs)
		if err != nil {
			return fmt.Errorf("failed to configure commit onramp for selector %d: %w", sel, err)
		}

		err = SaveContractRefsForSelector(in, sel, []datastore.AddressRef{onRamp, offRamp})
		if err != nil {
			return fmt.Errorf("failed to save contract refs for selector %d: %w", sel, err)
		}
	}

	return Store(in)
>>>>>>> 31e3ef19
}<|MERGE_RESOLUTION|>--- conflicted
+++ resolved
@@ -696,7 +696,6 @@
 	return nil
 }
 
-<<<<<<< HEAD
 /*
 Docker utilities
 */
@@ -719,7 +718,8 @@
 	defer conn.Close()
 
 	return true, nil
-=======
+}
+
 func DeployMockReceiver(in *Cfg, selector uint64, args mock_receiver.ConstructorArgs) error {
 	in.CCV.AddressesMu = &sync.Mutex{}
 	_, e, err := NewCLDFOperationsEnvironment(in.Blockchains)
@@ -795,5 +795,4 @@
 	}
 
 	return Store(in)
->>>>>>> 31e3ef19
 }