--- conflicted
+++ resolved
@@ -77,13 +77,6 @@
       [[committee.quorumConfigs.4793464827907405086.signers]]
         participantID = "default-participant2"
         addresses = ["0x313624fd004760c40323476003ac7789dd534f94"]
-<<<<<<< HEAD
-  [committee.sourceVerifierAddresses]
-    12922642891491394802 = "0x4ed7c70F96B99c776995fB64377f0d4aB3B0e1C1"
-    3379446385462418246 = "0x4ed7c70F96B99c776995fB64377f0d4aB3B0e1C1"
-    4793464827907405086 = "0x4ed7c70F96B99c776995fB64377f0d4aB3B0e1C1"
-=======
->>>>>>> f22d14d4
 
 [Monitoring]
 Enabled = true
