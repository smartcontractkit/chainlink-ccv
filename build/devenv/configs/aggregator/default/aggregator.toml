--- conflicted
+++ resolved
@@ -77,13 +77,6 @@
       [[committee.quorumConfigs.4793464827907405086.signers]]
         participantID = "default-participant2"
         addresses = ["0x2a3e6b4676d01c5afdd710f01d2b8870bdef182d"]
-<<<<<<< HEAD
-  [committee.sourceVerifierAddresses]
-    12922642891491394802 = "0x9A676e781A523b5d0C0e43731313A708CB607508"
-    3379446385462418246 = "0x9A676e781A523b5d0C0e43731313A708CB607508"
-    4793464827907405086 = "0x9A676e781A523b5d0C0e43731313A708CB607508"
-=======
->>>>>>> f22d14d4
 
 [Monitoring]
 Enabled = true
