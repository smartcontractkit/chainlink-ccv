package ccv

import (
	"context"
	"encoding/json"
	"errors"
	"fmt"
	"net/http"
	"sync"
	"time"

	"github.com/ethereum/go-ethereum/common"
	"github.com/prometheus/client_golang/prometheus"
	"github.com/prometheus/client_golang/prometheus/promhttp"
	"github.com/rs/zerolog"
	"google.golang.org/grpc"
	"google.golang.org/grpc/credentials/insecure"

	"github.com/smartcontractkit/chainlink-ccv/protocol"
	pb "github.com/smartcontractkit/chainlink-protos/chainlink-ccv/go/v1"
)

/*
Loki labels.
*/
const (
	LokiCCIPMessageSentLabel       = "on-chain-sent"
	LokiExecutionStateChangedLabel = "on-chain-exec"
)

/*
This file includes common monitoring utilities that work with Loki/Prometheus/Tempo
This package should not define any particular product metrics but provide clients and common wrappers for products to use
*/

var (
	metricsServer *http.Server
	serverMutex   sync.Mutex
)

// ExposePrometheusMetricsFor temporarily exposes Prometheus endpoint so metrics can be scraped.
func ExposePrometheusMetricsFor(reg *prometheus.Registry, interval time.Duration) error {
	serverMutex.Lock()
	defer serverMutex.Unlock()
	if metricsServer != nil {
		Plog.Info().Msg("Shutting down previous metrics server...")
		ctx, cancel := context.WithTimeout(context.Background(), 5*time.Second)
		defer cancel()
		if err := metricsServer.Shutdown(ctx); err != nil {
			Plog.Warn().Err(err).Msg("Failed to gracefully shutdown previous metrics server")
		}
		metricsServer = nil
	}

	// Create new mux to avoid conflicts with global http.Handle and run
	mux := http.NewServeMux()
	mux.Handle("/on-chain-metrics", promhttp.HandlerFor(reg, promhttp.HandlerOpts{}))
	metricsServer = &http.Server{
		Addr:    ":9112",
		Handler: mux,
	}
	go func() {
		Plog.Info().Msg("Starting new Prometheus metrics server on :9112")
		if err := metricsServer.ListenAndServe(); err != nil && !errors.Is(err, http.ErrServerClosed) {
			Plog.Error().Err(err).Msg("Metrics server error")
		}
	}()
	Plog.Info().Msgf("Exposing Prometheus metrics for %s seconds...", interval.String())
	time.Sleep(interval)
	return nil
}

type IndexerClient struct {
	logger     zerolog.Logger
	url        string
	httpClient *http.Client
}

// NewIndexerClient creates a new IndexerClient with a default HTTP client.
func NewIndexerClient(logger zerolog.Logger, url string) *IndexerClient {
	return &IndexerClient{
		logger: logger,
		url:    url,
		httpClient: &http.Client{
			Timeout: 10 * time.Second,
		},
	}
}

type GetVerificationsForMessageIDResponse struct {
<<<<<<< HEAD
	Success         bool                      `json:"success"`
	VerifierResults []protocol.VerifierResult `json:"verifierResults"`
	MessageID       string                    `json:"messageID"`
}

func (g GetVerificationsForMessageIDResponse) SourceVerifierAddresses() []protocol.UnknownAddress {
	sourceVerifierAddresses := make([]protocol.UnknownAddress, 0)
	for _, verifierResult := range g.VerifierResults {
		sourceVerifierAddresses = append(sourceVerifierAddresses, verifierResult.MessageCCVAddresses...)
=======
	protocol.MessageIDV1Response
}

func (g GetVerificationsForMessageIDResponse) SourceVerifierAddresses() []protocol.UnknownAddress {
	sourceVerifierAddresses := make([]protocol.UnknownAddress, 0, len(g.Results))
	for _, verifierResult := range g.Results {
		sourceVerifierAddresses = append(sourceVerifierAddresses, verifierResult.VerifierResult.SourceVerifierAddress)
>>>>>>> ce3762d1
	}
	return sourceVerifierAddresses
}

func (i *IndexerClient) WaitForVerificationsForMessageID(
	ctx context.Context,
	messageID [32]byte,
	tickInterval time.Duration,
	expectedVerifierResults int,
) (GetVerificationsForMessageIDResponse, error) {
	msgIDHex := common.BytesToHash(messageID[:]).Hex()
	ticker := time.NewTicker(tickInterval)
	defer ticker.Stop()

	for {
		select {
		case <-ctx.Done():
			return GetVerificationsForMessageIDResponse{}, fmt.Errorf("context cancelled: %w", ctx.Err())
		case <-ticker.C:
			response, err := i.GetVerificationsForMessageID(ctx, messageID)
			if err != nil {
				i.logger.Error().Err(err).Msgf("failed to get verifications for messageID: %s, retrying", msgIDHex)
				continue
			}
			if response.Success && len(response.Results) == expectedVerifierResults {
				i.logger.Info().
					Str("messageID", msgIDHex).
					Int("verifierResultsLen", len(response.Results)).
					Any("verifierAddresses", response.SourceVerifierAddresses()).
					Int("expectedVerifierResults", expectedVerifierResults).
					Msg("found verifications for messageID in indexer")
				return response, nil
			}
			i.logger.Error().Msgf("not enough verifications found for messageID: %s, expected %d, got %d, retrying", msgIDHex, expectedVerifierResults, len(response.Results))
		}
	}
}

// GetVerificationsForMessageID fetches the verifications for a given messageID from the indexer.
func (i *IndexerClient) GetVerificationsForMessageID(ctx context.Context, messageID [32]byte) (GetVerificationsForMessageIDResponse, error) {
	msgIDHex := common.BytesToHash(messageID[:]).Hex()
	url := fmt.Sprintf("%s/v1/messageid/%s", i.url, msgIDHex)
	req, err := http.NewRequestWithContext(ctx, http.MethodGet, url, nil)
	if err != nil {
		return GetVerificationsForMessageIDResponse{}, fmt.Errorf("failed to create request: %w", err)
	}
	resp, err := i.httpClient.Do(req)
	if err != nil {
		return GetVerificationsForMessageIDResponse{}, fmt.Errorf("failed to make request: %w", err)
	}
	if resp.StatusCode != http.StatusOK {
		return GetVerificationsForMessageIDResponse{}, fmt.Errorf("non-200 status: %d, %+v", resp.StatusCode, resp.Body)
	}

	defer resp.Body.Close()
	var response GetVerificationsForMessageIDResponse
	err = json.NewDecoder(resp.Body).Decode(&response)
	if err != nil {
		return GetVerificationsForMessageIDResponse{}, fmt.Errorf("failed to decode response into struct: %w", err)
	}

	if response.MessageID.String() != msgIDHex {
		return GetVerificationsForMessageIDResponse{}, fmt.Errorf("messageID mismatch: got %s, wanted %s", response.MessageID, msgIDHex)
	}

	return response, nil
}

type AggregatorClient struct {
	logger     zerolog.Logger
	addr       string
	grpcClient pb.VerifierResultAPIClient
	conn       *grpc.ClientConn
}

func NewAggregatorClient(logger zerolog.Logger, addr string) (*AggregatorClient, error) {
	conn, err := grpc.NewClient(addr, grpc.WithTransportCredentials(insecure.NewCredentials()))
	if err != nil {
		return nil, fmt.Errorf("failed to connect to aggregator: %w", err)
	}

	return &AggregatorClient{
		logger:     logger,
		addr:       addr,
		grpcClient: pb.NewVerifierResultAPIClient(conn),
		conn:       conn,
	}, nil
}

func (a *AggregatorClient) Close() error {
	if a.conn != nil {
		return a.conn.Close()
	}
	return nil
}

func (a *AggregatorClient) WaitForVerifierResultForMessage(
	ctx context.Context,
	messageID [32]byte,
	tickInterval time.Duration,
) (*pb.VerifierResult, error) {
	msgIDHex := common.BytesToHash(messageID[:]).Hex()
	ticker := time.NewTicker(tickInterval)
	defer ticker.Stop()

	for {
		select {
		case <-ctx.Done():
			return nil, fmt.Errorf("context cancelled: %w", ctx.Err())
		case <-ticker.C:
			result, err := a.GetVerifierResultForMessage(ctx, messageID)
			if err != nil {
				a.logger.Error().Err(err).Msgf("failed to get verifier result for messageID: %s, retrying", msgIDHex)
				continue
			}
			if result != nil && len(result.CcvData) > 0 {
				a.logger.Info().
					Str("messageID", msgIDHex).
					Int("ccvDataLen", len(result.CcvData)).
					Msg("found verifier result for messageID in aggregator")
				return result, nil
			}
			a.logger.Error().Msgf("no verifier result found for messageID: %s, retrying", msgIDHex)
		}
	}
}

func (a *AggregatorClient) GetVerifierResultForMessage(ctx context.Context, messageID [32]byte) (*pb.VerifierResult, error) {
	resp, err := a.grpcClient.GetVerifierResultsForMessage(ctx, &pb.GetVerifierResultsForMessageRequest{
		MessageIds: [][]byte{messageID[:]},
	})
	if err != nil {
		return nil, fmt.Errorf("failed to get verifier result: %w", err)
	}

	// Check for errors in the batch response
	if len(resp.Errors) > 0 && resp.Errors[0].Code != 0 {
		return nil, fmt.Errorf("verifier result error: %s", resp.Errors[0].Message)
	}

	// Return the first (and only) result
	if len(resp.Results) > 0 {
		return resp.Results[0], nil
	}

	return nil, fmt.Errorf("no verifier result found")
}<|MERGE_RESOLUTION|>--- conflicted
+++ resolved
@@ -88,25 +88,13 @@
 }
 
 type GetVerificationsForMessageIDResponse struct {
-<<<<<<< HEAD
-	Success         bool                      `json:"success"`
-	VerifierResults []protocol.VerifierResult `json:"verifierResults"`
-	MessageID       string                    `json:"messageID"`
-}
-
-func (g GetVerificationsForMessageIDResponse) SourceVerifierAddresses() []protocol.UnknownAddress {
-	sourceVerifierAddresses := make([]protocol.UnknownAddress, 0)
-	for _, verifierResult := range g.VerifierResults {
-		sourceVerifierAddresses = append(sourceVerifierAddresses, verifierResult.MessageCCVAddresses...)
-=======
 	protocol.MessageIDV1Response
 }
 
 func (g GetVerificationsForMessageIDResponse) SourceVerifierAddresses() []protocol.UnknownAddress {
 	sourceVerifierAddresses := make([]protocol.UnknownAddress, 0, len(g.Results))
 	for _, verifierResult := range g.Results {
-		sourceVerifierAddresses = append(sourceVerifierAddresses, verifierResult.VerifierResult.SourceVerifierAddress)
->>>>>>> ce3762d1
+		sourceVerifierAddresses = append(sourceVerifierAddresses, verifierResult.VerifierResult.VerifierSourceAddress)
 	}
 	return sourceVerifierAddresses
 }
