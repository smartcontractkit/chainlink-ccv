package ccv

import (
	"context"
	"math/big"
	"time"

	"github.com/prometheus/client_golang/prometheus"

	"github.com/smartcontractkit/chainlink-ccv/protocol"
	"github.com/smartcontractkit/chainlink-deployments-framework/datastore"
	"github.com/smartcontractkit/chainlink-deployments-framework/deployment"
	"github.com/smartcontractkit/chainlink-testing-framework/framework/components/blockchain"

	nodeset "github.com/smartcontractkit/chainlink-testing-framework/framework/components/simple_node_set"
)

/*
This package contains interfaces for devenv to load chain-specific product implementations
Since 1.6/1.7 CCIP versions are incompatible for the time being we'll have 2 sets of interfaces that are mostly common
for CCIP16 and CCIP17
*/

// CCIP17ProductConfiguration includes all the interfaces that if implemented allows us to run a standard test suite for 2+ chains
// it deploys network-specific infrastructure, configures both CL nodes and contracts and returns
// operations for testing and SLA/Metrics assertions.
type CCIP17ProductConfiguration interface {
	Testable
	Observable
	OnChainConfigurable
	OffChainConfigurable
}

// Observable pushes Loki streams and exposes Prometheus metrics and returns queries to assert SLAs.
type Observable interface {
	ExposeMetrics(ctx context.Context, addresses, chainIDs, wsURLs []string) ([]string, *prometheus.Registry, error)
}

// Testable provides functions for a standardized CCIP test suite.
type Testable interface {
	// SendArgsV2Message sends a message with ArgsV2 params
	SendArgsV2Message(ctx context.Context, e *deployment.Environment, addresses []string, src, dest uint64) error
	// SendArgsV3Message sends a message with ArgsV3 params
	SendArgsV3Message(ctx context.Context, e *deployment.Environment, addresses []string, selectors []uint64, src, dest uint64, finality uint16, execAddr, receiverAddr string, execArgs, tokenArgs []byte, ccv, optCcv []protocol.CCV, threshold uint8) error
	// GetExpectedNextSequenceNumber gets an expected sequence number for message with "from" and "to" selectors
	GetExpectedNextSequenceNumber(ctx context.Context, from, to uint64) (uint64, error)
	// WaitOneSentEventBySeqNo waits until exactly one event for CCIP message sent is emitted on-chain
<<<<<<< HEAD
	WaitOneSentEventBySeqNo(ctx context.Context, contracts any, from, to, seq uint64, timeout time.Duration) (any, error)
	// WaitOneExecEventBySeqNo waits until exactly one event for CCIP execution state change is emitted on-chain
	WaitOneExecEventBySeqNo(ctx context.Context, contracts any, from, to, seq uint64, timeout time.Duration) (any, error)
=======
	WaitOneSentEventBySeqNo(ctx context.Context, from, to uint64, seq uint64, timeout time.Duration) (any, error)
	// WaitOneExecEventBySeqNo waits until exactly one event for CCIP execution state change is emitted on-chain
	WaitOneExecEventBySeqNo(ctx context.Context, from, to uint64, seq uint64, timeout time.Duration) (any, error)
>>>>>>> 4160e017
}

// OnChainConfigurable defines methods that allows devenv to
// deploy, configure Chainlink product and connect on-chain part with other chains.
type OnChainConfigurable interface {
	// DeployContractsForSelector configures contracts for chain X
	// returns all the contract addresses and metadata as datastore.DataStore
	DeployContractsForSelector(ctx context.Context, env *deployment.Environment, selector uint64) (datastore.DataStore, error)
	// ConnectContractsWithSelectors connects this chain onRamp to one or multiple offRamps for remote selectors (other chains)
	ConnectContractsWithSelectors(ctx context.Context, e *deployment.Environment, selector uint64, remoteSelectors []uint64) error
}

// OffChainConfigurable defines methods that allows to
// deploy a local blockchain network for tests and configure CL nodes for Chainlink product.
type OffChainConfigurable interface {
	// DeployLocalNetwork deploy local node of network X
	DeployLocalNetwork(ctx context.Context, bcs *blockchain.Input) (*blockchain.Output, error)
	// ConfigureNodes configure CL nodes from blockchain data
	// returns a piece of TOML config as a string that the framework inject into final configuration
	ConfigureNodes(ctx context.Context, blockchain *blockchain.Input) (string, error)
	// FundNodes Fund Chainlink nodes for some amount of native/LINK currency
	// using chain-specific clients or CLDF
	FundNodes(ctx context.Context, cls []*nodeset.Input, bc *blockchain.Input, linkAmount, nativeAmount *big.Int) error
}<|MERGE_RESOLUTION|>--- conflicted
+++ resolved
@@ -45,15 +45,9 @@
 	// GetExpectedNextSequenceNumber gets an expected sequence number for message with "from" and "to" selectors
 	GetExpectedNextSequenceNumber(ctx context.Context, from, to uint64) (uint64, error)
 	// WaitOneSentEventBySeqNo waits until exactly one event for CCIP message sent is emitted on-chain
-<<<<<<< HEAD
-	WaitOneSentEventBySeqNo(ctx context.Context, contracts any, from, to, seq uint64, timeout time.Duration) (any, error)
-	// WaitOneExecEventBySeqNo waits until exactly one event for CCIP execution state change is emitted on-chain
-	WaitOneExecEventBySeqNo(ctx context.Context, contracts any, from, to, seq uint64, timeout time.Duration) (any, error)
-=======
 	WaitOneSentEventBySeqNo(ctx context.Context, from, to uint64, seq uint64, timeout time.Duration) (any, error)
 	// WaitOneExecEventBySeqNo waits until exactly one event for CCIP execution state change is emitted on-chain
 	WaitOneExecEventBySeqNo(ctx context.Context, from, to uint64, seq uint64, timeout time.Duration) (any, error)
->>>>>>> 4160e017
 }
 
 // OnChainConfigurable defines methods that allows devenv to
