package e2e

import (
	"fmt"
	"testing"
	"time"

	"github.com/ethereum/go-ethereum/common"
	"github.com/rs/zerolog"
	"github.com/stretchr/testify/require"

	"github.com/smartcontractkit/chainlink-ccv/protocol/pkg/types"

	"github.com/smartcontractkit/chainlink-testing-framework/framework"

	ccvAggregator "github.com/smartcontractkit/chainlink-ccip/chains/evm/gobindings/generated/latest/ccv_aggregator"
	ccvProxy "github.com/smartcontractkit/chainlink-ccip/chains/evm/gobindings/generated/latest/ccv_proxy"
	ccvEvm "github.com/smartcontractkit/chainlink-ccv/ccv-evm"
	ccv "github.com/smartcontractkit/chainlink-ccv/devenv"
)

func TestE2ESmoke(t *testing.T) {
	in, err := ccv.LoadOutput[ccv.Cfg]("../../env-out.toml")
	require.NoError(t, err)
	ctx := ccv.Plog.WithContext(t.Context())
	l := zerolog.Ctx(ctx)

	chainIDs, wsURLs := make([]string, 0), make([]string, 0)
	for _, bc := range in.Blockchains {
		chainIDs = append(chainIDs, bc.ChainID)
		wsURLs = append(wsURLs, bc.Out.Nodes[0].ExternalWSUrl)
	}

	selectors, e, err := ccv.NewCLDFOperationsEnvironment(in.Blockchains)
	require.NoError(t, err)

	c, err := ccvEvm.NewContracts(ctx, in.CLDF.Addresses, chainIDs, wsURLs)
	require.NoError(t, err)

	impl := &ccvEvm.CCIP17EVM{}

	t.Cleanup(func() {
		_, err := framework.SaveContainerLogs(fmt.Sprintf("%s-%s", framework.DefaultCTFLogsDir, t.Name()))
		require.NoError(t, err)
	})

	t.Run("test argsv2 messages", func(t *testing.T) {
		type testcase struct {
			name         string
			proxy        *ccvProxy.CCVProxy
			agg          *ccvAggregator.CCVAggregator
			fromSelector uint64
			toSelector   uint64
		}

		tcs := []testcase{
			{
				name:         "src->dst msg execution",
				proxy:        c.ProxyBySelector[c.Chain1337Details.ChainSelector],
				agg:          c.AggBySelector[c.Chain2337Details.ChainSelector],
				fromSelector: c.Chain1337Details.ChainSelector,
				toSelector:   c.Chain2337Details.ChainSelector,
			},
			{
				name:         "dst->src msg execution",
				proxy:        c.ProxyBySelector[c.Chain2337Details.ChainSelector],
				agg:          c.AggBySelector[c.Chain1337Details.ChainSelector],
				fromSelector: c.Chain2337Details.ChainSelector,
				toSelector:   c.Chain1337Details.ChainSelector,
			},
		}
		for _, tc := range tcs {
			t.Run(tc.name, func(t *testing.T) {
				seqNo, err := impl.GetExpectedNextSequenceNumber(ctx, c, tc.fromSelector, tc.toSelector)
				require.NoError(t, err)
				l.Info().Uint64("SeqNo", seqNo).Msg("Expecting sequence number")
				err = impl.SendArgsV2Message(ctx, e, in.CLDF.Addresses, tc.fromSelector, tc.toSelector)
				require.NoError(t, err)
				_, err = impl.WaitOneSentEventBySeqNo(ctx, c, tc.fromSelector, tc.toSelector, seqNo, 1*time.Minute)
				require.NoError(t, err)
				e, err := impl.WaitOneExecEventBySeqNo(ctx, c, tc.toSelector, tc.fromSelector, seqNo, 5*time.Minute)
				require.NoError(t, err)
				require.NotNil(t, e)
				require.Equal(t, uint8(2), e.(*ccvAggregator.CCVAggregatorExecutionStateChanged).State)
			})
		}
	})

	t.Run("test argsv3 messages", func(t *testing.T) {
		type testcase struct {
			name            string
			proxy           *ccvProxy.CCVProxy
			agg             *ccvAggregator.CCVAggregator
			srcSelector     uint64
			dstSelector     uint64
			finality        uint16
			verifierAddress []byte
<<<<<<< HEAD
			execOnRamp      string
=======
			execOnRamp      common.Address
			receiver        common.Address
>>>>>>> d92a192a
			mandatoryCCVs   []types.CCV
			optionalCCVs    []types.CCV
			threshold       uint8
		}

		verifierAddress := common.HexToAddress("0x959922bE3CAee4b8Cd9a407cc3ac1C251C2007B1")
<<<<<<< HEAD
		execOnRamp := "0x9A9f2CCfdE556A7E9Ff0848998Aa4a0CFD8863AE"

		tcs := []testcase{
			{
				name:        "src->dst msg execution",
				proxy:       c.ProxyBySelector[c.Chain1337Details.ChainSelector],
				agg:         c.AggBySelector[c.Chain2337Details.ChainSelector],
				srcSelector: c.Chain1337Details.ChainSelector,
				dstSelector: c.Chain2337Details.ChainSelector,
				finality:    1,
				execOnRamp:  execOnRamp,
				mandatoryCCVs: []types.CCV{
					{
						CCVAddress: verifierAddress.Bytes(),
						Args:       []byte{},
						ArgsLen:    0,
					},
				},
			},
			{
				name:        "dst->src msg execution",
				proxy:       c.ProxyBySelector[c.Chain2337Details.ChainSelector],
				agg:         c.AggBySelector[c.Chain1337Details.ChainSelector],
				srcSelector: c.Chain2337Details.ChainSelector,
				dstSelector: c.Chain1337Details.ChainSelector,
				finality:    1,
				execOnRamp:  execOnRamp,
				mandatoryCCVs: []types.CCV{
					{
						CCVAddress: verifierAddress.Bytes(),
						Args:       []byte{},
						ArgsLen:    0,
					},
				},
=======
		execOnRamp := common.HexToAddress("0x9A9f2CCfdE556A7E9Ff0848998Aa4a0CFD8863AE")
		mockReceiver := common.HexToAddress("0x3Aa5ebB10DC797CAC828524e59A333d0A371443c")
		eoaReceiver := common.HexToAddress("0x3Aa5ebB10DC797CAC828524e59A333d0A371443b")
		mandatoryCCVs := []types.CCV{
			{
				CCVAddress: verifierAddress.Bytes(),
				Args:       []byte{},
				ArgsLen:    0,
			},
		}
		tcs := []testcase{
			{
				// This is expected to fail until on-chain fixes NOT_ENOUGH_GAS_FOR_CALL_SIG error on aggregator
				name:          "src_dst msg execution with mock receiver",
				proxy:         c.Proxy1337,
				agg:           c.Agg2337,
				srcSelector:   c.Chain1337Details.ChainSelector,
				dstSelector:   c.Chain2337Details.ChainSelector,
				finality:      1,
				execOnRamp:    execOnRamp,
				receiver:      mockReceiver,
				mandatoryCCVs: mandatoryCCVs,
			},
			{
				// This is expected to fail until on-chain fixes NOT_ENOUGH_GAS_FOR_CALL_SIG error on aggregator
				name:          "dst_src msg execution with mock receiver",
				proxy:         c.Proxy2337,
				agg:           c.Agg1337,
				srcSelector:   c.Chain2337Details.ChainSelector,
				dstSelector:   c.Chain1337Details.ChainSelector,
				finality:      1,
				execOnRamp:    execOnRamp,
				receiver:      mockReceiver,
				mandatoryCCVs: mandatoryCCVs,
			},
			{
				name:          "src_dst msg execution with EOA receiver",
				proxy:         c.Proxy1337,
				agg:           c.Agg2337,
				srcSelector:   c.Chain1337Details.ChainSelector,
				dstSelector:   c.Chain2337Details.ChainSelector,
				finality:      1,
				execOnRamp:    execOnRamp,
				receiver:      eoaReceiver,
				mandatoryCCVs: mandatoryCCVs,
			},
			{
				name:          "dst_src msg execution with EOA receiver",
				proxy:         c.Proxy2337,
				agg:           c.Agg1337,
				srcSelector:   c.Chain2337Details.ChainSelector,
				dstSelector:   c.Chain1337Details.ChainSelector,
				finality:      1,
				execOnRamp:    execOnRamp,
				receiver:      eoaReceiver,
				mandatoryCCVs: mandatoryCCVs,
>>>>>>> d92a192a
			},
		}
		for _, tc := range tcs {
			t.Run(tc.name, func(t *testing.T) {
				seqNo, err := impl.GetExpectedNextSequenceNumber(ctx, c, tc.srcSelector, tc.dstSelector)
				require.NoError(t, err)
<<<<<<< HEAD
				l.Info().Uint64("SeqNo", seqNo).Msg("Expecting sequence number")
				err = impl.SendArgsV3Message(ctx, e, in.CLDF.Addresses, selectors, tc.srcSelector, tc.dstSelector, tc.finality, tc.execOnRamp, nil, nil,
=======
				ccv.Plog.Info().Uint64("SeqNo", seqNo).Msg("Expecting sequence number")
				err = ccv.SendExampleArgsV3Message(in, tc.srcSelector, tc.dstSelector, tc.finality,
					tc.execOnRamp, tc.receiver,
					nil, nil,
>>>>>>> d92a192a
					tc.mandatoryCCVs, tc.optionalCCVs, 0)
				require.NoError(t, err)
				_, err = impl.WaitOneSentEventBySeqNo(ctx, c, tc.srcSelector, tc.dstSelector, seqNo, 1*time.Minute)
				require.NoError(t, err)
				e, err := impl.WaitOneExecEventBySeqNo(ctx, c, tc.dstSelector, tc.srcSelector, seqNo, 3*time.Minute)
				require.NoError(t, err)
				require.NotNil(t, e)
				require.Equal(t, uint8(2), e.(*ccvAggregator.CCVAggregatorExecutionStateChanged).State)
			})
		}
	})
}<|MERGE_RESOLUTION|>--- conflicted
+++ resolved
@@ -89,63 +89,21 @@
 	t.Run("test argsv3 messages", func(t *testing.T) {
 		type testcase struct {
 			name            string
-			proxy           *ccvProxy.CCVProxy
-			agg             *ccvAggregator.CCVAggregator
 			srcSelector     uint64
 			dstSelector     uint64
 			finality        uint16
 			verifierAddress []byte
-<<<<<<< HEAD
 			execOnRamp      string
-=======
-			execOnRamp      common.Address
-			receiver        common.Address
->>>>>>> d92a192a
+			receiver        string
 			mandatoryCCVs   []types.CCV
 			optionalCCVs    []types.CCV
 			threshold       uint8
 		}
 
 		verifierAddress := common.HexToAddress("0x959922bE3CAee4b8Cd9a407cc3ac1C251C2007B1")
-<<<<<<< HEAD
 		execOnRamp := "0x9A9f2CCfdE556A7E9Ff0848998Aa4a0CFD8863AE"
-
-		tcs := []testcase{
-			{
-				name:        "src->dst msg execution",
-				proxy:       c.ProxyBySelector[c.Chain1337Details.ChainSelector],
-				agg:         c.AggBySelector[c.Chain2337Details.ChainSelector],
-				srcSelector: c.Chain1337Details.ChainSelector,
-				dstSelector: c.Chain2337Details.ChainSelector,
-				finality:    1,
-				execOnRamp:  execOnRamp,
-				mandatoryCCVs: []types.CCV{
-					{
-						CCVAddress: verifierAddress.Bytes(),
-						Args:       []byte{},
-						ArgsLen:    0,
-					},
-				},
-			},
-			{
-				name:        "dst->src msg execution",
-				proxy:       c.ProxyBySelector[c.Chain2337Details.ChainSelector],
-				agg:         c.AggBySelector[c.Chain1337Details.ChainSelector],
-				srcSelector: c.Chain2337Details.ChainSelector,
-				dstSelector: c.Chain1337Details.ChainSelector,
-				finality:    1,
-				execOnRamp:  execOnRamp,
-				mandatoryCCVs: []types.CCV{
-					{
-						CCVAddress: verifierAddress.Bytes(),
-						Args:       []byte{},
-						ArgsLen:    0,
-					},
-				},
-=======
-		execOnRamp := common.HexToAddress("0x9A9f2CCfdE556A7E9Ff0848998Aa4a0CFD8863AE")
-		mockReceiver := common.HexToAddress("0x3Aa5ebB10DC797CAC828524e59A333d0A371443c")
-		eoaReceiver := common.HexToAddress("0x3Aa5ebB10DC797CAC828524e59A333d0A371443b")
+		mockReceiver := "0x3Aa5ebB10DC797CAC828524e59A333d0A371443c"
+		eoaReceiver := "0x3Aa5ebB10DC797CAC828524e59A333d0A371443b"
 		mandatoryCCVs := []types.CCV{
 			{
 				CCVAddress: verifierAddress.Bytes(),
@@ -157,8 +115,6 @@
 			{
 				// This is expected to fail until on-chain fixes NOT_ENOUGH_GAS_FOR_CALL_SIG error on aggregator
 				name:          "src_dst msg execution with mock receiver",
-				proxy:         c.Proxy1337,
-				agg:           c.Agg2337,
 				srcSelector:   c.Chain1337Details.ChainSelector,
 				dstSelector:   c.Chain2337Details.ChainSelector,
 				finality:      1,
@@ -169,8 +125,6 @@
 			{
 				// This is expected to fail until on-chain fixes NOT_ENOUGH_GAS_FOR_CALL_SIG error on aggregator
 				name:          "dst_src msg execution with mock receiver",
-				proxy:         c.Proxy2337,
-				agg:           c.Agg1337,
 				srcSelector:   c.Chain2337Details.ChainSelector,
 				dstSelector:   c.Chain1337Details.ChainSelector,
 				finality:      1,
@@ -180,8 +134,6 @@
 			},
 			{
 				name:          "src_dst msg execution with EOA receiver",
-				proxy:         c.Proxy1337,
-				agg:           c.Agg2337,
 				srcSelector:   c.Chain1337Details.ChainSelector,
 				dstSelector:   c.Chain2337Details.ChainSelector,
 				finality:      1,
@@ -191,35 +143,32 @@
 			},
 			{
 				name:          "dst_src msg execution with EOA receiver",
-				proxy:         c.Proxy2337,
-				agg:           c.Agg1337,
 				srcSelector:   c.Chain2337Details.ChainSelector,
 				dstSelector:   c.Chain1337Details.ChainSelector,
 				finality:      1,
 				execOnRamp:    execOnRamp,
 				receiver:      eoaReceiver,
 				mandatoryCCVs: mandatoryCCVs,
->>>>>>> d92a192a
 			},
 		}
 		for _, tc := range tcs {
 			t.Run(tc.name, func(t *testing.T) {
 				seqNo, err := impl.GetExpectedNextSequenceNumber(ctx, c, tc.srcSelector, tc.dstSelector)
 				require.NoError(t, err)
-<<<<<<< HEAD
 				l.Info().Uint64("SeqNo", seqNo).Msg("Expecting sequence number")
-				err = impl.SendArgsV3Message(ctx, e, in.CLDF.Addresses, selectors, tc.srcSelector, tc.dstSelector, tc.finality, tc.execOnRamp, nil, nil,
-=======
-				ccv.Plog.Info().Uint64("SeqNo", seqNo).Msg("Expecting sequence number")
-				err = ccv.SendExampleArgsV3Message(in, tc.srcSelector, tc.dstSelector, tc.finality,
+				err = impl.SendArgsV3Message(
+					ctx, e,
+					in.CLDF.Addresses, selectors,
+					tc.srcSelector, tc.dstSelector, tc.finality,
 					tc.execOnRamp, tc.receiver,
 					nil, nil,
->>>>>>> d92a192a
-					tc.mandatoryCCVs, tc.optionalCCVs, 0)
+					tc.mandatoryCCVs, tc.optionalCCVs,
+					0,
+				)
 				require.NoError(t, err)
 				_, err = impl.WaitOneSentEventBySeqNo(ctx, c, tc.srcSelector, tc.dstSelector, seqNo, 1*time.Minute)
 				require.NoError(t, err)
-				e, err := impl.WaitOneExecEventBySeqNo(ctx, c, tc.dstSelector, tc.srcSelector, seqNo, 3*time.Minute)
+				e, err := impl.WaitOneExecEventBySeqNo(ctx, c, tc.dstSelector, tc.srcSelector, seqNo, 1*time.Minute)
 				require.NoError(t, err)
 				require.NotNil(t, e)
 				require.Equal(t, uint8(2), e.(*ccvAggregator.CCVAggregatorExecutionStateChanged).State)
