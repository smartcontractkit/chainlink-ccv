--- conflicted
+++ resolved
@@ -201,12 +201,8 @@
 		// add one test case the other way around (dest->src) to test the reverse lane.
 		mvtcsDestToSrc := multiVerifierTestCases(t, dest, src, in, chainMap)
 		tcs = append(tcs, mvtcsDestToSrc[0])
-<<<<<<< HEAD
-		tcs = append(tcs, dataSizeTestCases(t, src, dest, in, c)...)
+		tcs = append(tcs, dataSizeTestCases(t, src, dest, in, chainMap)...)
 		tcs = append(tcs, customExecutorTestCase(t, src, dest, in))
-=======
-		tcs = append(tcs, dataSizeTestCases(t, src, dest, in, chainMap)...)
->>>>>>> 22871f44
 		for _, tc := range tcs {
 			t.Run(tc.name, func(t *testing.T) {
 				var receiverStartBalance *big.Int
@@ -293,11 +289,7 @@
 				Version:           3,
 				ExecutionGasLimit: 200_000,
 				FinalityConfig:    finalityConfig,
-<<<<<<< HEAD
-				Executor:          getContractAddress(t, in, selectors[0], datastore.ContractType(executor.ContractType), executor.Deploy.Version(), evm.DefaultExecutorQualifier, "executor"),
-=======
-				Executor:          getContractAddress(t, in, sel0, datastore.ContractType(executor.ContractType), executor.Deploy.Version(), "", "executor"),
->>>>>>> 22871f44
+				Executor:          getContractAddress(t, in, sel0, datastore.ContractType(executor.ContractType), executor.Deploy.Version(), evm.DefaultExecutorQualifier, "executor"),
 			}
 
 			sendRes, err := chains[0].SendMessage(
@@ -403,7 +395,6 @@
 		"burn mint erc677")
 }
 
-<<<<<<< HEAD
 func customExecutorTestCase(t *testing.T, src, dest uint64, in *ccv.Cfg) testcase {
 	return testcase{
 		name:        "custom executor",
@@ -434,12 +425,8 @@
 	}
 }
 
-func dataSizeTestCases(t *testing.T, src, dest uint64, in *ccv.Cfg, c *evm.CCIP17EVM) []testcase {
-	maxDataBytes, err := c.GetMaxDataBytes(t.Context(), dest)
-=======
 func dataSizeTestCases(t *testing.T, src, dest uint64, in *ccv.Cfg, c map[uint64]cciptestinterfaces.CCIP17ProductConfiguration) []testcase {
 	maxDataBytes, err := c[dest].GetMaxDataBytes(t.Context(), dest)
->>>>>>> 22871f44
 	require.NoError(t, err)
 	return []testcase{
 		{
