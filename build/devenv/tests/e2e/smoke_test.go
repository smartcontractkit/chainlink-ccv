--- conflicted
+++ resolved
@@ -83,19 +83,11 @@
 		require.NoError(t, err)
 	})
 
-<<<<<<< HEAD
-	var defaultAggregatorClient *ccv.AggregatorClient
-	if _, ok := in.AggregatorEndpoints[evm.DefaultCommitteeVerifierQualifier]; ok {
-		defaultAggregatorClient, err = in.NewAggregatorClientForCommittee(
-			zerolog.Ctx(ctx).With().Str("component", "aggregator-client").Logger(),
-			evm.DefaultCommitteeVerifierQualifier)
-=======
 	aggregatorClients := make(map[string]*ccv.AggregatorClient)
-	for qualifier, endpoint := range in.AggregatorEndpoints {
-		client, err := ccv.NewAggregatorClient(
+	for qualifier := range in.AggregatorEndpoints {
+		client, err := in.NewAggregatorClientForCommittee(
 			zerolog.Ctx(ctx).With().Str("component", fmt.Sprintf("aggregator-client-%s", qualifier)).Logger(),
-			endpoint)
->>>>>>> cd7770db
+			qualifier)
 		require.NoError(t, err)
 		require.NotNil(t, client)
 		aggregatorClients[qualifier] = client
