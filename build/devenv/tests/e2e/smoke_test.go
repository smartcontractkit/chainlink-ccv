--- conflicted
+++ resolved
@@ -185,139 +185,6 @@
 		}
 	})
 
-<<<<<<< HEAD
-	t.Run("test extra args v3 messages", func(t *testing.T) {
-		type tokenTransfer struct {
-			tokenAmount  cciptestinterfaces.TokenAmount
-			destTokenRef datastore.AddressRef
-		}
-
-		type testcase struct {
-			name                     string
-			srcSelector              uint64
-			dstSelector              uint64
-			finality                 uint16
-			receiver                 protocol.UnknownAddress
-			ccvs                     []protocol.CCV
-			expectFail               bool
-			tokenTransfer            *tokenTransfer
-			numExpectedVerifications int
-		}
-
-		tcs := []testcase{
-			{
-				name:        "src_dst msg execution with EOA receiver",
-				srcSelector: selectors[0],
-				dstSelector: selectors[1],
-				finality:    1,
-				receiver:    mustGetEOAReceiverAddress(t, c, selectors[1]),
-				ccvs: []protocol.CCV{
-					{
-						CCVAddress: getContractAddress(t, in, selectors[0], datastore.ContractType(committee_verifier.ProxyType), committee_verifier.Deploy.Version(), ccvEvm.DefaultCommitteeVerifierQualifier, "committee verifier proxy"),
-						Args:       []byte{},
-						ArgsLen:    0,
-					},
-				},
-				numExpectedVerifications: 1,
-			},
-			{
-				name:        "dst_src msg execution with EOA receiver",
-				srcSelector: selectors[1],
-				dstSelector: selectors[0],
-				finality:    1,
-				receiver:    mustGetEOAReceiverAddress(t, c, selectors[0]),
-				ccvs: []protocol.CCV{
-					{
-						CCVAddress: getContractAddress(t, in, selectors[1], datastore.ContractType(committee_verifier.ProxyType), committee_verifier.Deploy.Version(), ccvEvm.DefaultCommitteeVerifierQualifier, "committee verifier proxy"),
-						Args:       []byte{},
-						ArgsLen:    0,
-					},
-				},
-				numExpectedVerifications: 1,
-			},
-			{
-				name:        "1337->3337 msg execution with EOA receiver",
-				srcSelector: selectors[0],
-				dstSelector: selectors[2],
-				finality:    1,
-				receiver:    mustGetEOAReceiverAddress(t, c, selectors[2]),
-				ccvs: []protocol.CCV{
-					{
-						CCVAddress: getContractAddress(t, in, selectors[0], datastore.ContractType(committee_verifier.ProxyType), committee_verifier.Deploy.Version(), ccvEvm.DefaultCommitteeVerifierQualifier, "committee verifier proxy"),
-						Args:       []byte{},
-						ArgsLen:    0,
-					},
-				},
-				numExpectedVerifications: 1,
-			},
-
-			{
-				name:        "src_dst msg execution with mock receiver",
-				srcSelector: selectors[0],
-				dstSelector: selectors[1],
-				finality:    1,
-				receiver:    getContractAddress(t, in, selectors[1], datastore.ContractType(mock_receiver.ContractType), mock_receiver.Deploy.Version(), ccvEvm.DefaultReceiverQualifier, "mock receiver"),
-				ccvs: []protocol.CCV{
-					{
-						CCVAddress: getContractAddress(t, in, selectors[1], datastore.ContractType(committee_verifier.ProxyType), committee_verifier.Deploy.Version(), ccvEvm.DefaultCommitteeVerifierQualifier, "committee verifier proxy"),
-						Args:       []byte{},
-						ArgsLen:    0,
-					},
-				},
-				// This is expected to fail until on-chain fixes NOT_ENOUGH_GAS_FOR_CALL_SIG error on aggregator
-				// 	https://smartcontract-it.atlassian.net/browse/CCIP-7351
-				expectFail:               false,
-				numExpectedVerifications: 1,
-			},
-			{
-				name:        "dst_src msg execution with mock receiver",
-				srcSelector: selectors[1],
-				dstSelector: selectors[0],
-				finality:    1,
-				receiver:    getContractAddress(t, in, selectors[0], datastore.ContractType(mock_receiver.ContractType), mock_receiver.Deploy.Version(), ccvEvm.DefaultReceiverQualifier, "mock receiver"),
-				ccvs: []protocol.CCV{
-					{
-						CCVAddress: getContractAddress(t, in, selectors[0], datastore.ContractType(committee_verifier.ContractType), committee_verifier.Deploy.Version(), ccvEvm.DefaultCommitteeVerifierQualifier, "committee verifier proxy"),
-						Args:       []byte{},
-						ArgsLen:    0,
-					},
-				},
-				// This is expected to fail until on-chain fixes NOT_ENOUGH_GAS_FOR_CALL_SIG error on aggregator
-				// 	https://smartcontract-it.atlassian.net/browse/CCIP-7351
-				expectFail:               false,
-				numExpectedVerifications: 1,
-			},
-		}
-		for _, combo := range ccvEvm.AllTokenCombinations() {
-			tcs = append(tcs, testcase{
-				name:        fmt.Sprintf("src_dst msg execution with EOA receiver and token transfer (%s)", combo.LocalPoolAddressRef().Qualifier),
-				srcSelector: selectors[0],
-				dstSelector: selectors[1],
-				finality:    1,
-				receiver:    mustGetEOAReceiverAddress(t, c, selectors[1]),
-				ccvs: []protocol.CCV{
-					{
-						CCVAddress: getContractAddress(t, in, selectors[0], datastore.ContractType(committee_verifier.ProxyType), committee_verifier.Deploy.Version(), ccvEvm.DefaultCommitteeVerifierQualifier, "committee verifier proxy"),
-						Args:       []byte{},
-						ArgsLen:    0,
-					},
-				},
-				tokenTransfer: &tokenTransfer{
-					tokenAmount: cciptestinterfaces.TokenAmount{
-						Amount:       big.NewInt(1000),
-						TokenAddress: getContractAddress(t, in, selectors[0], datastore.ContractType(burn_mint_erc677.ContractType), burn_mint_erc677.Deploy.Version(), combo.LocalPoolAddressRef().Qualifier, "burn mint erc677"),
-					},
-					destTokenRef: datastore.AddressRef{
-						Type:      datastore.ContractType(burn_mint_erc677.ContractType),
-						Version:   semver.MustParse(burn_mint_erc677.Deploy.Version()),
-						Qualifier: combo.RemotePoolAddressRef().Qualifier,
-					},
-				},
-				numExpectedVerifications: 1,
-			})
-		}
-
-=======
 	t.Run("extra args v3 messaging", func(t *testing.T) {
 		var tcs []testcase
 		src, dest := selectors[0], selectors[1]
@@ -327,7 +194,6 @@
 		mvtcsDestToSrc := multiVerifierTestCases(t, dest, src, in, c)
 		tcs = append(tcs, mvtcsDestToSrc[0])
 		tcs = append(tcs, dataSizeTestCases(t, src, dest, in, c)...)
->>>>>>> 7924eb12
 		for _, tc := range tcs {
 			t.Run(tc.name, func(t *testing.T) {
 				var receiverStartBalance *big.Int
@@ -392,88 +258,39 @@
 	})
 
 	t.Run("extra args v3 token transfer", func(t *testing.T) {
-		type tokenTransferTestCase struct {
-			name                    string
-			src                     uint64
-			dest                    uint64
-			amount                  *big.Int
-			tokenQualifier          string
-			expectedReceiptIssuers  int
-			expectedVerifierResults int
-		}
-
-		tcs := []tokenTransferTestCase{
-			{
-				name:                    "burn&mint EOA executes; receiver increases; sender decreases (TEST)",
-				src:                     selectors[0],
-				dest:                    selectors[1],
-				amount:                  big.NewInt(1000),
-				tokenQualifier:          "TEST",
-				expectedReceiptIssuers:  3,
-				expectedVerifierResults: 1,
-			},
-			{
-				name:                    "burn&mint EOA executes; receiver increases; sender decreases; default is required (NOCCV)",
-				src:                     selectors[0],
-				dest:                    selectors[1],
-				amount:                  big.NewInt(1000),
-				tokenQualifier:          "NOCCV",
-				expectedReceiptIssuers:  3,
-				expectedVerifierResults: 1,
-			},
-			{
-				name:                    "burn&mint EOA executes; receiver increases; sender decreases; default and secondary are required (SECONDARY)",
-				src:                     selectors[0],
-				dest:                    selectors[1],
-				amount:                  big.NewInt(1000),
-				tokenQualifier:          "SECONDARY",
-				expectedReceiptIssuers:  4,
-				expectedVerifierResults: 2,
-			},
-			{
-				name:                    "burn&mint EOA executes; receiver increases; sender decreases (DUAL)",
-				src:                     selectors[0],
-				dest:                    selectors[1],
-				amount:                  big.NewInt(1000),
-				tokenQualifier:          "DUAL",
-				expectedReceiptIssuers:  4,
-				expectedVerifierResults: 2,
-			},
-		}
-
-		for _, tc := range tcs {
-			t.Run(tc.name, func(t *testing.T) {
-				receiver := mustGetEOAReceiverAddress(t, c, tc.dest)
-				sender := mustGetSenderAddress(t, c, tc.src)
-
-				srcToken := getTokenAddress(t, in, tc.src, tc.tokenQualifier)
-				destToken := getTokenAddress(t, in, tc.dest, tc.tokenQualifier)
-
-				startBal, err := c.GetTokenBalance(ctx, tc.dest, receiver, destToken)
-				require.NoError(t, err)
-				l.Info().Str("Receiver", receiver.String()).Uint64("StartBalance", startBal.Uint64()).Str("Token", tc.tokenQualifier).Msg("receiver start balance")
-
-				srcStartBal, err := c.GetTokenBalance(ctx, tc.src, sender, srcToken)
-				require.NoError(t, err)
-				l.Info().Str("Sender", sender.String()).Uint64("SrcStartBalance", srcStartBal.Uint64()).Str("Token", tc.tokenQualifier).Msg("sender start balance")
-
-				seqNo, err := c.GetExpectedNextSequenceNumber(ctx, tc.src, tc.dest)
-				require.NoError(t, err)
-				l.Info().Uint64("SeqNo", seqNo).Str("Token", tc.tokenQualifier).Msg("expecting sequence number")
+		for _, combo := range ccvEvm.AllTokenCombinations() {
+			t.Run(fmt.Sprintf("src_dst msg execution with EOA receiver and token transfer (%s)", combo.SourcePoolAddressRef().Qualifier), func(t *testing.T) {
+				receiver := mustGetEOAReceiverAddress(t, c, selectors[1])
+				sender := mustGetSenderAddress(t, c, selectors[0])
+
+				srcToken := getTokenAddress(t, in, selectors[0], combo.SourcePoolAddressRef().Qualifier)
+				destToken := getTokenAddress(t, in, selectors[1], combo.DestPoolAddressRef().Qualifier)
+
+				startBal, err := c.GetTokenBalance(ctx, selectors[1], receiver, destToken)
+				require.NoError(t, err)
+				l.Info().Str("Receiver", receiver.String()).Uint64("StartBalance", startBal.Uint64()).Str("Token", combo.DestPoolAddressRef().Qualifier).Msg("receiver start balance")
+
+				srcStartBal, err := c.GetTokenBalance(ctx, selectors[0], sender, srcToken)
+				require.NoError(t, err)
+				l.Info().Str("Sender", sender.String()).Uint64("SrcStartBalance", srcStartBal.Uint64()).Str("Token", combo.SourcePoolAddressRef().Qualifier).Msg("sender start balance")
+
+				seqNo, err := c.GetExpectedNextSequenceNumber(ctx, selectors[0], selectors[1])
+				require.NoError(t, err)
+				l.Info().Uint64("SeqNo", seqNo).Str("Token", combo.SourcePoolAddressRef().Qualifier).Msg("expecting sequence number")
 
 				messageOptions := cciptestinterfaces.MessageOptions{
 					Version:        3,
 					GasLimit:       200_000,
 					FinalityConfig: 1,
-					Executor:       getContractAddress(t, in, tc.src, datastore.ContractType(executor.ContractType), executor.Deploy.Version(), "", "executor"),
+					Executor:       getContractAddress(t, in, selectors[0], datastore.ContractType(executor.ContractType), executor.Deploy.Version(), "", "executor"),
 				}
 
 				sendRes, err := c.SendMessage(
-					ctx, tc.src, tc.dest,
+					ctx, selectors[0], selectors[1],
 					cciptestinterfaces.MessageFields{
 						Receiver: receiver,
 						TokenAmounts: []cciptestinterfaces.TokenAmount{{
-							Amount:       tc.amount,
+							Amount:       big.NewInt(1000),
 							TokenAddress: srcToken,
 						}},
 					},
@@ -481,37 +298,39 @@
 				)
 				require.NoError(t, err)
 				require.NotNil(t, sendRes)
-				require.Len(t, sendRes.ReceiptIssuers, tc.expectedReceiptIssuers, "expected %d receipt issuers for %s token", tc.expectedReceiptIssuers, tc.tokenQualifier)
-
-				sentEvt, err := c.WaitOneSentEventBySeqNo(ctx, tc.src, tc.dest, seqNo, defaultSentTimeout)
+				require.Len(t, sendRes.ReceiptIssuers, combo.ExpectedReceiptIssuers(), "expected %d receipt issuers for %s token", combo.ExpectedReceiptIssuers(), combo.SourcePoolAddressRef().Qualifier)
+
+				sentEvt, err := c.WaitOneSentEventBySeqNo(ctx, selectors[0], selectors[1], seqNo, defaultSentTimeout)
 				require.NoError(t, err)
 				msgID := sentEvt.MessageID
 
 				testCtx := NewTestingContext(t, ctx, c, defaultAggregatorClient, indexerClient)
+
 				res, err := testCtx.AssertMessage(msgID, AssertMessageOptions{
 					TickInterval:            1 * time.Second,
 					Timeout:                 45 * time.Second,
-					ExpectedVerifierResults: tc.expectedVerifierResults,
+					ExpectedVerifierResults: combo.ExpectedVerifierResults(),
 					AssertVerifierLogs:      false,
 					AssertExecutorLogs:      false,
 				})
+
 				require.NoError(t, err)
 				require.NotNil(t, res.AggregatedResult)
 
-				execEvt, err := c.WaitOneExecEventBySeqNo(ctx, tc.src, tc.dest, seqNo, 45*time.Second)
+				execEvt, err := c.WaitOneExecEventBySeqNo(ctx, selectors[0], selectors[1], seqNo, 45*time.Second)
 				require.NoError(t, err)
 				require.NotNil(t, execEvt)
 				require.Equalf(t, cciptestinterfaces.ExecutionStateSuccess, execEvt.State, "unexpected state, return data: %x", execEvt.ReturnData)
 
-				endBal, err := c.GetTokenBalance(ctx, tc.dest, receiver, destToken)
-				require.NoError(t, err)
-				require.Equal(t, new(big.Int).Add(new(big.Int).Set(startBal), tc.amount), endBal)
-				l.Info().Uint64("EndBalance", endBal.Uint64()).Str("Token", tc.tokenQualifier).Msg("receiver end balance")
-
-				srcEndBal, err := c.GetTokenBalance(ctx, tc.src, sender, srcToken)
-				require.NoError(t, err)
-				require.Equal(t, new(big.Int).Sub(new(big.Int).Set(srcStartBal), tc.amount), srcEndBal)
-				l.Info().Uint64("SrcEndBalance", srcEndBal.Uint64()).Str("Token", tc.tokenQualifier).Msg("sender end balance")
+				endBal, err := c.GetTokenBalance(ctx, selectors[1], receiver, destToken)
+				require.NoError(t, err)
+				require.Equal(t, new(big.Int).Add(new(big.Int).Set(startBal), big.NewInt(1000)), endBal)
+				l.Info().Uint64("EndBalance", endBal.Uint64()).Str("Token", combo.DestPoolAddressRef().Qualifier).Msg("receiver end balance")
+
+				srcEndBal, err := c.GetTokenBalance(ctx, selectors[0], sender, srcToken)
+				require.NoError(t, err)
+				require.Equal(t, new(big.Int).Sub(new(big.Int).Set(srcStartBal), big.NewInt(1000)), srcEndBal)
+				l.Info().Uint64("SrcEndBalance", srcEndBal.Uint64()).Str("Token", combo.SourcePoolAddressRef().Qualifier).Msg("sender end balance")
 			})
 		}
 	})
