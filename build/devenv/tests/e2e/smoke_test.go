package e2e

import (
	"fmt"
	"math/big"
	"testing"
	"time"

	"github.com/Masterminds/semver/v3"
	"github.com/ethereum/go-ethereum/common"
	"github.com/rs/zerolog"
	"github.com/stretchr/testify/require"

<<<<<<< HEAD
	cciptestinterfaces "github.com/smartcontractkit/chainlink-ccv/cciptestinterfaces"
	"github.com/smartcontractkit/chainlink-ccv/protocol"
	"github.com/smartcontractkit/chainlink-deployments-framework/datastore"
	"github.com/smartcontractkit/chainlink-testing-framework/framework"

	"github.com/smartcontractkit/chainlink-ccip/chains/evm/deployment/v1_0_0/operations/burn_mint_erc677"
=======
>>>>>>> 68476af4
	"github.com/smartcontractkit/chainlink-ccip/chains/evm/deployment/v1_7_0/operations/committee_verifier"
	"github.com/smartcontractkit/chainlink-ccip/chains/evm/deployment/v1_7_0/operations/executor"
	"github.com/smartcontractkit/chainlink-ccip/chains/evm/deployment/v1_7_0/operations/mock_receiver"
	"github.com/smartcontractkit/chainlink-ccip/chains/evm/gobindings/generated/latest/offramp"
	"github.com/smartcontractkit/chainlink-ccv/protocol"
	"github.com/smartcontractkit/chainlink-deployments-framework/datastore"
	"github.com/smartcontractkit/chainlink-testing-framework/framework"

	cciptestinterfaces "github.com/smartcontractkit/chainlink-ccv/cciptestinterfaces"
	ccvEvm "github.com/smartcontractkit/chainlink-ccv/ccv-evm"
	ccv "github.com/smartcontractkit/chainlink-ccv/devenv"
)

const (
	// See Internal.sol for the full enum values.
	MessageExecutionStateSuccess uint8 = 2
	MessageExecutionStateFailed  uint8 = 3

	defaultSentTimeout = 10 * time.Second
	defaultExecTimeout = 40 * time.Second
)

func TestE2ESmoke(t *testing.T) {
	in, err := ccv.LoadOutput[ccv.Cfg]("../../env-out.toml")
	require.NoError(t, err)
	ctx := ccv.Plog.WithContext(t.Context())
	l := zerolog.Ctx(ctx)

	chainIDs, wsURLs := make([]string, 0), make([]string, 0)
	for _, bc := range in.Blockchains {
		chainIDs = append(chainIDs, bc.ChainID)
		wsURLs = append(wsURLs, bc.Out.Nodes[0].ExternalWSUrl)
	}

	selectors, e, err := ccv.NewCLDFOperationsEnvironment(in.Blockchains, in.CLDF.DataStore)
	require.NoError(t, err)
	require.Len(t, selectors, 3, "expected 3 chains for this test in the environment")

	c, err := ccvEvm.NewCCIP17EVM(ctx, *l, e, chainIDs, wsURLs)
	require.NoError(t, err)

	t.Cleanup(func() {
		_, err := framework.SaveContainerLogs(fmt.Sprintf("%s-%s", framework.DefaultCTFLogsDir, t.Name()))
		require.NoError(t, err)
	})

	t.Run("test extra args v2 messages", func(t *testing.T) {
		type testcase struct {
			name         string
			fromSelector uint64
			toSelector   uint64
			receiver     protocol.UnknownAddress
			expectFail   bool
		}

		tcs := []testcase{
			{
				name:         "src->dst msg execution eoa receiver",
				fromSelector: selectors[0],
				toSelector:   selectors[1],
				receiver:     mustGetEOAReceiverAddress(t, c, selectors[1]),
				expectFail:   false,
			},
			{
				name:         "dst->src msg execution eoa receiver",
				fromSelector: selectors[1],
				toSelector:   selectors[0],
				receiver:     mustGetEOAReceiverAddress(t, c, selectors[0]),
				expectFail:   false,
			},
			{
				name:         "1337->3337 msg execution mock receiver",
				fromSelector: selectors[0],
				toSelector:   selectors[2],
				receiver:     getContractAddress(t, in, selectors[2], datastore.ContractType(mock_receiver.ContractType), mock_receiver.Deploy.Version(), "", "mock receiver"),
				// This is expected to fail until on-chain fixes NOT_ENOUGH_GAS_FOR_CALL_SIG error on aggregator
				// 	https://smartcontract-it.atlassian.net/browse/CCIP-7351
				expectFail: false,
			},
		}
		for _, tc := range tcs {
			t.Run(tc.name, func(t *testing.T) {
				seqNo, err := c.GetExpectedNextSequenceNumber(ctx, tc.fromSelector, tc.toSelector)
				require.NoError(t, err)
				l.Info().Uint64("SeqNo", seqNo).Msg("Expecting sequence number")
				err = c.SendMessage(ctx, tc.fromSelector, tc.toSelector, cciptestinterfaces.MessageFields{
					Receiver: tc.receiver,
					Data:     []byte{},
				}, cciptestinterfaces.MessageOptions{
					Version:             2,
					GasLimit:            200_000,
					OutOfOrderExecution: true,
				})
				require.NoError(t, err)
				_, err = c.WaitOneSentEventBySeqNo(ctx, tc.fromSelector, tc.toSelector, seqNo, defaultSentTimeout)
				require.NoError(t, err)
				e, err := c.WaitOneExecEventBySeqNo(ctx, tc.fromSelector, tc.toSelector, seqNo, defaultExecTimeout)
				require.NoError(t, err)
				require.NotNil(t, e)

				if tc.expectFail {
					require.Equal(t, MessageExecutionStateFailed, e.(*offramp.OffRampExecutionStateChanged).State)
				} else {
					require.Equal(t, MessageExecutionStateSuccess, e.(*offramp.OffRampExecutionStateChanged).State)
				}
			})
		}
	})

	t.Run("test extra args v3 messages", func(t *testing.T) {
		type tokenTransfer struct {
			tokenAmount  cciptestinterfaces.TokenAmount
			destTokenRef datastore.AddressRef
		}

		type testcase struct {
<<<<<<< HEAD
			name            string
			srcSelector     uint64
			dstSelector     uint64
			finality        uint16
			verifierAddress []byte
			receiver        protocol.UnknownAddress
			mandatoryCCVs   []protocol.CCV
			optionalCCVs    []protocol.CCV
			threshold       uint8
			tokenTransfer   *tokenTransfer
			expectFail      bool
=======
			name          string
			srcSelector   uint64
			dstSelector   uint64
			finality      uint16
			receiver      protocol.UnknownAddress
			mandatoryCCVs []protocol.CCV
			optionalCCVs  []protocol.CCV
			threshold     uint8
			expectFail    bool
>>>>>>> 68476af4
		}

		tcs := []testcase{
			{
				name:        "src_dst msg execution with EOA receiver",
				srcSelector: selectors[0],
				dstSelector: selectors[1],
				finality:    1,
				receiver:    mustGetEOAReceiverAddress(t, c, selectors[1]),
				mandatoryCCVs: []protocol.CCV{
					{
<<<<<<< HEAD
						CCVAddress: getContractAddress(t, in, selectors[0], datastore.ContractType(committee_verifier.ContractType), committee_verifier.Deploy.Version(), "", "committee verifier"),
=======
						CCVAddress: getContractAddress(t, in, selectors[0], datastore.ContractType(committee_verifier.ProxyType), committee_verifier.Deploy.Version(), "committee verifier proxy"),
>>>>>>> 68476af4
						Args:       []byte{},
						ArgsLen:    0,
					},
				},
			},
			{
				name:        "dst_src msg execution with EOA receiver",
				srcSelector: selectors[1],
				dstSelector: selectors[0],
				finality:    1,
				receiver:    mustGetEOAReceiverAddress(t, c, selectors[0]),
				mandatoryCCVs: []protocol.CCV{
					{
<<<<<<< HEAD
						CCVAddress: getContractAddress(t, in, selectors[1], datastore.ContractType(committee_verifier.ContractType), committee_verifier.Deploy.Version(), "", "committee verifier"),
=======
						CCVAddress: getContractAddress(t, in, selectors[1], datastore.ContractType(committee_verifier.ProxyType), committee_verifier.Deploy.Version(), "committee verifier proxy"),
>>>>>>> 68476af4
						Args:       []byte{},
						ArgsLen:    0,
					},
				},
			},
			{
				name:        "1337->3337 msg execution with EOA receiver",
				srcSelector: selectors[0],
				dstSelector: selectors[2],
				finality:    1,
				receiver:    mustGetEOAReceiverAddress(t, c, selectors[2]),
				mandatoryCCVs: []protocol.CCV{
					{
<<<<<<< HEAD
						CCVAddress: getContractAddress(t, in, selectors[0], datastore.ContractType(committee_verifier.ContractType), committee_verifier.Deploy.Version(), "", "committee verifier"),
=======
						CCVAddress: getContractAddress(t, in, selectors[0], datastore.ContractType(committee_verifier.ProxyType), committee_verifier.Deploy.Version(), "committee verifier proxy"),
>>>>>>> 68476af4
						Args:       []byte{},
						ArgsLen:    0,
					},
				},
			},

			{
				name:        "src_dst msg execution with mock receiver",
				srcSelector: selectors[0],
				dstSelector: selectors[1],
				finality:    1,
				receiver:    getContractAddress(t, in, selectors[1], datastore.ContractType(mock_receiver.ContractType), mock_receiver.Deploy.Version(), "", "mock receiver"),
				mandatoryCCVs: []protocol.CCV{
					{
<<<<<<< HEAD
						CCVAddress: getContractAddress(t, in, selectors[1], datastore.ContractType(committee_verifier.ContractType), committee_verifier.Deploy.Version(), "", "committee verifier"),
=======
						CCVAddress: getContractAddress(t, in, selectors[1], datastore.ContractType(committee_verifier.ProxyType), committee_verifier.Deploy.Version(), "committee verifier proxy"),
>>>>>>> 68476af4
						Args:       []byte{},
						ArgsLen:    0,
					},
				},
				// This is expected to fail until on-chain fixes NOT_ENOUGH_GAS_FOR_CALL_SIG error on aggregator
				// 	https://smartcontract-it.atlassian.net/browse/CCIP-7351
				expectFail: false,
			},
			{
				name:        "dst_src msg execution with mock receiver",
				srcSelector: selectors[1],
				dstSelector: selectors[0],
				finality:    1,
				receiver:    getContractAddress(t, in, selectors[0], datastore.ContractType(mock_receiver.ContractType), mock_receiver.Deploy.Version(), "", "mock receiver"),
				mandatoryCCVs: []protocol.CCV{
					{
<<<<<<< HEAD
						CCVAddress: getContractAddress(t, in, selectors[0], datastore.ContractType(committee_verifier.ContractType), committee_verifier.Deploy.Version(), "", "committee verifier"),
=======
						CCVAddress: getContractAddress(t, in, selectors[0], datastore.ContractType(committee_verifier.ProxyType), committee_verifier.Deploy.Version(), "committee verifier proxy"),
>>>>>>> 68476af4
						Args:       []byte{},
						ArgsLen:    0,
					},
				},
				// This is expected to fail until on-chain fixes NOT_ENOUGH_GAS_FOR_CALL_SIG error on aggregator
				// 	https://smartcontract-it.atlassian.net/browse/CCIP-7351
				expectFail: false,
			},
			{
				name:        "src_dst msg execution with EOA receiver and token transfer",
				srcSelector: selectors[0],
				dstSelector: selectors[1],
				finality:    1,
				receiver:    mustGetEOAReceiverAddress(t, c, selectors[1]),
				mandatoryCCVs: []protocol.CCV{
					{
						CCVAddress: getContractAddress(t, in, selectors[0], datastore.ContractType(committee_verifier.ContractType), committee_verifier.Deploy.Version(), "", "committee verifier"),
						Args:       []byte{},
						ArgsLen:    0,
					},
				},
				tokenTransfer: &tokenTransfer{
					tokenAmount: cciptestinterfaces.TokenAmount{
						Amount:       big.NewInt(1000),
						TokenAddress: getContractAddress(t, in, selectors[0], datastore.ContractType(burn_mint_erc677.ContractType), burn_mint_erc677.Deploy.Version(), "TEST", "burn mint erc677"),
					},
					destTokenRef: datastore.AddressRef{
						Type:      datastore.ContractType(burn_mint_erc677.ContractType),
						Version:   semver.MustParse(burn_mint_erc677.Deploy.Version()),
						Qualifier: "TEST",
					},
				},
			},
		}
		for _, tc := range tcs {
			t.Run(tc.name, func(t *testing.T) {
				var receiverStartBalance *big.Int
				var destTokenAddress protocol.UnknownAddress
				var tokenAmounts []cciptestinterfaces.TokenAmount
				if tc.tokenTransfer != nil {
					tokenAmounts = append(tokenAmounts, tc.tokenTransfer.tokenAmount)
					destTokenAddress = getContractAddress(t, in, tc.dstSelector, tc.tokenTransfer.destTokenRef.Type, tc.tokenTransfer.destTokenRef.Version.String(), tc.tokenTransfer.destTokenRef.Qualifier, "token on destination chain")
					receiverStartBalance, err = c.GetTokenBalance(ctx, tc.dstSelector, tc.receiver, destTokenAddress)
					require.NoError(t, err)
					l.Info().Str("Receiver", tc.receiver.String()).Str("Token", protocol.UnknownAddress(destTokenAddress).String()).Uint64("StartBalance", receiverStartBalance.Uint64()).Msg("Receiver start balance")
				}
				seqNo, err := c.GetExpectedNextSequenceNumber(ctx, tc.srcSelector, tc.dstSelector)
				require.NoError(t, err)
				l.Info().Uint64("SeqNo", seqNo).Msg("Expecting sequence number")
				err = c.SendMessage(
					ctx, tc.srcSelector, tc.dstSelector, cciptestinterfaces.MessageFields{
						Receiver:     tc.receiver,
						Data:         []byte{},
						TokenAmounts: tokenAmounts,
					}, cciptestinterfaces.MessageOptions{
						Version:           3,
<<<<<<< HEAD
						FinalityConfig:    uint16(tc.finality),
						Executor:          getContractAddress(t, in, tc.srcSelector, datastore.ContractType(executor.ContractType), executor.Deploy.Version(), "", "executor"),
=======
						FinalityConfig:    tc.finality,
						Executor:          getContractAddress(t, in, tc.srcSelector, datastore.ContractType(executor.ContractType), executor.Deploy.Version(), "executor"),
>>>>>>> 68476af4
						MandatoryCCVs:     tc.mandatoryCCVs,
						OptionalCCVs:      tc.optionalCCVs,
						OptionalThreshold: tc.threshold,
					})
				require.NoError(t, err)
				_, err = c.WaitOneSentEventBySeqNo(ctx, tc.srcSelector, tc.dstSelector, seqNo, defaultSentTimeout)
				require.NoError(t, err)
				e, err := c.WaitOneExecEventBySeqNo(ctx, tc.srcSelector, tc.dstSelector, seqNo, defaultExecTimeout)
				require.NoError(t, err)
				require.NotNil(t, e)
				if tc.expectFail {
					require.Equal(t, MessageExecutionStateFailed, e.(*offramp.OffRampExecutionStateChanged).State)
				} else {
					require.Equal(t, MessageExecutionStateSuccess, e.(*offramp.OffRampExecutionStateChanged).State)
				}
				if receiverStartBalance != nil {
					receiverEndBalance, err := c.GetTokenBalance(ctx, tc.dstSelector, tc.receiver, destTokenAddress)
					require.NoError(t, err)
					require.Equal(t, receiverStartBalance.Add(receiverStartBalance, tc.tokenTransfer.tokenAmount.Amount), receiverEndBalance)
					l.Info().Str("Receiver", tc.receiver.String()).Str("Token", protocol.UnknownAddress(destTokenAddress).String()).Uint64("EndBalance", receiverEndBalance.Uint64()).Msg("t")
				}
			})
		}
	})
}

func mustGetEOAReceiverAddress(t *testing.T, c *ccvEvm.CCIP17EVM, chainSelector uint64) protocol.UnknownAddress {
	receiver, err := c.GetEOAReceiverAddress(chainSelector)
	require.NoError(t, err)
	return receiver
}

func getContractAddress(t *testing.T, ccvCfg *ccv.Cfg, chainSelector uint64, contractType datastore.ContractType, version, qualifier, contractName string) protocol.UnknownAddress {
	ref, err := ccvCfg.CLDF.DataStore.Addresses().Get(
		datastore.NewAddressRefKey(chainSelector, contractType, semver.MustParse(version), qualifier),
	)
	require.NoErrorf(t, err, "failed to get %s address for chain selector %d, ContractType: %s, ContractVersion: %s",
		contractName, chainSelector, contractType, version)
	return protocol.UnknownAddress(common.HexToAddress(ref.Address).Bytes())
}<|MERGE_RESOLUTION|>--- conflicted
+++ resolved
@@ -11,22 +11,15 @@
 	"github.com/rs/zerolog"
 	"github.com/stretchr/testify/require"
 
-<<<<<<< HEAD
-	cciptestinterfaces "github.com/smartcontractkit/chainlink-ccv/cciptestinterfaces"
 	"github.com/smartcontractkit/chainlink-ccv/protocol"
-	"github.com/smartcontractkit/chainlink-deployments-framework/datastore"
 	"github.com/smartcontractkit/chainlink-testing-framework/framework"
 
 	"github.com/smartcontractkit/chainlink-ccip/chains/evm/deployment/v1_0_0/operations/burn_mint_erc677"
-=======
->>>>>>> 68476af4
 	"github.com/smartcontractkit/chainlink-ccip/chains/evm/deployment/v1_7_0/operations/committee_verifier"
 	"github.com/smartcontractkit/chainlink-ccip/chains/evm/deployment/v1_7_0/operations/executor"
 	"github.com/smartcontractkit/chainlink-ccip/chains/evm/deployment/v1_7_0/operations/mock_receiver"
 	"github.com/smartcontractkit/chainlink-ccip/chains/evm/gobindings/generated/latest/offramp"
-	"github.com/smartcontractkit/chainlink-ccv/protocol"
 	"github.com/smartcontractkit/chainlink-deployments-framework/datastore"
-	"github.com/smartcontractkit/chainlink-testing-framework/framework"
 
 	cciptestinterfaces "github.com/smartcontractkit/chainlink-ccv/cciptestinterfaces"
 	ccvEvm "github.com/smartcontractkit/chainlink-ccv/ccv-evm"
@@ -136,19 +129,6 @@
 		}
 
 		type testcase struct {
-<<<<<<< HEAD
-			name            string
-			srcSelector     uint64
-			dstSelector     uint64
-			finality        uint16
-			verifierAddress []byte
-			receiver        protocol.UnknownAddress
-			mandatoryCCVs   []protocol.CCV
-			optionalCCVs    []protocol.CCV
-			threshold       uint8
-			tokenTransfer   *tokenTransfer
-			expectFail      bool
-=======
 			name          string
 			srcSelector   uint64
 			dstSelector   uint64
@@ -158,7 +138,7 @@
 			optionalCCVs  []protocol.CCV
 			threshold     uint8
 			expectFail    bool
->>>>>>> 68476af4
+			tokenTransfer *tokenTransfer
 		}
 
 		tcs := []testcase{
@@ -170,11 +150,7 @@
 				receiver:    mustGetEOAReceiverAddress(t, c, selectors[1]),
 				mandatoryCCVs: []protocol.CCV{
 					{
-<<<<<<< HEAD
-						CCVAddress: getContractAddress(t, in, selectors[0], datastore.ContractType(committee_verifier.ContractType), committee_verifier.Deploy.Version(), "", "committee verifier"),
-=======
-						CCVAddress: getContractAddress(t, in, selectors[0], datastore.ContractType(committee_verifier.ProxyType), committee_verifier.Deploy.Version(), "committee verifier proxy"),
->>>>>>> 68476af4
+						CCVAddress: getContractAddress(t, in, selectors[0], datastore.ContractType(committee_verifier.ProxyType), committee_verifier.Deploy.Version(), "", "committee verifier proxy"),
 						Args:       []byte{},
 						ArgsLen:    0,
 					},
@@ -188,11 +164,7 @@
 				receiver:    mustGetEOAReceiverAddress(t, c, selectors[0]),
 				mandatoryCCVs: []protocol.CCV{
 					{
-<<<<<<< HEAD
-						CCVAddress: getContractAddress(t, in, selectors[1], datastore.ContractType(committee_verifier.ContractType), committee_verifier.Deploy.Version(), "", "committee verifier"),
-=======
-						CCVAddress: getContractAddress(t, in, selectors[1], datastore.ContractType(committee_verifier.ProxyType), committee_verifier.Deploy.Version(), "committee verifier proxy"),
->>>>>>> 68476af4
+						CCVAddress: getContractAddress(t, in, selectors[1], datastore.ContractType(committee_verifier.ProxyType), committee_verifier.Deploy.Version(), "", "committee verifier proxy"),
 						Args:       []byte{},
 						ArgsLen:    0,
 					},
@@ -206,11 +178,7 @@
 				receiver:    mustGetEOAReceiverAddress(t, c, selectors[2]),
 				mandatoryCCVs: []protocol.CCV{
 					{
-<<<<<<< HEAD
-						CCVAddress: getContractAddress(t, in, selectors[0], datastore.ContractType(committee_verifier.ContractType), committee_verifier.Deploy.Version(), "", "committee verifier"),
-=======
-						CCVAddress: getContractAddress(t, in, selectors[0], datastore.ContractType(committee_verifier.ProxyType), committee_verifier.Deploy.Version(), "committee verifier proxy"),
->>>>>>> 68476af4
+						CCVAddress: getContractAddress(t, in, selectors[0], datastore.ContractType(committee_verifier.ProxyType), committee_verifier.Deploy.Version(), "", "committee verifier proxy"),
 						Args:       []byte{},
 						ArgsLen:    0,
 					},
@@ -225,11 +193,7 @@
 				receiver:    getContractAddress(t, in, selectors[1], datastore.ContractType(mock_receiver.ContractType), mock_receiver.Deploy.Version(), "", "mock receiver"),
 				mandatoryCCVs: []protocol.CCV{
 					{
-<<<<<<< HEAD
-						CCVAddress: getContractAddress(t, in, selectors[1], datastore.ContractType(committee_verifier.ContractType), committee_verifier.Deploy.Version(), "", "committee verifier"),
-=======
-						CCVAddress: getContractAddress(t, in, selectors[1], datastore.ContractType(committee_verifier.ProxyType), committee_verifier.Deploy.Version(), "committee verifier proxy"),
->>>>>>> 68476af4
+						CCVAddress: getContractAddress(t, in, selectors[1], datastore.ContractType(committee_verifier.ProxyType), committee_verifier.Deploy.Version(), "", "committee verifier proxy"),
 						Args:       []byte{},
 						ArgsLen:    0,
 					},
@@ -246,11 +210,7 @@
 				receiver:    getContractAddress(t, in, selectors[0], datastore.ContractType(mock_receiver.ContractType), mock_receiver.Deploy.Version(), "", "mock receiver"),
 				mandatoryCCVs: []protocol.CCV{
 					{
-<<<<<<< HEAD
-						CCVAddress: getContractAddress(t, in, selectors[0], datastore.ContractType(committee_verifier.ContractType), committee_verifier.Deploy.Version(), "", "committee verifier"),
-=======
-						CCVAddress: getContractAddress(t, in, selectors[0], datastore.ContractType(committee_verifier.ProxyType), committee_verifier.Deploy.Version(), "committee verifier proxy"),
->>>>>>> 68476af4
+						CCVAddress: getContractAddress(t, in, selectors[0], datastore.ContractType(committee_verifier.ProxyType), committee_verifier.Deploy.Version(), "", "committee verifier proxy"),
 						Args:       []byte{},
 						ArgsLen:    0,
 					},
@@ -307,13 +267,8 @@
 						TokenAmounts: tokenAmounts,
 					}, cciptestinterfaces.MessageOptions{
 						Version:           3,
-<<<<<<< HEAD
-						FinalityConfig:    uint16(tc.finality),
+						FinalityConfig:    tc.finality,
 						Executor:          getContractAddress(t, in, tc.srcSelector, datastore.ContractType(executor.ContractType), executor.Deploy.Version(), "", "executor"),
-=======
-						FinalityConfig:    tc.finality,
-						Executor:          getContractAddress(t, in, tc.srcSelector, datastore.ContractType(executor.ContractType), executor.Deploy.Version(), "executor"),
->>>>>>> 68476af4
 						MandatoryCCVs:     tc.mandatoryCCVs,
 						OptionalCCVs:      tc.optionalCCVs,
 						OptionalThreshold: tc.threshold,
