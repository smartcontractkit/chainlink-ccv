--- conflicted
+++ resolved
@@ -192,40 +192,6 @@
 		mvtcsDestToSrc := multiVerifierTestCases(t, dest, src, in, c)
 		tcs = append(tcs, mvtcsDestToSrc[0])
 		tcs = append(tcs, dataSizeTestCases(t, src, dest, in, c)...)
-<<<<<<< HEAD
-		tcs = append(tcs, []testcase{
-			{
-				name:        "EOA receiver and default committee verifier with token transfer",
-				srcSelector: src,
-				dstSelector: dest,
-				finality:    1,
-				receiver:    mustGetEOAReceiverAddress(t, c, dest),
-				ccvs: []protocol.CCV{
-					{
-						CCVAddress: getContractAddress(t, in, src, datastore.ContractType(committee_verifier.ResolverProxyType), committee_verifier.Deploy.Version(), ccvEvm.DefaultCommitteeVerifierQualifier, "committee verifier proxy"),
-						Args:       []byte{},
-						ArgsLen:    0,
-					},
-				},
-				tokenTransfer: &tokenTransfer{
-					tokenAmount: cciptestinterfaces.TokenAmount{
-						Amount:       big.NewInt(1000),
-						TokenAddress: getContractAddress(t, in, src, datastore.ContractType(burn_mint_erc677.ContractType), burn_mint_erc677.Deploy.Version(), "TEST", "burn mint erc677"),
-					},
-					destTokenRef: datastore.AddressRef{
-						Type:      datastore.ContractType(burn_mint_erc677.ContractType),
-						Version:   semver.MustParse(burn_mint_erc677.Deploy.Version()),
-						Qualifier: "TEST",
-					},
-				},
-				// default verifier
-				numExpectedVerifications: 1,
-				// default executor, default committee verifier and the token contract
-				numExpectedReceipts: 3,
-			},
-		}...)
-=======
->>>>>>> 48710ac8
 		for _, tc := range tcs {
 			t.Run(tc.name, func(t *testing.T) {
 				var receiverStartBalance *big.Int
@@ -349,7 +315,7 @@
 						FinalityConfig: 1, // finalized
 						Executor:       getContractAddress(t, in, tc.src, datastore.ContractType(executor.ContractType), executor.Deploy.Version(), "", "executor"),
 						CCVs: []protocol.CCV{{
-							CCVAddress: getContractAddress(t, in, tc.src, datastore.ContractType(committee_verifier.ProxyType), committee_verifier.Deploy.Version(), ccvEvm.DefaultCommitteeVerifierQualifier, "committee verifier proxy"),
+							CCVAddress: getContractAddress(t, in, tc.src, datastore.ContractType(committee_verifier.ResolverProxyType), committee_verifier.Deploy.Version(), ccvEvm.DefaultCommitteeVerifierQualifier, "committee verifier proxy"),
 						}},
 					},
 				)
