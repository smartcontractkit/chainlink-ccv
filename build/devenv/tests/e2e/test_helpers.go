--- conflicted
+++ resolved
@@ -10,21 +10,13 @@
 
 	"github.com/ethereum/go-ethereum/ethclient"
 	"github.com/rs/zerolog"
-	"github.com/stretchr/testify/require"
 
 	"github.com/smartcontractkit/chainlink-ccv/devenv/tests/e2e/logasserter"
 	"github.com/smartcontractkit/chainlink-ccv/devenv/tests/e2e/metrics"
 
 	ccv "github.com/smartcontractkit/chainlink-ccv/devenv"
-	"github.com/smartcontractkit/chainlink-ccv/devenv/cciptestinterfaces"
 	"github.com/smartcontractkit/chainlink-ccv/devenv/evm"
-	"github.com/smartcontractkit/chainlink-ccv/protocol"
 	pb "github.com/smartcontractkit/chainlink-protos/chainlink-ccv/go/v1"
-)
-
-const (
-	defaultSentTimeout = 10 * time.Second
-	defaultExecTimeout = 40 * time.Second
 )
 
 type TestingContext struct {
@@ -48,7 +40,6 @@
 	logAssert := logasserter.New(lokiURL, logger)
 	err := logAssert.StartStreaming(ctx, []logasserter.LogStage{
 		logasserter.MessageReachedVerifier(),
-		logasserter.MessageDroppedInVerifier(),
 		logasserter.MessageSigned(),
 		logasserter.ProcessingInExecutor(),
 		logasserter.SentToChainInExecutor(),
@@ -80,81 +71,6 @@
 	tc.LogAsserter.EnrichMetrics(metrics)
 }
 
-// DefaultMessageFields creates a simple message with test data.
-func DefaultMessageFields(receiver protocol.UnknownAddress) cciptestinterfaces.MessageFields {
-	return cciptestinterfaces.MessageFields{
-		Receiver: receiver,
-		Data:     []byte("test-msg"),
-	}
-}
-
-// MustSendMessage sends a message and waits for the sent event.
-// If finality is 0, uses version 2 (no finality config).
-// If finality is non-zero, uses version 3 with the specified finality config.
-func (tc *TestingContext) MustSendMessage(srcChain, destChain uint64, receiver protocol.UnknownAddress, finality uint16) cciptestinterfaces.MessageSentEvent {
-	l := zerolog.Ctx(tc.Ctx)
-	l.Info().Uint64("srcChain", srcChain).Uint64("destChain", destChain).Msg("Sending message")
-
-	seqNo, err := tc.Impl.GetExpectedNextSequenceNumber(tc.Ctx, srcChain, destChain)
-	require.NoError(tc.T, err)
-
-	opts := cciptestinterfaces.MessageOptions{
-		Version:  2,
-		GasLimit: 200_000,
-	}
-	if finality != 0 {
-		opts.Version = 3
-		opts.FinalityConfig = finality
-	}
-
-	_, err = tc.Impl.SendMessage(tc.Ctx, srcChain, destChain, DefaultMessageFields(receiver), opts)
-	require.NoError(tc.T, err)
-
-	sentEvt, err := tc.Impl.WaitOneSentEventBySeqNo(tc.Ctx, srcChain, destChain, seqNo, defaultSentTimeout)
-	require.NoError(tc.T, err)
-
-	return sentEvt
-}
-
-// MustFailSend attempts to send a message and asserts that it fails with the expected error.
-// If finality is 0, uses version 2 (no finality config).
-// If finality is non-zero, uses version 3 with the specified finality config.
-func (tc *TestingContext) MustFailSend(srcChain, destChain uint64, receiver protocol.UnknownAddress, finality uint16, expectedError string) {
-	l := zerolog.Ctx(tc.Ctx)
-
-	opts := cciptestinterfaces.MessageOptions{
-		Version:  2,
-		GasLimit: 200_000,
-	}
-	if finality != 0 {
-		opts.Version = 3
-		opts.FinalityConfig = finality
-	}
-
-	_, err := tc.Impl.SendMessage(tc.Ctx, srcChain, destChain, DefaultMessageFields(receiver), opts)
-	require.ErrorContains(tc.T, err, expectedError)
-
-	l.Info().Uint64("srcChain", srcChain).Uint64("destChain", destChain).Str("error", expectedError).Msg("Message send failed as expected")
-}
-
-// MustExecuteMessage sends a message and waits for successful execution.
-// If finality is 0, uses version 2 (no finality config).
-// If finality is non-zero, uses version 3 with the specified finality config.
-// Returns the execution event.
-func (tc *TestingContext) MustExecuteMessage(srcChain, destChain uint64, receiver protocol.UnknownAddress, finality uint16) cciptestinterfaces.ExecutionStateChangedEvent {
-	sentEvt := tc.MustSendMessage(srcChain, destChain, receiver, finality)
-
-	l := zerolog.Ctx(tc.Ctx)
-	l.Info().Uint64("srcChain", srcChain).Uint64("destChain", destChain).Hex("messageID", sentEvt.MessageID[:]).Msg("Waiting for message execution")
-
-	execEvt, err := tc.Impl.WaitOneExecEventBySeqNo(tc.Ctx, srcChain, destChain, sentEvt.SequenceNumber, defaultExecTimeout)
-	require.NoError(tc.T, err)
-	require.Equal(tc.T, cciptestinterfaces.ExecutionStateSuccess, execEvt.State,
-		"expected successful execution for message from chain %d to chain %d", srcChain, destChain)
-
-	return execEvt
-}
-
 type AssertionResult struct {
 	AggregatorFound      bool
 	VerifierReached      bool
@@ -260,84 +176,6 @@
 	return result, nil
 }
 
-<<<<<<< HEAD
-// AssertMessageReachedAndDroppedInVerifier asserts that a message reached the verifier
-// but was dropped due to a curse. This is useful for testing curse behavior where messages
-// should not reach the aggregator or executor.
-func (tc *TestingContext) AssertMessageReachedAndDroppedInVerifier(messageID [32]byte, timeout time.Duration) {
-	ctx, cancel := context.WithTimeout(tc.Ctx, timeout)
-	defer cancel()
-
-	// Wait for message to reach verifier
-	_, err := tc.LogAsserter.WaitForStage(ctx, messageID, logasserter.MessageReachedVerifier())
-	require.NoError(tc.T, err, "message didn't reach verifier as expected")
-
-	tc.logger.Info().
-		Str("messageID", fmt.Sprintf("0x%s", hex.EncodeToString(messageID[:]))).
-		Msg("✓ Message reached verifier")
-
-	// Wait for message to be dropped
-	_, err = tc.LogAsserter.WaitForStage(ctx, messageID, logasserter.MessageDroppedInVerifier())
-	require.NoError(tc.T, err, "message reached verifier and wasn't dropped as expected")
-
-	tc.logger.Info().
-		Str("messageID", fmt.Sprintf("0x%s", hex.EncodeToString(messageID[:]))).
-		Msg("✓ Message dropped in verifier due to curse")
-}
-
-func defaultAggregatorPort(in *ccv.Cfg) int {
-	for _, aggregator := range in.Aggregator {
-		if aggregator.CommitteeName == "default" {
-			return aggregator.HostPort
-		}
-	}
-	panic(fmt.Sprintf("default aggregator not found, expected to find a default aggregator in the configuration, got: %+v", in.Aggregator))
-}
-
-// NewDefaultTestingContext creates a complete testing context with all necessary components
-// for E2E tests. It handles loading the configuration, setting up chains, and initializing
-// aggregator and indexer clients.
-func NewDefaultTestingContext(t *testing.T, configPath string, expectedChainCount int) (TestingContext, []uint64) {
-	in, err := ccv.LoadOutput[ccv.Cfg](configPath)
-	require.NoError(t, err)
-
-	ctx := ccv.Plog.WithContext(t.Context())
-	l := zerolog.Ctx(ctx)
-
-	chainIDs, wsURLs := make([]string, 0), make([]string, 0)
-	for _, bc := range in.Blockchains {
-		chainIDs = append(chainIDs, bc.ChainID)
-		wsURLs = append(wsURLs, bc.Out.Nodes[0].ExternalWSUrl)
-	}
-
-	selectors, e, err := ccv.NewCLDFOperationsEnvironment(in.Blockchains, in.CLDF.DataStore)
-	require.NoError(t, err)
-	require.Len(t, selectors, expectedChainCount, "expected %d chains for this test in the environment", expectedChainCount)
-
-	c, err := evm.NewCCIP17EVM(ctx, *l, e, chainIDs, wsURLs)
-	require.NoError(t, err)
-
-	indexerURL := fmt.Sprintf("http://127.0.0.1:%d", in.Indexer.Port)
-	defaultAggregatorAddr := fmt.Sprintf("127.0.0.1:%d", defaultAggregatorPort(in))
-
-	defaultAggregatorClient, err := ccv.NewAggregatorClient(
-		zerolog.Ctx(ctx).With().Str("component", "aggregator-client").Logger(),
-		defaultAggregatorAddr)
-	require.NoError(t, err)
-	require.NotNil(t, defaultAggregatorClient)
-	t.Cleanup(func() {
-		defaultAggregatorClient.Close()
-	})
-
-	indexerClient := ccv.NewIndexerClient(
-		zerolog.Ctx(ctx).With().Str("component", "indexer-client").Logger(),
-		indexerURL)
-	require.NotNil(t, indexerClient)
-
-	testCtx := NewTestingContext(t, ctx, c, defaultAggregatorClient, indexerClient)
-
-	return testCtx, selectors
-=======
 // AnvilRPCHelper provides access to Anvil-specific RPC methods.
 type AnvilRPCHelper struct {
 	client *ethclient.Client
@@ -408,5 +246,4 @@
 	}
 	a.logger.Info().Bool("automine", automine).Msg("Got automine status")
 	return automine, nil
->>>>>>> 23a9cd75
 }