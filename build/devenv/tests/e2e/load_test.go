--- conflicted
+++ resolved
@@ -15,8 +15,6 @@
 	"github.com/ethereum/go-ethereum/common"
 	"github.com/rs/zerolog"
 	"github.com/stretchr/testify/require"
-	"google.golang.org/grpc"
-	"google.golang.org/grpc/credentials/insecure"
 
 	"github.com/smartcontractkit/chainlink-ccip/chains/evm/deployment/v1_7_0/operations/committee_verifier"
 	"github.com/smartcontractkit/chainlink-ccip/chains/evm/deployment/v1_7_0/operations/mock_receiver"
@@ -34,7 +32,6 @@
 	cciptestinterfaces "github.com/smartcontractkit/chainlink-ccv/cciptestinterfaces"
 	ccvEvm "github.com/smartcontractkit/chainlink-ccv/ccv-evm"
 	ccv "github.com/smartcontractkit/chainlink-ccv/devenv"
-	pb "github.com/smartcontractkit/chainlink-protos/chainlink-ccv/go/v1"
 	f "github.com/smartcontractkit/chainlink-testing-framework/framework"
 )
 
@@ -229,109 +226,10 @@
 	return &wasp.Response{Data: "ok"}
 }
 
-<<<<<<< HEAD
-// waitForMessageInAggregator polls the aggregator gRPC API until the message appears or context timeout.
-// Returns the verifier result and an error if timeout/failure occurs.
-func waitForMessageInAggregator(ctx context.Context, client pb.VerifierResultAPIClient, messageID [32]byte) (*pb.VerifierResult, error) {
-	msgIDHex := common.BytesToHash(messageID[:]).Hex()
-
-	ticker := time.NewTicker(2 * time.Second)
-	defer ticker.Stop()
-
-	for {
-		select {
-		case <-ctx.Done():
-			return nil, fmt.Errorf("aggregator check timeout for message %s: %w", msgIDHex, ctx.Err())
-		case <-ticker.C:
-			resp, err := client.GetVerifierResultForMessage(ctx, &pb.GetVerifierResultForMessageRequest{
-				MessageId: messageID[:],
-			})
-			if err != nil {
-				continue
-			}
-
-			if resp != nil && len(resp.CcvData) > 0 {
-				return resp, nil
-			}
-		}
-	}
-}
-
-// waitForMessageInIndexer polls the indexer API until the message appears or context timeout.
-// Returns the number of verifications found and an error if timeout/failure occurs.
-func waitForMessageInIndexer(ctx context.Context, httpClient *http.Client, indexerBaseURL string, messageID [32]byte) (int, error) {
-	msgIDHex := common.BytesToHash(messageID[:]).Hex()
-
-	type messageIDResp struct {
-		Success         bool   `json:"success"`
-		VerifierResults []any  `json:"verifierResults"`
-		MessageID       string `json:"messageID"`
-	}
-
-	ticker := time.NewTicker(2 * time.Second)
-	defer ticker.Stop()
-
-	for {
-		select {
-		case <-ctx.Done():
-			return 0, fmt.Errorf("indexer check timeout for message %s: %w", msgIDHex, ctx.Err())
-		case <-ticker.C:
-			req, _ := http.NewRequestWithContext(ctx, http.MethodGet,
-				fmt.Sprintf("%s/v1/messageid/%s", indexerBaseURL, msgIDHex), nil)
-			resp, err := httpClient.Do(req)
-			if err != nil {
-				continue
-			}
-
-			var parsed messageIDResp
-			err = func() error {
-				defer resp.Body.Close()
-				if resp.StatusCode != http.StatusOK {
-					return fmt.Errorf("non-200 status: %d", resp.StatusCode)
-				}
-				return json.NewDecoder(resp.Body).Decode(&parsed)
-			}()
-
-			if err == nil && parsed.Success && len(parsed.VerifierResults) > 0 {
-				return len(parsed.VerifierResults), nil
-			}
-		}
-	}
-}
-
-func createAggregatorClient(t *testing.T, aggregatorAddr string) (pb.VerifierResultAPIClient, func()) {
-	aggregatorConn, err := grpc.NewClient(
-		aggregatorAddr,
-		grpc.WithTransportCredentials(insecure.NewCredentials()),
-	)
-	if err != nil {
-		t.Fatalf("Failed to connect to aggregator: %v", err)
-	}
-	return pb.NewVerifierResultAPIClient(aggregatorConn), func() {
-		aggregatorConn.Close()
-	}
-}
-
-// assertMessagesAsync starts async verification of messages as they are sent via channel.
-// Returns a function that blocks until all messages are verified (or timeout) and returns metrics and counts.
-// The gun.sentMsgCh channel must be closed (via gun.CloseSentChannel()) when all messages have been sent.
-func assertMessagesAsync(t *testing.T, ctx context.Context, gun *EVMTXGun, impl *ccvEvm.CCIP17EVM, aggregatorAddr, indexerBaseURL string, timeout time.Duration) func() ([]MessageMetrics, MessageTotals) {
+func assertMessagesAsync(t *testing.T, ctx context.Context, gun *EVMTXGun, impl *ccvEvm.CCIP17EVM, aggregatorClient *ccv.AggregatorClient, indexerClient *ccv.IndexerClient, timeout time.Duration) func() ([]MessageMetrics, MessageTotals) {
 	fromSelector := gun.src.Selector
 	toSelector := gun.dest.Selector
 
-	httpClient := &http.Client{Timeout: 10 * time.Second}
-
-	aggregatorClient, aggregatorClientCleanup := createAggregatorClient(t, aggregatorAddr)
-
-=======
-// assertMessagesAsync starts async verification of messages as they are sent via channel.
-// Returns a function that blocks until all messages are verified (or timeout) and returns metrics and counts.
-// The gun.sentMsgCh channel must be closed (via gun.CloseSentChannel()) when all messages have been sent.
-func assertMessagesAsync(t *testing.T, ctx context.Context, gun *EVMTXGun, impl *ccvEvm.CCIP17EVM, indexerClient *ccv.IndexerClient, timeout time.Duration) func() ([]MessageMetrics, MessageTotals) {
-	fromSelector := gun.src.Selector
-	toSelector := gun.dest.Selector
-
->>>>>>> 89e6dd38
 	metricsChan := make(chan MessageMetrics, 100)
 	var wg sync.WaitGroup
 	var totalSent, totalAggregated, totalIndexed, totalReceived int
@@ -366,11 +264,10 @@
 
 				msgIDHex := common.BytesToHash(msg.MessageID[:]).Hex()
 
-				// Step 1: Check if message reached aggregator (with timeout)
 				aggregatorCheckCtx, aggregatorCancel := context.WithTimeout(verifyCtx, timeout*85/100)
 				defer aggregatorCancel()
 
-				verifierResult, err := waitForMessageInAggregator(aggregatorCheckCtx, aggregatorClient, msg.MessageID)
+				verifierResult, err := aggregatorClient.WaitForVerifierResultForMessage(aggregatorCheckCtx, msg.MessageID, 2*time.Second, timeout)
 				if err != nil {
 					t.Logf("Message %d (ID: %s) did not reach aggregator: %v", msg.SeqNo, msgIDHex, err)
 					return
@@ -380,18 +277,12 @@
 				totalAggregated++
 				aggregatedMessages[msg.SeqNo] = msgIDHex
 				countMu.Unlock()
-				t.Logf("Message %d reached aggregator with sequence %d", msg.SeqNo, verifierResult.Sequence)
-
-				// Step 2: Check if message reached indexer (with timeout)
+				t.Logf("Message %d reached aggregator with %d ccv data entries", msg.SeqNo, len(verifierResult.CcvData))
+
 				indexerCheckCtx, indexerCancel := context.WithTimeout(verifyCtx, timeout*90/100)
 				defer indexerCancel()
 
-<<<<<<< HEAD
-				verifierCount, err := waitForMessageInIndexer(indexerCheckCtx, httpClient, indexerBaseURL, msg.MessageID)
-=======
 				indexedVerifications, err := indexerClient.WaitForVerificationsForMessageID(indexerCheckCtx, msg.MessageID, 2*time.Second, timeout)
-				msgIDHex := common.BytesToHash(msg.MessageID[:]).Hex()
->>>>>>> 89e6dd38
 				if err != nil {
 					t.Logf("Message %d (ID: %s) did not reach indexer: %v", msg.SeqNo, msgIDHex, err)
 					return
@@ -403,7 +294,6 @@
 				countMu.Unlock()
 				t.Logf("Message %d reached indexer with %d verifications", msg.SeqNo, len(indexedVerifications.VerifierResults))
 
-				// Step 3: Wait for the execution event with context
 				execEvent, err := impl.WaitOneExecEventBySeqNo(verifyCtx, fromSelector, toSelector, msg.SeqNo, timeout)
 
 				if verifyCtx.Err() != nil {
@@ -471,8 +361,6 @@
 
 	// Return function that collects metrics and counts
 	return func() ([]MessageMetrics, MessageTotals) {
-		defer aggregatorClientCleanup()
-
 		metrics := make([]MessageMetrics, 0, 100)
 		for metric := range metricsChan {
 			metrics = append(metrics, metric)
@@ -593,14 +481,6 @@
 		}
 	}
 
-	// Find messages that were aggregated but not indexed
-	aggregatedNotIndexed := make(map[uint64]string)
-	for seqNo, msgID := range summary.AggregatedMessages {
-		if _, indexed := summary.IndexedMessages[seqNo]; !indexed {
-			aggregatedNotIndexed[seqNo] = msgID
-		}
-	}
-
 	// Find messages that were sent but not indexed
 	notIndexed := make(map[uint64]string)
 	for seqNo, msgID := range summary.SentMessages {
@@ -629,20 +509,6 @@
 		sort.Slice(seqNos, func(i, j int) bool { return seqNos[i] < seqNos[j] })
 		for _, seqNo := range seqNos {
 			t.Logf("  SeqNo: %d, MessageID: %s", seqNo, notAggregated[seqNo])
-		}
-	}
-
-	if len(aggregatedNotIndexed) > 0 {
-		t.Logf("\n========================================")
-		t.Logf("Messages Aggregated but NOT Indexed (%d):", len(aggregatedNotIndexed))
-		t.Logf("========================================")
-		seqNos := make([]uint64, 0, len(aggregatedNotIndexed))
-		for seqNo := range aggregatedNotIndexed {
-			seqNos = append(seqNos, seqNo)
-		}
-		sort.Slice(seqNos, func(i, j int) bool { return seqNos[i] < seqNos[j] })
-		for _, seqNo := range seqNos {
-			t.Logf("  SeqNo: %d, MessageID: %s", seqNo, aggregatedNotIndexed[seqNo])
 		}
 	}
 
@@ -759,6 +625,16 @@
 		indexerURL)
 	require.NotNil(t, indexerClient)
 
+	aggregatorAddr := fmt.Sprintf("127.0.0.1:%d", in.Aggregator.Port)
+	aggregatorClient, err := ccv.NewAggregatorClient(
+		zerolog.Ctx(ctx).With().Str("aggregator_addr", aggregatorAddr).Logger(),
+		aggregatorAddr)
+	require.NoError(t, err)
+	require.NotNil(t, aggregatorClient)
+	t.Cleanup(func() {
+		aggregatorClient.Close()
+	})
+
 	t.Run("clean", func(t *testing.T) {
 		// just a clean load test to measure performance
 		rps := int64(5)
@@ -766,14 +642,7 @@
 
 		p, gun := createLoadProfile(in, rps, testDuration, e, selectors, impl, srcChain, dstChain)
 
-		// Start async verification before running the profile
-<<<<<<< HEAD
-		aggregatorAddr := fmt.Sprintf("127.0.0.1:%d", in.Aggregator.Port)
-		indexerURL := fmt.Sprintf("http://127.0.0.1:%d", in.Indexer.Port)
-		waitForMetrics := assertMessagesAsync(t, ctx, gun, impl, aggregatorAddr, indexerURL, 5*time.Minute)
-=======
-		waitForMetrics := assertMessagesAsync(t, ctx, gun, impl, indexerClient, 5*time.Minute)
->>>>>>> 89e6dd38
+		waitForMetrics := assertMessagesAsync(t, ctx, gun, impl, aggregatorClient, indexerClient, 5*time.Minute)
 
 		_, err = p.Run(true)
 		require.NoError(t, err)
@@ -799,14 +668,7 @@
 
 		p, gun := createLoadProfile(in, rps, testDuration, e, selectors, impl, srcChain, dstChain)
 
-		// Start async verification before running the profile
-<<<<<<< HEAD
-		aggregatorAddr := fmt.Sprintf("127.0.0.1:%d", in.Aggregator.Port)
-		indexerURL := fmt.Sprintf("http://127.0.0.1:%d", in.Indexer.Port)
-		waitForMetrics := assertMessagesAsync(t, ctx, gun, impl, aggregatorAddr, indexerURL, 220*time.Second)
-=======
-		waitForMetrics := assertMessagesAsync(t, ctx, gun, impl, indexerClient, 220*time.Second)
->>>>>>> 89e6dd38
+		waitForMetrics := assertMessagesAsync(t, ctx, gun, impl, aggregatorClient, indexerClient, 220*time.Second)
 
 		_, err = p.Run(true)
 		require.NoError(t, err)
@@ -827,14 +689,7 @@
 
 		p, gun := createLoadProfile(in, rps, testDuration, e, selectors, impl, srcChain, dstChain)
 
-		// Start async verification before running the profile
-<<<<<<< HEAD
-		aggregatorAddr := fmt.Sprintf("127.0.0.1:%d", in.Aggregator.Port)
-		indexerURL := fmt.Sprintf("http://127.0.0.1:%d", in.Indexer.Port)
-		waitForMetrics := assertMessagesAsync(t, ctx, gun, impl, aggregatorAddr, indexerURL, 10*time.Minute)
-=======
-		waitForMetrics := assertMessagesAsync(t, ctx, gun, impl, indexerClient, 10*time.Minute)
->>>>>>> 89e6dd38
+		waitForMetrics := assertMessagesAsync(t, ctx, gun, impl, aggregatorClient, indexerClient, 10*time.Minute)
 
 		_, err = p.Run(false)
 		require.NoError(t, err)
@@ -902,14 +757,7 @@
 
 		p, gun := createLoadProfile(in, rps, testDuration, e, selectors, impl, srcChain, dstChain)
 
-		// Start async verification before running the profile
-<<<<<<< HEAD
-		aggregatorAddr := fmt.Sprintf("127.0.0.1:%d", in.Aggregator.Port)
-		indexerURL := fmt.Sprintf("http://127.0.0.1:%d", in.Indexer.Port)
-		waitForMetrics := assertMessagesAsync(t, ctx, gun, impl, aggregatorAddr, indexerURL, 10*time.Minute)
-=======
-		waitForMetrics := assertMessagesAsync(t, ctx, gun, impl, indexerClient, 10*time.Minute)
->>>>>>> 89e6dd38
+		waitForMetrics := assertMessagesAsync(t, ctx, gun, impl, aggregatorClient, indexerClient, 10*time.Minute)
 
 		_, err = p.Run(false)
 		require.NoError(t, err)
@@ -1071,14 +919,7 @@
 
 		p, gun := createLoadProfile(in, rps, testDuration, e, selectors, impl, srcChain, dstChain)
 
-		// Start async verification before running the profile
-<<<<<<< HEAD
-		aggregatorAddr := fmt.Sprintf("127.0.0.1:%d", in.Aggregator.Port)
-		indexerURL := fmt.Sprintf("http://127.0.0.1:%d", in.Indexer.Port)
-		waitForMetrics := assertMessagesAsync(t, ctx, gun, impl, aggregatorAddr, indexerURL, 10*time.Minute)
-=======
-		waitForMetrics := assertMessagesAsync(t, ctx, gun, impl, indexerClient, 10*time.Minute)
->>>>>>> 89e6dd38
+		waitForMetrics := assertMessagesAsync(t, ctx, gun, impl, aggregatorClient, indexerClient, 10*time.Minute)
 
 		_, err = p.Run(false)
 		require.NoError(t, err)
