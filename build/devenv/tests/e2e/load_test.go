--- conflicted
+++ resolved
@@ -22,11 +22,8 @@
 	"github.com/smartcontractkit/chainlink-testing-framework/wasp"
 
 	chainsel "github.com/smartcontractkit/chain-selectors"
-<<<<<<< HEAD
+	ccvAggregator "github.com/smartcontractkit/chainlink-ccip/chains/evm/gobindings/generated/latest/ccv_aggregator"
 	cciptestinterfaces "github.com/smartcontractkit/chainlink-ccv/cciptestinterfaces"
-=======
-	ccvAggregator "github.com/smartcontractkit/chainlink-ccip/chains/evm/gobindings/generated/latest/ccv_aggregator"
->>>>>>> d5d0338b
 	ccvEvm "github.com/smartcontractkit/chainlink-ccv/ccv-evm"
 	ccv "github.com/smartcontractkit/chainlink-ccv/devenv"
 	f "github.com/smartcontractkit/chainlink-testing-framework/framework"
@@ -73,18 +70,10 @@
 }
 
 type EVMTXGun struct {
-<<<<<<< HEAD
-	cfg       *ccv.Cfg
-	e         *deployment.Environment
-	selectors []uint64
-	impl      cciptestinterfaces.CCIP17ProductConfiguration
-	src       evm.Chain
-	dest      evm.Chain
-=======
 	cfg        *ccv.Cfg
 	e          *deployment.Environment
 	selectors  []uint64
-	impl       ccv.CCIP17ProductConfiguration
+	impl       cciptestinterfaces.CCIP17ProductConfiguration
 	src        evm.Chain
 	dest       evm.Chain
 	sentSeqNos []uint64
@@ -99,7 +88,6 @@
 	m.closeOnce.Do(func() {
 		close(m.sentMsgCh)
 	})
->>>>>>> d5d0338b
 }
 
 func NewEVMTransactionGun(cfg *ccv.Cfg, e *deployment.Environment, selectors []uint64, impl cciptestinterfaces.CCIP17ProductConfiguration, s, d evm.Chain) *EVMTXGun {
@@ -136,15 +124,6 @@
 		return &wasp.Response{Error: err.Error(), Failed: true}
 	}
 
-<<<<<<< HEAD
-	err = m.impl.SendMessage(ctx, srcChain.ChainSelector, dstChain.ChainSelector, cciptestinterfaces.MessageFields{
-		Receiver: protocol.UnknownAddress(common.HexToAddress("0x3Aa5ebB10DC797CAC828524e59A333d0A371443c").Bytes()),
-		Data:     []byte{},
-	}, cciptestinterfaces.MessageOptions{
-		Version:        3,
-		FinalityConfig: uint16(1),
-		MandatoryCCVs: []protocol.CCV{
-=======
 	// Get sequence number before sending and record timestamp
 	c, ok := m.impl.(*ccvEvm.CCIP17EVM)
 	if ok {
@@ -164,9 +143,13 @@
 		}
 	}
 
-	err = m.impl.SendArgsV3Message(ctx, m.e, m.cfg.CLDF.Addresses, m.selectors, srcChain.ChainSelector, dstChain.ChainSelector, uint16(1), "0x68B1D87F95878fE05B998F19b66F4baba5De1aed", "0x3Aa5ebB10DC797CAC828524e59A333d0A371443c", nil, nil,
-		[]protocol.CCV{
->>>>>>> d5d0338b
+	err = m.impl.SendMessage(ctx, srcChain.ChainSelector, dstChain.ChainSelector, cciptestinterfaces.MessageFields{
+		Receiver: protocol.UnknownAddress(common.HexToAddress("0x3Aa5ebB10DC797CAC828524e59A333d0A371443c").Bytes()),
+		Data:     []byte{},
+	}, cciptestinterfaces.MessageOptions{
+		Version:        3,
+		FinalityConfig: uint16(1),
+		MandatoryCCVs: []protocol.CCV{
 			{
 				CCVAddress: common.HexToAddress("0x0B306BF915C4d645ff596e518fAf3F9669b97016").Bytes(),
 				Args:       []byte{},
@@ -403,14 +386,9 @@
 	}
 }
 
-<<<<<<< HEAD
-func createLoadProfile(in *ccv.Cfg, rps int64, testDuration time.Duration, e *deployment.Environment, selectors []uint64, impl cciptestinterfaces.CCIP17ProductConfiguration, s, d evm.Chain) *wasp.Profile {
-	return wasp.NewProfile().
-=======
-func createLoadProfile(in *ccv.Cfg, rps int64, testDuration time.Duration, e *deployment.Environment, selectors []uint64, impl ccv.CCIP17ProductConfiguration, s, d evm.Chain) (*wasp.Profile, *EVMTXGun) {
+func createLoadProfile(in *ccv.Cfg, rps int64, testDuration time.Duration, e *deployment.Environment, selectors []uint64, impl cciptestinterfaces.CCIP17ProductConfiguration, s, d evm.Chain) (*wasp.Profile, *EVMTXGun) {
 	gun := NewEVMTransactionGun(in, e, selectors, impl, s, d)
 	profile := wasp.NewProfile().
->>>>>>> d5d0338b
 		Add(wasp.NewGenerator(&wasp.Config{
 			LoadType: wasp.RPS,
 			GenName:  "src-dst-single-token",
@@ -453,7 +431,7 @@
 		wsURLs = append(wsURLs, bc.Out.Nodes[0].ExternalWSUrl)
 	}
 
-	impl, err := ccvEvm.NewCCIP17EVM(ctx, in.CLDF.Addresses, chainIDs, wsURLs)
+	impl, err := ccvEvm.NewCCIP17EVM(ctx, e, chainIDs, wsURLs)
 	require.NoError(t, err)
 
 	t.Run("clean", func(t *testing.T) {
