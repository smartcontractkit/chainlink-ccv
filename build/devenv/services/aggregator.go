--- conflicted
+++ resolved
@@ -59,15 +59,9 @@
 
 // QuorumConfig represents the configuration for a quorum of signers.
 type QuorumConfig struct {
-<<<<<<< HEAD
-	DestVerifierAddress string   `toml:"destVerifierAddress"`
-	Signers             []Signer `toml:"signers"`
-	Threshold           uint8    `toml:"threshold"`
-=======
 	CommitteeVerifierAddress string   `toml:"committeeVerifierAddress"`
 	Signers                  []Signer `toml:"signers"`
 	Threshold                uint8    `toml:"threshold"`
->>>>>>> c84a64ca
 }
 
 // Committee represents a group of signers participating in the commit verification process.
@@ -142,11 +136,7 @@
 					},
 					QuorumConfigs: map[string]*QuorumConfig{
 						"12922642891491394802": {
-<<<<<<< HEAD
-							DestVerifierAddress: "0x68B1D87F95878fE05B998F19b66F4baba5De1aed",
-=======
 							CommitteeVerifierAddress: "0x68B1D87F95878fE05B998F19b66F4baba5De1aed",
->>>>>>> c84a64ca
 							Signers: []Signer{
 								{ParticipantID: "participant1", Addresses: []string{"0xffb9f9a3ae881f4b30e791d9e63e57a0e1facd66"}},
 								{ParticipantID: "participant2", Addresses: []string{"0x556bed6675c5d8a948d4d42bbf68c6da6c8968e3"}},
@@ -154,11 +144,7 @@
 							Threshold: 2,
 						},
 						"3379446385462418246": {
-<<<<<<< HEAD
-							DestVerifierAddress: "0x68B1D87F95878fE05B998F19b66F4baba5De1aed",
-=======
 							CommitteeVerifierAddress: "0x68B1D87F95878fE05B998F19b66F4baba5De1aed",
->>>>>>> c84a64ca
 							Signers: []Signer{
 								{ParticipantID: "participant1", Addresses: []string{"0xffb9f9a3ae881f4b30e791d9e63e57a0e1facd66"}},
 								{ParticipantID: "participant2", Addresses: []string{"0x556bed6675c5d8a948d4d42bbf68c6da6c8968e3"}},
