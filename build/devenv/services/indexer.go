--- conflicted
+++ resolved
@@ -114,14 +114,10 @@
 						APIKey:  "dev-api-key-indexer",
 						Secret:  "dev-secret-indexer",
 					},
-<<<<<<< HEAD
 					IssuerAddresses: []string{"0x9A676e781A523b5d0C0e43731313A708CB607508"},
 					Name:            "CommiteeVerifier (Primary)",
-=======
-					IssuerAddresses:  []string{"0x9A676e781A523b5d0C0e43731313A708CB607508"},
 					BatchSize:        100,
 					MaxBatchWaitTime: 50,
->>>>>>> c05a3772
 				},
 				{
 					Type: config.ReaderTypeAggregator,
@@ -131,14 +127,10 @@
 						APIKey:  "dev-api-key-indexer",
 						Secret:  "dev-secret-indexer",
 					},
-<<<<<<< HEAD
 					IssuerAddresses: []string{"0x68B1D87F95878fE05B998F19b66F4baba5De1aed"},
 					Name:            "CommiteeVerifier (Secondary)",
-=======
-					IssuerAddresses:  []string{"0x68B1D87F95878fE05B998F19b66F4baba5De1aed"},
 					BatchSize:        100,
 					MaxBatchWaitTime: 50,
->>>>>>> c05a3772
 				},
 				{
 					Type: config.ReaderTypeAggregator,
@@ -148,14 +140,10 @@
 						APIKey:  "dev-api-key-indexer",
 						Secret:  "dev-secret-indexer",
 					},
-<<<<<<< HEAD
 					IssuerAddresses: []string{"0x4ed7c70F96B99c776995fB64377f0d4aB3B0e1C1"},
 					Name:            "CommiteeVerifier (Tertiary)",
-=======
-					IssuerAddresses:  []string{"0x4ed7c70F96B99c776995fB64377f0d4aB3B0e1C1"},
 					BatchSize:        100,
 					MaxBatchWaitTime: 50,
->>>>>>> c05a3772
 				},
 			},
 			Storage: config.StorageConfig{
