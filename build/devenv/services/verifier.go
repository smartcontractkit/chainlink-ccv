package services

import (
	"bytes"
	"context"
	"fmt"
	"path/filepath"
	"strconv"

	"github.com/BurntSushi/toml"
	"github.com/docker/docker/api/types/container"
	"github.com/docker/go-connections/nat"
	"github.com/testcontainers/testcontainers-go"
	"github.com/testcontainers/testcontainers-go/modules/postgres"

	"github.com/smartcontractkit/chainlink-testing-framework/framework"
	"github.com/smartcontractkit/chainlink-testing-framework/framework/components/blockchain"

	commontypes "github.com/smartcontractkit/chainlink-ccv/common/pkg/types"
)

const (
	DefaultVerifierName    = "verifier"
	DefaultVerifierDBName  = "verifier-db"
	DefaultVerifierImage   = "verifier:dev"
	DefaultVerifierPort    = 8100
	DefaultVerifierDBPort  = 8432
	DefaultVerifierSQLInit = "init.sql"

	DefaultVerifierDBImage = "postgres:16-alpine"
)

var DefaultVerifierDBConnectionString = fmt.Sprintf("postgresql://%s:%s@localhost:%d/%s?sslmode=disable",
	DefaultVerifierName, DefaultVerifierName, DefaultVerifierDBPort, DefaultVerifierName)

// ConvertBlockchainOutputsToInfo converts blockchain.Output to BlockchainInfo.
func ConvertBlockchainOutputsToInfo(outputs []*blockchain.Output) map[string]*commontypes.BlockchainInfo {
	infos := make(map[string]*commontypes.BlockchainInfo)
	for _, output := range outputs {
		info := &commontypes.BlockchainInfo{
			ChainID:       output.ChainID,
			Type:          output.Type,
			Family:        output.Family,
			ContainerName: output.ContainerName,
			Nodes:         make([]*commontypes.Node, 0, len(output.Nodes)),
		}

		// Convert all nodes
		for _, node := range output.Nodes {
			if node != nil {
				convertedNode := &commontypes.Node{
					ExternalHTTPUrl: node.ExternalHTTPUrl,
					InternalHTTPUrl: node.InternalHTTPUrl,
					ExternalWSUrl:   node.ExternalWSUrl,
					InternalWSUrl:   node.InternalWSUrl,
				}
				info.Nodes = append(info.Nodes, convertedNode)
			}
		}

		infos[output.ChainID] = info
	}
	return infos
}

type VerifierDBInput struct {
	Image string `toml:"image"`
	Name  string `toml:"name"`
	Port  int    `toml:"port"`
}

type VerifierConfig struct {
<<<<<<< HEAD
	AggregatorAddress string `toml:"aggregator_address"`
	PrivateKey        string `toml:"private_key"`
}

type VerifierInput struct {
	DB             *VerifierDBInput `toml:"db"`
	Out            *VerifierOutput  `toml:"out"`
	Image          string           `toml:"image"`
	SourceCodePath string           `toml:"source_code_path"`
	ContainerName  string           `toml:"container_name"`
	VerifierConfig VerifierConfig   `toml:"verifier_config"`
	Port           int              `toml:"port"`
	UseCache       bool             `toml:"use_cache"`
	ConfigFilePath string           `toml:"config_file_path"`
=======
	BlockchainInfos   map[string]*commontypes.BlockchainInfo `toml:"blockchain_infos"`
	AggregatorAddress string                                 `toml:"aggregator_address"`
}

type VerifierInput struct {
	VerifierConfig    VerifierConfig       `toml:"verifier_config"`
	DB                *DBInput             `toml:"db"`
	Out               *VerifierOutput      `toml:"out"`
	Image             string               `toml:"image"`
	SourceCodePath    string               `toml:"source_code_path"`
	ContainerName     string               `toml:"container_name"`
	BlockchainOutputs []*blockchain.Output `toml:"-"`
	Port              int                  `toml:"port"`
	UseCache          bool                 `toml:"use_cache"`
>>>>>>> 7ed186b3
}

type VerifierOutput struct {
	BlockchainInfos    map[string]*commontypes.BlockchainInfo `toml:"-"`
	ContainerName      string                                 `toml:"container_name"`
	ExternalHTTPURL    string                                 `toml:"http_url"`
	InternalHTTPURL    string                                 `toml:"internal_http_url"`
	DBURL              string                                 `toml:"db_url"`
	DBConnectionString string                                 `toml:"db_connection_string"`
	UseCache           bool                                   `toml:"use_cache"`
}

func verifierDefaults(in *VerifierInput) {
	if in.Image == "" {
		in.Image = DefaultVerifierImage
	}
	if in.Port == 0 {
		in.Port = DefaultVerifierPort
	}
	if in.ContainerName == "" {
		in.ContainerName = DefaultVerifierName
	}
	if in.DB == nil {
		in.DB = &VerifierDBInput{
			Image: DefaultVerifierDBImage,
			Name:  DefaultVerifierDBName,
			Port:  DefaultVerifierDBPort,
		}
	}
	if in.ConfigFilePath == "" {
		in.ConfigFilePath = "/app/verifier.toml"
	}
}

func NewVerifier(in *VerifierInput) (*VerifierOutput, error) {
	if in.Out != nil && in.Out.UseCache {
		return in.Out, nil
	}
	ctx := context.Background()

	verifierDefaults(in)
	p, err := CwdSourcePath(in.SourceCodePath)
	if err != nil {
		return in.Out, err
	}

	/* Database */
	_, err = postgres.Run(ctx,
		in.DB.Image,
		testcontainers.WithName(in.DB.Name),
		testcontainers.WithExposedPorts("5432/tcp"),
		testcontainers.WithHostConfigModifier(func(h *container.HostConfig) {
			h.PortBindings = nat.PortMap{
				"5432/tcp": []nat.PortBinding{
					{HostPort: strconv.Itoa(in.DB.Port)},
				},
			}
		}),
		testcontainers.WithLabels(framework.DefaultTCLabels()),
		postgres.WithDatabase(DefaultVerifierName),
		postgres.WithUsername(DefaultVerifierName),
		postgres.WithPassword(DefaultVerifierName),
		postgres.WithInitScripts(filepath.Join(p, DefaultVerifierSQLInit)),
	)
	if err != nil {
		return nil, fmt.Errorf("failed to create database: %w", err)
	}

	var verifierConfigBuf bytes.Buffer
	if err := toml.NewEncoder(&verifierConfigBuf).Encode(in.VerifierConfig); err != nil {
		return nil, fmt.Errorf("failed to encode verifier config: %w", err)
	}

	/* Service */
	req := testcontainers.ContainerRequest{
		Image:    in.Image,
		Name:     in.ContainerName,
		Labels:   framework.DefaultTCLabels(),
		Networks: []string{framework.DefaultNetworkName},
		NetworkAliases: map[string][]string{
			framework.DefaultNetworkName: {in.ContainerName},
		},
		Env: map[string]string{
			"VERIFIER_CONFIG": in.ConfigFilePath,
		},
		// ExposedPorts
		// add more internal ports here with /tcp suffix, ex.: 9222/tcp
		ExposedPorts: []string{"8100/tcp"},
		HostConfigModifier: func(h *container.HostConfig) {
			h.PortBindings = nat.PortMap{
				// add more internal/external pairs here, ex.: 9222/tcp as a key and HostPort is the exposed port (no /tcp prefix!)
				"8100/tcp": []nat.PortBinding{
					{HostPort: strconv.Itoa(in.Port)},
				},
			}
		},
		Files: []testcontainers.ContainerFile{
			{
				Reader:            bytes.NewReader(verifierConfigBuf.Bytes()),
				ContainerFilePath: in.ConfigFilePath,
				FileMode:          0o644,
			},
		},
	}

	if in.SourceCodePath != "" {
		//nolint:staticcheck // ignore for now
		req.Mounts = testcontainers.Mounts(
			testcontainers.BindMount(
				p,
				AppPathInsideContainer,
			),
			testcontainers.BindMount(
				filepath.Join(p, "../protocol"),
				"/protocol",
			),
			testcontainers.VolumeMount(
				"go-mod-cache",
				"/go/pkg/mod",
			),
			testcontainers.VolumeMount(
				"go-build-cache",
				"/root/.cache/go-build",
			),
		)
		framework.L.Info().
			Str("Service", in.ContainerName).
			Str("Source", p).Msg("Using source code path, hot-reload mode")
	}

	c, err := testcontainers.GenericContainer(ctx, testcontainers.GenericContainerRequest{
		ContainerRequest: req,
		Started:          true,
	})
	if err != nil {
		return nil, fmt.Errorf("failed to start container: %w", err)
	}
	host, err := c.Host(ctx)
	if err != nil {
		return nil, fmt.Errorf("failed to get container host: %w", err)
	}

	// Convert blockchain outputs to simplified format
	var blockchainInfos map[string]*commontypes.BlockchainInfo
	if in.BlockchainOutputs != nil {
		blockchainInfos = ConvertBlockchainOutputsToInfo(in.BlockchainOutputs)
	}

	return &VerifierOutput{
		ContainerName:      in.ContainerName,
		ExternalHTTPURL:    fmt.Sprintf("http://%s:%d", host, in.Port),
		InternalHTTPURL:    fmt.Sprintf("http://%s:%d", in.ContainerName, in.Port),
		DBConnectionString: DefaultVerifierDBConnectionString,
		BlockchainInfos:    blockchainInfos,
	}, nil
}<|MERGE_RESOLUTION|>--- conflicted
+++ resolved
@@ -70,37 +70,23 @@
 }
 
 type VerifierConfig struct {
-<<<<<<< HEAD
-	AggregatorAddress string `toml:"aggregator_address"`
-	PrivateKey        string `toml:"private_key"`
+	AggregatorAddress string                                 `toml:"aggregator_address"`
+	PrivateKey        string                                 `toml:"private_key"`
+	BlockchainInfos   map[string]*commontypes.BlockchainInfo `toml:"blockchain_infos"`
 }
 
 type VerifierInput struct {
-	DB             *VerifierDBInput `toml:"db"`
-	Out            *VerifierOutput  `toml:"out"`
-	Image          string           `toml:"image"`
-	SourceCodePath string           `toml:"source_code_path"`
-	ContainerName  string           `toml:"container_name"`
-	VerifierConfig VerifierConfig   `toml:"verifier_config"`
-	Port           int              `toml:"port"`
-	UseCache       bool             `toml:"use_cache"`
-	ConfigFilePath string           `toml:"config_file_path"`
-=======
-	BlockchainInfos   map[string]*commontypes.BlockchainInfo `toml:"blockchain_infos"`
-	AggregatorAddress string                                 `toml:"aggregator_address"`
-}
-
-type VerifierInput struct {
-	VerifierConfig    VerifierConfig       `toml:"verifier_config"`
-	DB                *DBInput             `toml:"db"`
+	DB                *VerifierDBInput     `toml:"db"`
 	Out               *VerifierOutput      `toml:"out"`
 	Image             string               `toml:"image"`
 	SourceCodePath    string               `toml:"source_code_path"`
 	ContainerName     string               `toml:"container_name"`
-	BlockchainOutputs []*blockchain.Output `toml:"-"`
+	VerifierConfig    VerifierConfig       `toml:"verifier_config"`
 	Port              int                  `toml:"port"`
 	UseCache          bool                 `toml:"use_cache"`
->>>>>>> 7ed186b3
+	ConfigFilePath    string               `toml:"config_file_path"`
+	BlockchainOutputs []*blockchain.Output `toml:"-"`
+	AggregatorAddress string               `toml:"aggregator_address"`
 }
 
 type VerifierOutput struct {
