--- conflicted
+++ resolved
@@ -71,7 +71,6 @@
     @just build-jd-docker
     ccv u
 
-<<<<<<< HEAD
 # Clone and build job-distributor Docker image
 build-jd-docker:
     #!/usr/bin/env bash
@@ -91,10 +90,8 @@
         rm -rf job-distributor/
     fi
     echo "Done!"
-=======
 smoke-test:
     cd tests/e2e && go test -v -run TestE2ESmoke
->>>>>>> 6a4c1373
 
 # Install and authenticate with GH CLI
 setup-gh:
