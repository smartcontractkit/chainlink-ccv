package main

import (
	"context"
	"fmt"
	"os"
	"os/exec"
	"strconv"
	"strings"
	"syscall"
	"time"

	"github.com/docker/docker/client"
	"github.com/ethereum/go-ethereum/common"
	ccvEvm "github.com/smartcontractkit/chainlink-ccv/ccv-evm"
	"github.com/smartcontractkit/chainlink-ccv/protocol/pkg/types"
	"github.com/spf13/cobra"

	"github.com/smartcontractkit/chainlink-ccip/chains/evm/deployment/v1_7_0/operations/commit_offramp"
	"github.com/smartcontractkit/chainlink-ccip/chains/evm/deployment/v1_7_0/operations/mock_receiver"
	"github.com/smartcontractkit/chainlink-ccv/devenv/services"

	"github.com/smartcontractkit/chainlink-testing-framework/framework"

	ccv "github.com/smartcontractkit/chainlink-ccv/devenv"
)

const (
	LocalWASPLoadDashboard = "http://localhost:3000/d/WASPLoadTests/wasp-load-test?orgId=1&from=now-5m&to=now&refresh=5s"
	LocalCCVDashboard      = "http://localhost:3000/d/f8a04cef-653f-46d3-86df-87c532300672/ccv-services?orgId=1&refresh=5s"
)

var rootCmd = &cobra.Command{
	Use:   "ccv",
	Short: "A CCV local environment tool",
}

var restartCmd = &cobra.Command{
	Use:     "restart",
	Aliases: []string{"r"},
	Args:    cobra.RangeArgs(0, 1),
	Short:   "Restart development environment, remove apps and apply default configuration again",
	RunE: func(cmd *cobra.Command, args []string) error {
		var configFile string
		if len(args) > 0 {
			configFile = args[0]
		} else {
			configFile = "env.toml"
		}
		framework.L.Info().Str("Config", configFile).Msg("Reconfiguring development environment")
		_ = os.Setenv("CTF_CONFIGS", configFile)
		_ = os.Setenv("TESTCONTAINERS_RYUK_DISABLED", "true")
		framework.L.Info().Msg("Tearing down the development environment")
		err := framework.RemoveTestContainers()
		if err != nil {
			return fmt.Errorf("failed to clean Docker resources: %w", err)
		}
		_, err = ccv.NewEnvironment()
		return err
	},
}

var upCmd = &cobra.Command{
	Use:     "up",
	Aliases: []string{"u"},
	Short:   "Spin up the development environment",
	Args:    cobra.RangeArgs(0, 1),
	RunE: func(cmd *cobra.Command, args []string) error {
		var configFile string
		if len(args) > 0 {
			configFile = args[0]
		} else {
			configFile = "env.toml"
		}
		framework.L.Info().Str("Config", configFile).Msg("Creating development environment")
		_ = os.Setenv("CTF_CONFIGS", configFile)
		_ = os.Setenv("TESTCONTAINERS_RYUK_DISABLED", "true")
		_, err := ccv.NewEnvironment()
		if err != nil {
			return err
		}
		return nil
	},
}

var downCmd = &cobra.Command{
	Use:     "down",
	Aliases: []string{"d"},
	Short:   "Tear down the development environment",
	RunE: func(cmd *cobra.Command, args []string) error {
		framework.L.Info().Msg("Tearing down the development environment")
		err := framework.RemoveTestContainers()
		if err != nil {
			return fmt.Errorf("failed to clean Docker resources: %w", err)
		}
		return nil
	},
}

var bsCmd = &cobra.Command{
	Use:   "bs",
	Short: "Manage the Blockscout EVM block explorer",
	Long:  "Spin up or down the Blockscout EVM block explorer",
}

var bsUpCmd = &cobra.Command{
	Use:     "up",
	Aliases: []string{"u"},
	Short:   "Spin up Blockscout EVM block explorer",
	RunE: func(cmd *cobra.Command, args []string) error {
		url, _ := bsCmd.Flags().GetString("url")
		chainID, _ := bsCmd.Flags().GetString("chain-id")
		return framework.BlockScoutUp(url, chainID)
	},
}

var bsDownCmd = &cobra.Command{
	Use:     "down",
	Aliases: []string{"d"},
	Short:   "Spin down Blockscout EVM block explorer",
	RunE: func(cmd *cobra.Command, args []string) error {
		url, _ := bsCmd.Flags().GetString("url")
		return framework.BlockScoutDown(url)
	},
}

var bsRestartCmd = &cobra.Command{
	Use:     "restart",
	Aliases: []string{"r"},
	Short:   "Restart the Blockscout EVM block explorer",
	RunE: func(cmd *cobra.Command, args []string) error {
		url, _ := bsCmd.Flags().GetString("url")
		chainID, _ := bsCmd.Flags().GetString("chain-id")
		if err := framework.BlockScoutDown(url); err != nil {
			return err
		}
		return framework.BlockScoutUp(url, chainID)
	},
}

var obsCmd = &cobra.Command{
	Use:   "obs",
	Short: "Manage the observability stack",
	Long:  "Spin up or down the observability stack with subcommands 'up' and 'down'",
}

var obsUpCmd = &cobra.Command{
	Use:     "up",
	Aliases: []string{"u"},
	Short:   "Spin up the observability stack",
	RunE: func(cmd *cobra.Command, args []string) error {
		full, _ := cmd.Flags().GetBool("full")
		var err error
		if full {
			err = framework.ObservabilityUpFull()
		} else {
			err = framework.ObservabilityUp()
		}
		if err != nil {
			return fmt.Errorf("observability up failed: %w", err)
		}
		ccv.Plog.Info().Msgf("CCV Dashboard: %s", LocalCCVDashboard)
		ccv.Plog.Info().Msgf("CCV Load Test Dashboard: %s", LocalWASPLoadDashboard)
		return nil
	},
}

var deployCommitVerifierCmd = &cobra.Command{
	Use:   "deploy-commit-contracts",
	Short: "Deploy contracts for a new commit verifier across all chains with a signature quorum to the existing environment",
	Args:  cobra.RangeArgs(1, 1),
	RunE: func(cmd *cobra.Command, args []string) error {
		ctx := context.Background()
		ctx = ccv.Plog.WithContext(ctx)

		in, err := ccv.LoadOutput[ccv.Cfg]("env-out.toml")
		if err != nil {
			return fmt.Errorf("failed to load environment output: %w", err)
		}
		components := strings.Split(args[0], ",")
		if len(components) < 2 {
			return fmt.Errorf("expected at least 2 arguments (threshold,signer1), got %d", len(components))
		}

		threshold, err := strconv.ParseUint(components[0], 10, 8)
		if err != nil {
			return fmt.Errorf("failed to parse threshold: %w", err)
		}
		var addresses []common.Address
		for _, addr := range components[1:] {
			if !common.IsHexAddress(addr) {
				return fmt.Errorf("invalid address: %s", addr)
			}
			addresses = append(addresses, common.HexToAddress(addr))
		}

<<<<<<< HEAD
		selectors, e, err := ccv.NewCLDFOperationsEnvironment(in.Blockchains)
		if err != nil {
			return fmt.Errorf("creating CLDF operations environment: %w", err)
		}

		allAddrs, err := ccvEvm.DeployAndConfigureNewCommitCCV(ctx, e, in.CLDF.Addresses, selectors, commit_offramp.SignatureConfigArgs{
=======
		return ccv.DeployAndConfigureNewCommitCCV(in, commit_offramp.SetSignatureConfigArgs{
>>>>>>> d92a192a
			Threshold: uint8(threshold),
			Signers:   addresses,
		})
		in.CLDF.Addresses = append(in.CLDF.Addresses, allAddrs...)
		return framework.Store(in)
	},
}

var deployReceiverCmd = &cobra.Command{
	Use:   "deploy-mock-receiver",
	Short: "Deploy a mock receiver contract to a given chain selector with a specific config",
	Args:  cobra.RangeArgs(1, 1),
	RunE: func(cmd *cobra.Command, args []string) error {
		ctx := context.Background()
		ctx = ccv.Plog.WithContext(ctx)
		in, err := ccv.LoadOutput[ccv.Cfg]("env-out.toml")
		if err != nil {
			return fmt.Errorf("failed to load environment output: %w", err)
		}

		components := strings.Split(args[0], ",")
		if len(components) < 2 {
			return fmt.Errorf("expected at least 2 arguments (chainSelector,required1,optionalThreshold), got %d", len(components))
		}
		selector, err := strconv.ParseUint(components[0], 10, 64)
		if err != nil {
			return fmt.Errorf("failed to parse chain selector: %w", err)
		}
		var required, optional []common.Address
		var optionalThreshold uint64
		if len(components) >= 2 {
			for _, addr := range strings.Split(components[1], ";") {
				if !common.IsHexAddress(addr) {
					return fmt.Errorf("invalid required verifier address: %s", addr)
				}
				required = append(required, common.HexToAddress(addr))
			}
		}
		if len(components) >= 3 {
			optionalThreshold, err = strconv.ParseUint(components[2], 10, 8)
			if err != nil {
				return fmt.Errorf("failed to parse optional threshold: %w", err)
			}
		}
		if len(components) >= 4 {
			for _, addr := range strings.Split(components[3], ";") {
				if !common.IsHexAddress(addr) {
					return fmt.Errorf("invalid optional verifier address: %s", addr)
				}
				optional = append(optional, common.HexToAddress(addr))
			}
		}

		constructorArgs := mock_receiver.ConstructorArgs{
			RequiredVerifiers: required,
			OptionalVerifiers: optional,
			OptionalThreshold: uint8(optionalThreshold),
		}

		_, e, err := ccv.NewCLDFOperationsEnvironment(in.Blockchains)
		if err != nil {
			return fmt.Errorf("creating CLDF operations environment: %w", err)
		}

		allAddrs, err := ccvEvm.DeployMockReceiver(ctx, e, in.CLDF.Addresses, selector, constructorArgs)
		if err != nil {
			return fmt.Errorf("creating mock receiver contract: %w", err)
		}
		in.CLDF.Addresses = append(in.CLDF.Addresses, allAddrs...)
		return framework.Store(in)
	},
}

var obsDownCmd = &cobra.Command{
	Use:     "down",
	Aliases: []string{"d"},
	Short:   "Spin down the observability stack",
	RunE: func(cmd *cobra.Command, args []string) error {
		return framework.ObservabilityDown()
	},
}

var obsRestartCmd = &cobra.Command{
	Use:     "restart",
	Aliases: []string{"r"},
	Short:   "Restart the observability stack (data wipe)",
	RunE: func(cmd *cobra.Command, args []string) error {
		if err := framework.ObservabilityDown(); err != nil {
			return fmt.Errorf("observability down failed: %w", err)
		}
		full, _ := cmd.Flags().GetBool("full")
		var err error
		if full {
			err = framework.ObservabilityUpFull()
		} else {
			err = framework.ObservabilityUp()
		}
		if err != nil {
			return fmt.Errorf("observability up failed: %w", err)
		}
		ccv.Plog.Info().Msgf("CCV Dashboard: %s", LocalCCVDashboard)
		ccv.Plog.Info().Msgf("CCV Load Test Dashboard: %s", LocalWASPLoadDashboard)
		return nil
	},
}

var testCmd = &cobra.Command{
	Use:     "test",
	Aliases: []string{"t"},
	Short:   "Run the tests",
	RunE: func(cmd *cobra.Command, args []string) error {
		if len(args) != 1 {
			return fmt.Errorf("specify the test suite: smoke or load")
		}
		var testPattern string
		switch args[0] {
		case "smoke":
			testPattern = "TestE2ESmoke"
		case "smoke-v2":
			testPattern = "TestE2ESmoke/test_argsv2_messages"
		case "smoke-v3":
			testPattern = "TestE2ESmoke/test_argsv3_messages"
		case "load":
			testPattern = "TestE2ELoad/clean"
		case "rpc-latency":
			testPattern = "TestE2ELoad/rpc_latency"
		case "gas-spikes":
			testPattern = "TestE2ELoad/gas"
		case "reorg":
			testPattern = "TestE2ELoad/reorg"
		case "chaos":
			testPattern = "TestE2ELoad/chaos"
		default:
			return fmt.Errorf("test suite %s is unknown, choose between smoke or load", args[0])
		}
		originalDir, err := os.Getwd()
		if err != nil {
			return fmt.Errorf("failed to get current directory: %w", err)
		}
		defer os.Chdir(originalDir)
		if err := os.Chdir("tests/e2e"); err != nil {
			return fmt.Errorf("failed to change to tests/e2e directory: %w", err)
		}
		testCmd := exec.Command("go", "test", "-v", "-run", testPattern)
		testCmd.Stdout = os.Stdout
		testCmd.Stderr = os.Stderr
		testCmd.Stdin = os.Stdin

		if err := testCmd.Run(); err != nil {
			if exitError, ok := err.(*exec.ExitError); ok {
				if status, ok := exitError.Sys().(syscall.WaitStatus); ok {
					os.Exit(status.ExitStatus())
				}
				os.Exit(1)
			}
			return fmt.Errorf("failed to run test command: %w", err)
		}
		return nil
	},
}

var indexerDBShellCmd = &cobra.Command{
	Use:     "db-shell",
	Aliases: []string{"db"},
	Short:   "Inspect Service Database",
	RunE: func(cmd *cobra.Command, args []string) error {
		psqlPath, err := exec.LookPath("psql")
		if err != nil {
			return fmt.Errorf("psql not found in PATH, are you inside 'nix develop' shell?: %w", err)
		}
		if len(args) != 1 {
			return fmt.Errorf("db cannot be empty, choose between: indexer, aggregator, verifier or executor")
		}
		var url string
		switch args[0] {
		case "indexer":
			url = services.DefaultIndexerDBConnectionString
		case "aggregator":
			url = services.DefaultAggregatorDBConnectionString
		case "verifier":
			url = services.DefaultVerifierDBConnectionString
		default:
			return fmt.Errorf("service %s is unknown, choose between indexer, aggregator, verifier, executor", args[0])
		}
		psqlArgs := []string{
			"psql",
			url,
		}
		if len(args) > 0 {
			psqlArgs = append(psqlArgs, args...)
		}
		env := syscall.Environ()
		return syscall.Exec(psqlPath, psqlArgs, env)
	},
}

var printAddressesCmd = &cobra.Command{
	Use:   "addresses",
	Short: "Pretty-print all on-chain contract addresses data",
	RunE: func(cmd *cobra.Command, args []string) error {
		in, err := ccv.LoadOutput[ccv.Cfg]("env-out.toml")
		if err != nil {
			return fmt.Errorf("failed to load environment output: %w", err)
		}
		return ccv.PrintCLDFAddresses(in)
	},
}

var monitorContractsCmd = &cobra.Command{
	Use:   "upload-on-chain-metrics",
	Short: "Reads on-chain EVM contract events and temporary exposes them as Prometheus metrics endpoint to be scraped",
	RunE: func(cmd *cobra.Command, args []string) error {
		ctx := context.Background()
		ctx = ccv.Plog.WithContext(ctx)
		in, err := ccv.LoadOutput[ccv.Cfg]("env-out.toml")
		if err != nil {
			return fmt.Errorf("failed to load environment output: %w", err)
		}
		impl := &ccvEvm.CCIP17EVM{}
		chainIDs, wsURLs := make([]string, 0), make([]string, 0)
		for _, bc := range in.Blockchains {
			chainIDs = append(chainIDs, bc.ChainID)
			wsURLs = append(wsURLs, bc.Out.Nodes[0].ExternalWSUrl)
		}
		_, reg, err := impl.ExposeMetrics(ctx, in.CLDF.Addresses, chainIDs, wsURLs)
		if err != nil {
			return fmt.Errorf("failed to expose metrics: %w", err)
		}
		if err := ccv.ExposePrometheusMetricsFor(reg, 10*time.Second); err != nil {
			return err
		}
		ccv.Plog.Info().Str("Dashboard", LocalCCVDashboard).Msg("Metrics upload finished")
		return nil
	},
}

var sendCmd = &cobra.Command{
	Use:     "send",
	Aliases: []string{"s"},
	Args:    cobra.RangeArgs(1, 1),
	Short:   "Send a message",
	RunE: func(cmd *cobra.Command, args []string) error {
		ctx := context.Background()
		ctx = ccv.Plog.WithContext(ctx)
		in, err := ccv.LoadOutput[ccv.Cfg]("env-out.toml")
		if err != nil {
			return fmt.Errorf("failed to load environment output: %w", err)
		}
		sels := strings.Split(args[0], ",")

		// Support both V2 (2 params) and V3 (3 params) formats
		if len(sels) != 2 && len(sels) != 3 {
			return fmt.Errorf("expected 2 or 3 parameters (src,dest for V2 or src,dest,finality for V3), got %d", len(sels))
		}

		src, err := strconv.ParseUint(sels[0], 10, 64)
		if err != nil {
			return fmt.Errorf("failed to parse source chain selector: %w", err)
		}
		dest, err := strconv.ParseUint(sels[1], 10, 64)
		if err != nil {
			return fmt.Errorf("failed to parse destination chain selector: %w", err)
		}

		selectors, e, err := ccv.NewCLDFOperationsEnvironment(in.Blockchains)
		if err != nil {
			return fmt.Errorf("creating CLDF operations environment: %w", err)
		}
		impl := &ccvEvm.CCIP17EVM{}

		// Use V3 if finality config is provided, otherwise use V2
		if len(sels) == 3 {
			// V3 format with finality config
			finality, err := strconv.ParseUint(sels[2], 10, 32)
			if err != nil {
				return fmt.Errorf("failed to parse finality config: %w", err)
			}

<<<<<<< HEAD
			return impl.SendArgsV3Message(ctx, e, in.CLDF.Addresses, selectors, src, dest, uint16(finality), "0x9A9f2CCfdE556A7E9Ff0848998Aa4a0CFD8863AE", nil, nil,
=======
			return ccv.SendExampleArgsV3Message(in, src, dest, uint16(finality),
				common.HexToAddress("0x9A9f2CCfdE556A7E9Ff0848998Aa4a0CFD8863AE"), // executor address
				common.HexToAddress("0x3Aa5ebB10DC797CAC828524e59A333d0A371443c"), // mock receiver
				nil, nil,
>>>>>>> d92a192a
				[]types.CCV{
					{
						CCVAddress: common.HexToAddress("0x959922bE3CAee4b8Cd9a407cc3ac1C251C2007B1").Bytes(),
						Args:       []byte{},
						ArgsLen:    0,
					},
				},
				[]types.CCV{}, 0)
		} else {
			// V2 format - use the dedicated V2 function
			return impl.SendArgsV2Message(ctx, e, in.CLDF.Addresses, src, dest)
		}
	},
}

func init() {
	// Blockscout, on-chain debug
	bsCmd.PersistentFlags().StringP("url", "u", "http://host.docker.internal:8555", "EVM RPC node URL (default to dst chain on 8555")
	bsCmd.PersistentFlags().StringP("chain-id", "c", "2337", "RPC's Chain ID")
	bsCmd.AddCommand(bsUpCmd)
	bsCmd.AddCommand(bsDownCmd)
	bsCmd.AddCommand(bsRestartCmd)
	rootCmd.AddCommand(bsCmd)

	// observability
	obsCmd.PersistentFlags().BoolP("full", "f", false, "Enable full observability stack with additional components")
	obsCmd.AddCommand(obsRestartCmd)
	obsCmd.AddCommand(obsUpCmd)
	obsCmd.AddCommand(obsDownCmd)
	rootCmd.AddCommand(obsCmd)

	// main env commands
	rootCmd.AddCommand(upCmd)
	rootCmd.AddCommand(restartCmd)
	rootCmd.AddCommand(downCmd)

	// utility
	rootCmd.AddCommand(testCmd)
	rootCmd.AddCommand(indexerDBShellCmd)
	rootCmd.AddCommand(printAddressesCmd)
	rootCmd.AddCommand(sendCmd)

	// on-chain monitoring
	rootCmd.AddCommand(monitorContractsCmd)

	// contract management
	rootCmd.AddCommand(deployCommitVerifierCmd)
	rootCmd.AddCommand(deployReceiverCmd)
}

func checkDockerIsRunning() {
	cli, err := client.NewClientWithOpts(client.FromEnv)
	if err != nil {
		fmt.Println("Can't create Docker client, please check if Docker daemon is running!")
		os.Exit(1)
	}
	defer cli.Close()
	_, err = cli.Ping(context.Background())
	if err != nil {
		fmt.Println("Docker is not running, please start Docker daemon first!")
		os.Exit(1)
	}
}

func main() {
	checkDockerIsRunning()
	if len(os.Args) == 2 && (os.Args[1] == "shell" || os.Args[1] == "sh") {
		_ = os.Setenv("CTF_CONFIGS", "env.toml") // Set default config for shell

		StartShell()
		return
	}
	if err := rootCmd.Execute(); err != nil {
		ccv.Plog.Err(err).Send()
		os.Exit(1)
	}
}<|MERGE_RESOLUTION|>--- conflicted
+++ resolved
@@ -194,16 +194,12 @@
 			addresses = append(addresses, common.HexToAddress(addr))
 		}
 
-<<<<<<< HEAD
 		selectors, e, err := ccv.NewCLDFOperationsEnvironment(in.Blockchains)
 		if err != nil {
 			return fmt.Errorf("creating CLDF operations environment: %w", err)
 		}
 
-		allAddrs, err := ccvEvm.DeployAndConfigureNewCommitCCV(ctx, e, in.CLDF.Addresses, selectors, commit_offramp.SignatureConfigArgs{
-=======
-		return ccv.DeployAndConfigureNewCommitCCV(in, commit_offramp.SetSignatureConfigArgs{
->>>>>>> d92a192a
+		allAddrs, err := ccvEvm.DeployAndConfigureNewCommitCCV(ctx, e, in.CLDF.Addresses, selectors, commit_offramp.SetSignatureConfigArgs{
 			Threshold: uint8(threshold),
 			Signers:   addresses,
 		})
@@ -482,14 +478,10 @@
 				return fmt.Errorf("failed to parse finality config: %w", err)
 			}
 
-<<<<<<< HEAD
-			return impl.SendArgsV3Message(ctx, e, in.CLDF.Addresses, selectors, src, dest, uint16(finality), "0x9A9f2CCfdE556A7E9Ff0848998Aa4a0CFD8863AE", nil, nil,
-=======
-			return ccv.SendExampleArgsV3Message(in, src, dest, uint16(finality),
-				common.HexToAddress("0x9A9f2CCfdE556A7E9Ff0848998Aa4a0CFD8863AE"), // executor address
-				common.HexToAddress("0x3Aa5ebB10DC797CAC828524e59A333d0A371443c"), // mock receiver
+			return impl.SendArgsV3Message(ctx, e, in.CLDF.Addresses, selectors, src, dest, uint16(finality),
+				"0x9A9f2CCfdE556A7E9Ff0848998Aa4a0CFD8863AE", // executor address
+				"0x3Aa5ebB10DC797CAC828524e59A333d0A371443c", // mock receiver
 				nil, nil,
->>>>>>> d92a192a
 				[]types.CCV{
 					{
 						CCVAddress: common.HexToAddress("0x959922bE3CAee4b8Cd9a407cc3ac1C251C2007B1").Bytes(),
