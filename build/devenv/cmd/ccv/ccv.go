--- conflicted
+++ resolved
@@ -543,7 +543,6 @@
 				return fmt.Errorf("failed to parse finality config: %w", err)
 			}
 
-<<<<<<< HEAD
 			return impl.SendMessage(ctx, src, dest, cciptestinterfaces.MessageFields{
 				Receiver: protocol.UnknownAddress(common.HexToAddress("0x3Aa5ebB10DC797CAC828524e59A333d0A371443c").Bytes()), // mock receiver
 				Data:     []byte{},
@@ -554,13 +553,6 @@
 				ExecutorArgs:   nil,
 				TokenArgs:      nil,
 				MandatoryCCVs: []protocol.CCV{
-=======
-			return impl.SendArgsV3Message(ctx, e, in.CLDF.Addresses, selectors, src, dest, uint16(finality),
-				"0x68B1D87F95878fE05B998F19b66F4baba5De1aed", // executor onramp address
-				"0x3Aa5ebB10DC797CAC828524e59A333d0A371443c", // mock receiver
-				nil, nil,
-				[]protocol.CCV{
->>>>>>> d5d0338b
 					{
 						CCVAddress: common.HexToAddress("0x0B306BF915C4d645ff596e518fAf3F9669b97016").Bytes(),
 						Args:       []byte{},
