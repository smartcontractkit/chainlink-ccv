--- conflicted
+++ resolved
@@ -17,10 +17,7 @@
 	"github.com/ethereum/go-ethereum/crypto"
 	"github.com/google/uuid"
 
-<<<<<<< HEAD
 	static "github.com/smartcontractkit/chainlink-ccv"
-=======
->>>>>>> df0afd29
 	"github.com/smartcontractkit/chainlink-ccv/devenv/cciptestinterfaces"
 	"github.com/smartcontractkit/chainlink-ccv/devenv/services"
 	"github.com/smartcontractkit/chainlink-ccv/verifier/commit"
@@ -291,11 +288,7 @@
 	timeTrack.Record("[infra] deployed CL nodes")
 	timeTrack.Record("[changeset] deployed product contracts")
 
-<<<<<<< HEAD
 	if hasCLNodeService || true { //nolint:nestif // large block needed for clarity, refactor as a cl node component later
-=======
-	if hasCLNodeService { //nolint:nestif // large block needed for clarity, refactor as a cl node component later
->>>>>>> df0afd29
 		clChainConfigs := make([]string, 0)
 		clChainConfigs = append(clChainConfigs, CommonCLNodesConfig)
 		for i, impl := range impls {
@@ -334,7 +327,6 @@
 		for _, cc := range clClients {
 			// Import the signer keys for each verifier into the node
 			for _, ver := range in.Verifier {
-<<<<<<< HEAD
 				// Only spin up default for now.
 				if ver.CommitteeName != "default" {
 					continue
@@ -413,88 +405,9 @@
 						Str("chainID", chain.ChainID).
 						Str("signerAddress", signerAddress.Hex()).
 						Msg("Verifier signing key enabled on chain")
-=======
-				if len(ver.SigningKey) != 0 {
-					encryptedJSON, signerAddress, err := encryptedJSONKey(ver.SigningKey, "", keystore.StandardScryptN, keystore.StandardScryptP)
-					if err != nil {
-						return nil, fmt.Errorf("failed to encrypt verifier signing key (%s): %w", ver.ContainerName, err)
-					}
-
-					Plog.Info().
-						Str("Verifier", ver.ContainerName).
-						Str("Key", ver.SigningKey).
-						Str("encryptedJSON", string(encryptedJSON)).
-						Str("signerAddress", signerAddress.Hex()).
-						Msg("Importing encrypted verifier signing key into CL node")
-					// import the key first and then enable it on the rest of the chains.
-					for _, chain := range in.Blockchains {
-						addressesBefore, err := cc.EthAddressesForChain(chain.ChainID)
-						if err != nil {
-							return nil, fmt.Errorf("failed to get addresses for chain %s: %w", chain.ChainID, err)
-						}
-
-						Plog.Info().
-							Str("Key", ver.SigningKey).
-							Str("chainID", chain.ChainID).
-							Str("signerAddress", signerAddress.Hex()).
-							Any("addressesBefore", addressesBefore).
-							Msg("Importing verifier signing key into chain")
-						resp, err := cc.ImportEVMKey(encryptedJSON, chain.ChainID)
-						if err != nil {
-							return nil, fmt.Errorf("failed to import verifier signing key (%s) into chain %s: %w", ver.ContainerName, chain.ChainID, err)
-						}
-
-						// 201 is returned for creation of a new key, which is expected here.
-						if resp.StatusCode != http.StatusOK && resp.StatusCode != http.StatusCreated {
-							return nil, fmt.Errorf("failed to import verifier signing key (%s) into chain %s: status code %d", ver.ContainerName, chain.ChainID, resp.StatusCode)
-						}
-
-						// check if the key was imported
-						addressesAfter, err := cc.EthAddressesForChain(chain.ChainID)
-						if err != nil {
-							return nil, fmt.Errorf("failed to get addresses for chain %s: %w", chain.ChainID, err)
-						}
-						if !slices.Contains(addressesAfter, signerAddress.Hex()) {
-							return nil, fmt.Errorf("verifier signing key (%s) was not imported into chain %s, all addresses: %v", ver.ContainerName, chain.ChainID, addressesAfter)
-						}
-						Plog.Info().
-							Str("Key", ver.SigningKey).
-							Str("chainID", chain.ChainID).
-							Str("signerAddress", signerAddress.Hex()).
-							Any("addressesAfter", addressesAfter).
-							Msg("Verifier signing key imported into CL node for chain")
-					}
-
-					for _, chain := range in.Blockchains {
-						Plog.Info().
-							Str("Key", ver.SigningKey).
-							Str("chainID", chain.ChainID).
-							Str("signerAddress", signerAddress.Hex()).
-							Msg("Enabling verifier signing key on chain")
-						req := cc.APIClient.R()
-						req.QueryParam = url.Values{
-							"evmChainID": {chain.ChainID},
-							"address":    {signerAddress.Hex()},
-							"enabled":    {"true"},
-						}
-						resp, err := req.Post("/v2/keys/evm/chain")
-						if err != nil {
-							return nil, fmt.Errorf("failed to enable verifier signing key (%s) on chain %s: %w", ver.ContainerName, chain.ChainID, err)
-						}
-						if resp.StatusCode() != http.StatusOK {
-							return nil, fmt.Errorf("failed to enable verifier signing key (%s) on chain %s: status code %d", ver.ContainerName, chain.ChainID, resp.StatusCode())
-						}
-						Plog.Info().
-							Str("Key", ver.SigningKey).
-							Str("chainID", chain.ChainID).
-							Str("signerAddress", signerAddress.Hex()).
-							Msg("Verifier signing key enabled on chain")
-					}
->>>>>>> df0afd29
 				}
 			}
 
-<<<<<<< HEAD
 			j, resp, err := cc.CreateJobRaw(formatCCVCommitteeVerifierSpec(verifierConfigs[0]))
 			if err != nil {
 				return nil, fmt.Errorf("failed to create committee verifier job with first config: %w", err)
@@ -506,47 +419,6 @@
 			Plog.Info().Str("JobID", j.Data.ID).Msg("Created committee verifier job with first config")
 
 			j, resp, err = cc.CreateJobRaw(formatCCVCommitteeVerifierSpec(verifierConfigs[1]))
-=======
-	if !hasCLNodeService {
-		_, err = launchStandaloneExecutor(in)
-		if err != nil {
-			return nil, fmt.Errorf("failed to create standalone executor: %w", err)
-		}
-		_, err = launchStandaloneVerifiers(in)
-		if err != nil {
-			return nil, fmt.Errorf("failed to create standalone verifiers: %w", err)
-		}
-
-	}
-
-	timeTrack.Print()
-	if err = PrintCLDFAddresses(in); err != nil {
-		return nil, err
-	}
-
-	return in, Store(in)
-}
-
-func launchStandaloneExecutor(in *Cfg) ([]*services.ExecutorOutput, error) {
-	var outs []*services.ExecutorOutput
-	// Start standalone executor if in standalone mode.
-	if in.Executor != nil && in.Executor.Mode == services.Standalone {
-		out, err := services.NewExecutor(in.Executor)
-		if err != nil {
-			return nil, fmt.Errorf("failed to create executor service: %w", err)
-		}
-		outs = append(outs, out)
-	}
-	return outs, nil
-}
-
-func launchStandaloneVerifiers(in *Cfg) ([]*services.VerifierOutput, error) {
-	var outs []*services.VerifierOutput
-	// Start standalone verifiers if in standalone mode.
-	for _, ver := range in.Verifier {
-		if ver.Mode == services.Standalone {
-			out, err := services.NewVerifier(ver)
->>>>>>> df0afd29
 			if err != nil {
 				return nil, fmt.Errorf("failed to create committee verifier job with second config: %w", err)
 			}
@@ -574,13 +446,9 @@
 			if err = impl.FundNodes(ctx, in.NodeSets, in.Blockchains[i], big.NewInt(1), big.NewInt(5)); err != nil {
 				return nil, err
 			}
-			outs = append(outs, out)
-		}
-	}
-	return outs, nil
-}
-
-<<<<<<< HEAD
+		}
+	}
+
 	// if !hasCLNodeService {
 	// 	// Start standalone executor if in standalone mode.
 	// 	if in.Executor != nil && in.Executor.Mode == services.Standalone {
@@ -609,6 +477,34 @@
 	return in, Store(in)
 }
 
+func launchStandaloneExecutor(in *Cfg) ([]*services.ExecutorOutput, error) {
+	var outs []*services.ExecutorOutput
+	// Start standalone executor if in standalone mode.
+	if in.Executor != nil && in.Executor.Mode == services.Standalone {
+		out, err := services.NewExecutor(in.Executor)
+		if err != nil {
+			return nil, fmt.Errorf("failed to create executor service: %w", err)
+		}
+		outs = append(outs, out)
+	}
+	return outs, nil
+}
+
+func launchStandaloneVerifiers(in *Cfg) ([]*services.VerifierOutput, error) {
+	var outs []*services.VerifierOutput
+	// Start standalone verifiers if in standalone mode.
+	for _, ver := range in.Verifier {
+		if ver.Mode == services.Standalone {
+			out, err := services.NewVerifier(ver)
+			if err != nil {
+				return nil, fmt.Errorf("failed to create verifier service: %w", err)
+			}
+			outs = append(outs, out)
+		}
+	}
+	return outs, nil
+}
+
 func encryptedJSONKey(privKeyHex, password string, scryptN, scryptP int) ([]byte, common.Address, error) {
 	// get the address from the given private key
 	privKeyBytes, err := commit.ReadPrivateKeyFromString(privKeyHex)
@@ -616,15 +512,6 @@
 		return nil, common.Address{}, fmt.Errorf("failed to read private key: %w", err)
 	}
 
-=======
-func encryptedJSONKey(privKeyHex, password string, scryptN, scryptP int) ([]byte, common.Address, error) {
-	// get the address from the given private key
-	privKeyBytes, err := commit.ReadPrivateKeyFromString(privKeyHex)
-	if err != nil {
-		return nil, common.Address{}, fmt.Errorf("failed to read private key: %w", err)
-	}
-
->>>>>>> df0afd29
 	_, signerAddress, err := commit.NewECDSAMessageSigner(privKeyBytes)
 	if err != nil {
 		return nil, common.Address{}, fmt.Errorf("failed to create ECDSA message signer: %w", err)
@@ -659,7 +546,6 @@
 	}
 
 	return encryptedJSON, signerAddressGeth, nil
-<<<<<<< HEAD
 }
 
 func formatCCVCommitteeVerifierSpec(tomlConfig string) string {
@@ -682,6 +568,4 @@
 %s
 """
 `, tomlConfig)
-=======
->>>>>>> df0afd29
 }