package ccv

import (
	"context"
	"encoding/json"
	"errors"
	"fmt"
	"math/big"
	"os"
	"strings"

	chainsel "github.com/smartcontractkit/chain-selectors"
	"github.com/smartcontractkit/chainlink-ccv/devenv/services"
	"github.com/smartcontractkit/chainlink-deployments-framework/datastore"
	"github.com/smartcontractkit/chainlink-deployments-framework/deployment"

	"github.com/smartcontractkit/chainlink-testing-framework/framework"
	"github.com/smartcontractkit/chainlink-testing-framework/framework/components/blockchain"

	ns "github.com/smartcontractkit/chainlink-testing-framework/framework/components/simple_node_set"

	cciptestinterfaces "github.com/smartcontractkit/chainlink-ccv/cciptestinterfaces"
	ccvEvm "github.com/smartcontractkit/chainlink-ccv/ccv-evm"
)

const (
	CommonCLNodesConfig = `
			[Log]
			JSONConsole = true
			Level = 'debug'
			[Pyroscope]
			ServerAddress = 'http://host.docker.internal:4040'
			Environment = 'local'
			[WebServer]
			SessionTimeout = '999h0m0s'
			HTTPWriteTimeout = '3m'
			SecureCookies = false
			HTTPPort = 6688
			[WebServer.TLS]
			HTTPSPort = 0
			[WebServer.RateLimit]
			Authenticated = 5000
			Unauthenticated = 5000
			[JobPipeline]
			[JobPipeline.HTTPRequest]
			DefaultTimeout = '1m'
			[Log.File]
			MaxSize = '0b'
			[Feature]
			FeedsManager = true
			LogPoller = true
			UICSAKeys = true
			[OCR2]
			Enabled = true
			SimulateTransactions = false
			DefaultTransactionQueueDepth = 1
			[P2P.V2]
			Enabled = true
			ListenAddresses = ['0.0.0.0:6690']
`
)

type Cfg struct {
	CLDF               CLDF                      `toml:"cldf" validate:"required"`
	Fake               *services.FakeInput       `toml:"fake"        validate:"required"`
	Verifier           []*services.VerifierInput `toml:"verifier"    validate:"required"`
	Executor           *services.ExecutorInput   `toml:"executor"    validate:"required"`
	Indexer            *services.IndexerInput    `toml:"indexer"     validate:"required"`
	Aggregator         *services.AggregatorInput `toml:"aggregator"  validate:"required"`
	Blockchains        []*blockchain.Input       `toml:"blockchains" validate:"required"`
	NodeSets           []*ns.Input               `toml:"nodesets"    validate:"required"`
	CLNodesFundingETH  float64                   `toml:"cl_nodes_funding_eth"`
	CLNodesFundingLink float64                   `toml:"cl_nodes_funding_link"`
}

func checkKeys(in *Cfg) error {
	if getNetworkPrivateKey() != DefaultAnvilKey && in.Blockchains[0].ChainID == "1337" && in.Blockchains[1].ChainID == "2337" {
		return errors.New("you are trying to run simulated chains with a key that do not belong to Anvil, please run 'unset PRIVATE_KEY'")
	}
	if getNetworkPrivateKey() == DefaultAnvilKey && in.Blockchains[0].ChainID != "1337" && in.Blockchains[1].ChainID != "2337" {
		return errors.New("you are trying to run on real networks but is not using the Anvil private key, export your private key 'export PRIVATE_KEY=...'")
	}
	return nil
}

func NewProductConfigurationFromNetwork(typ string) (cciptestinterfaces.CCIP17ProductConfiguration, error) {
	switch typ {
	case "anvil":
		return &ccvEvm.CCIP17EVM{}, nil
	case "canton":
		// see devenv-evm implementation and add Canton
		return nil, nil
	default:
		return nil, errors.New("unknown devenv network type " + typ)
	}
}

// NewEnvironment creates a new CCIP CCV environment either locally in Docker or remotely in K8s.
func NewEnvironment() (in *Cfg, err error) {
	ctx := context.Background()
	timeTrack := NewTimeTracker(Plog)
	dxTracker := initDxTracker()

	// track environment startup result and time using getDX app
	defer func() {
		metaData := map[string]any{}
		if err != nil {
			metaData["result"] = "failure"
			metaData["error"] = oneLineErrorMessage(err)
		} else {
			metaData["result"] = "success"
		}
		metaData["version"] = "1.7"
		metaData["config_paths"] = os.Getenv(EnvVarTestConfigs)

		resultErr := dxTracker.Track("ccip.startup.result", metaData)
		if resultErr != nil {
			fmt.Fprintf(os.Stderr, "failed to track environment startup result: %s\n", resultErr)
		}

		// send start up duration only if there was no error during startup
		if err == nil {
			metaData["duration_seconds"] = timeTrack.SinceStart().Seconds()
			timeErr := dxTracker.Track("ccip.startup.time", metaData)
			if timeErr != nil {
				fmt.Fprintf(os.Stderr, "failed to track environment startup time: %s\n", timeErr)
			}
		}
	}()

	ctx = L.WithContext(ctx)
	if err = framework.DefaultNetwork(nil); err != nil {
		return nil, err
	}

	in, err = Load[Cfg](strings.Split(os.Getenv(EnvVarTestConfigs), ","))
	if err != nil {
		return nil, fmt.Errorf("failed to load configuration: %w", err)
	}
	if err = checkKeys(in); err != nil {
		return nil, err
	}

	_, err = services.NewFake(in.Fake)
	if err != nil {
		return nil, fmt.Errorf("failed to create fake data provider: %w", err)
	}

	impls := make([]cciptestinterfaces.CCIP17ProductConfiguration, 0)
	for _, bc := range in.Blockchains {
		var impl CCIP17ProductConfiguration
		impl, err = NewProductConfigurationFromNetwork(bc.Type)
		if err != nil {
			return nil, err
		}
		impls = append(impls, impl)
	}
	for i, impl := range impls {
		_, err = impl.DeployLocalNetwork(ctx, in.Blockchains[i])
		if err != nil {
			return nil, fmt.Errorf("failed to deploy local networks: %w", err)
		}
	}

	_, err = services.NewIndexer(in.Indexer)
	if err != nil {
		return nil, fmt.Errorf("failed to create indexer service: %w", err)
	}

	_, err = services.NewAggregator(in.Aggregator)
	if err != nil {
		return nil, fmt.Errorf("failed to create aggregator service: %w", err)
	}

	timeTrack.Record("[infra] deploying blockchains")

	clChainConfigs := make([]string, 0)
	clChainConfigs = append(clChainConfigs, CommonCLNodesConfig)
	for i, impl := range impls {
		var clChainConfig string
		clChainConfig, err = impl.ConfigureNodes(ctx, in.Blockchains[i])
		if err != nil {
			return nil, fmt.Errorf("failed to deploy local networks: %w", err)
		}
		clChainConfigs = append(clChainConfigs, clChainConfig)
	}
	allConfigs := strings.Join(clChainConfigs, "\n")
	for _, nodeSpec := range in.NodeSets[0].NodeSpecs {
		nodeSpec.Node.TestConfigOverrides = allConfigs
	}
	Plog.Info().Msg("Nodes network configuration is generated")

	timeTrack.Record("[changeset] configured nodes network")
	_, err = ns.NewSharedDBNodeSet(in.NodeSets[0], nil)
	if err != nil {
		return nil, fmt.Errorf("failed to create new shared db node set: %w", err)
	}

<<<<<<< HEAD
	in.CLDF.AddressesMu = &sync.Mutex{}
	var selectors []uint64
	var e *deployment.Environment
	selectors, e, err = NewCLDFOperationsEnvironment(in.Blockchains)
=======
	// the CLDF datastore is not initialized at this point because contracts are not deployed yet.
	// it will get populated in the loop below.
	in.CLDF.Init()
	selectors, e, err := NewCLDFOperationsEnvironment(in.Blockchains, in.CLDF.DataStore)
>>>>>>> 9bfa7cca
	if err != nil {
		return nil, fmt.Errorf("creating CLDF operations environment: %w", err)
	}
	L.Info().Any("Selectors", selectors).Msg("Deploying for chain selectors")

	ds := datastore.NewMemoryDataStore()
	for i, impl := range impls {
		if err = impl.FundNodes(ctx, in.NodeSets, in.Blockchains[i], big.NewInt(1), big.NewInt(5)); err != nil {
			return nil, err
		}
		var networkInfo chainsel.ChainDetails
		networkInfo, err = chainsel.GetChainDetailsByChainIDAndFamily(in.Blockchains[i].ChainID, chainsel.FamilyEVM)
		if err != nil {
			return nil, err
		}
		L.Info().Uint64("Selector", networkInfo.ChainSelector).Msg("Deployed chain selector")
		var dsi datastore.DataStore
		dsi, err = impl.DeployContractsForSelector(ctx, e, networkInfo.ChainSelector)
		if err != nil {
			return nil, err
		}
		var addresses []datastore.AddressRef
		addresses, err = dsi.Addresses().Fetch()
		if err != nil {
			return nil, err
		}
<<<<<<< HEAD
		in.CLDF.AddressesMu.Lock()
		var a []byte
		a, err = json.Marshal(addresses)
		if err != nil {
			return nil, err
		}
		in.CLDF.Addresses = append(in.CLDF.Addresses, string(a))
		in.CLDF.AddressesMu.Unlock()
		if err = ds.Merge(dsi); err != nil {
=======
		a, err := json.Marshal(addresses)
		if err != nil {
			return nil, err
		}
		in.CLDF.AddAddresses(string(a))
		if err := ds.Merge(dsi); err != nil {
>>>>>>> 9bfa7cca
			return nil, err
		}
	}
	e.DataStore = ds.Seal()

	for i, impl := range impls {
		var networkInfo chainsel.ChainDetails
		networkInfo, err = chainsel.GetChainDetailsByChainIDAndFamily(in.Blockchains[i].ChainID, chainsel.FamilyEVM)
		if err != nil {
			return nil, err
		}
		selsToConnect := make([]uint64, 0)
		for _, sel := range selectors {
			if sel != networkInfo.ChainSelector {
				selsToConnect = append(selsToConnect, sel)
			}
		}
		err = impl.ConnectContractsWithSelectors(ctx, e, networkInfo.ChainSelector, selsToConnect)
		if err != nil {
			return nil, err
		}
	}

	timeTrack.Record("[infra] deployed CL nodes")
	timeTrack.Record("[changeset] deployed product contracts")

	_, err = services.NewExecutor(in.Executor)
	if err != nil {
		return nil, fmt.Errorf("failed to create executor service: %w", err)
	}

	for i, ver := range in.Verifier {
		ver.ConfigFilePath = fmt.Sprintf("/app/cmd/verifier/verifier-%d.toml", i+1)
		ver.SigningKey = fmt.Sprintf("dev-private-key%d-12345678901234567890", i)
		_, err = services.NewVerifier(ver)
		if err != nil {
			return nil, fmt.Errorf("failed to create verifier service: %w", err)
		}
	}

	Plog.Info().Str("BootstrapNode", in.NodeSets[0].Out.CLNodes[0].Node.ExternalURL).Send()
	for _, n := range in.NodeSets[0].Out.CLNodes[1:] {
		Plog.Info().Str("Node", n.Node.ExternalURL).Send()
	}

	timeTrack.Print()
	if err = PrintCLDFAddresses(in); err != nil {
		return nil, err
	}
<<<<<<< HEAD

=======
>>>>>>> 9bfa7cca
	return in, Store(in)
}<|MERGE_RESOLUTION|>--- conflicted
+++ resolved
@@ -103,6 +103,7 @@
 
 	// track environment startup result and time using getDX app
 	defer func() {
+		duration := timeTrack.SinceStart().Seconds()
 		metaData := map[string]any{}
 		if err != nil {
 			metaData["result"] = "failure"
@@ -120,7 +121,7 @@
 
 		// send start up duration only if there was no error during startup
 		if err == nil {
-			metaData["duration_seconds"] = timeTrack.SinceStart().Seconds()
+			metaData["duration_seconds"] = duration
 			timeErr := dxTracker.Track("ccip.startup.time", metaData)
 			if timeErr != nil {
 				fmt.Fprintf(os.Stderr, "failed to track environment startup time: %s\n", timeErr)
@@ -148,7 +149,7 @@
 
 	impls := make([]cciptestinterfaces.CCIP17ProductConfiguration, 0)
 	for _, bc := range in.Blockchains {
-		var impl CCIP17ProductConfiguration
+		var impl cciptestinterfaces.CCIP17ProductConfiguration
 		impl, err = NewProductConfigurationFromNetwork(bc.Type)
 		if err != nil {
 			return nil, err
@@ -196,17 +197,12 @@
 		return nil, fmt.Errorf("failed to create new shared db node set: %w", err)
 	}
 
-<<<<<<< HEAD
-	in.CLDF.AddressesMu = &sync.Mutex{}
 	var selectors []uint64
 	var e *deployment.Environment
-	selectors, e, err = NewCLDFOperationsEnvironment(in.Blockchains)
-=======
 	// the CLDF datastore is not initialized at this point because contracts are not deployed yet.
 	// it will get populated in the loop below.
 	in.CLDF.Init()
-	selectors, e, err := NewCLDFOperationsEnvironment(in.Blockchains, in.CLDF.DataStore)
->>>>>>> 9bfa7cca
+	selectors, e, err = NewCLDFOperationsEnvironment(in.Blockchains, in.CLDF.DataStore)
 	if err != nil {
 		return nil, fmt.Errorf("creating CLDF operations environment: %w", err)
 	}
@@ -233,24 +229,13 @@
 		if err != nil {
 			return nil, err
 		}
-<<<<<<< HEAD
-		in.CLDF.AddressesMu.Lock()
 		var a []byte
 		a, err = json.Marshal(addresses)
 		if err != nil {
 			return nil, err
 		}
-		in.CLDF.Addresses = append(in.CLDF.Addresses, string(a))
-		in.CLDF.AddressesMu.Unlock()
+		in.CLDF.AddAddresses(string(a))
 		if err = ds.Merge(dsi); err != nil {
-=======
-		a, err := json.Marshal(addresses)
-		if err != nil {
-			return nil, err
-		}
-		in.CLDF.AddAddresses(string(a))
-		if err := ds.Merge(dsi); err != nil {
->>>>>>> 9bfa7cca
 			return nil, err
 		}
 	}
@@ -300,9 +285,6 @@
 	if err = PrintCLDFAddresses(in); err != nil {
 		return nil, err
 	}
-<<<<<<< HEAD
-
-=======
->>>>>>> 9bfa7cca
+
 	return in, Store(in)
 }