package executor

import (
	"fmt"
	"time"

	"github.com/smartcontractkit/chainlink-ccv/protocol"
)

type Configuration struct {
	BlockchainInfos   map[string]*protocol.BlockchainInfo `toml:"blockchain_infos"`
	IndexerAddress    string                              `toml:"indexer_address"`
	PollingInterval   string                              `toml:"source_polling_interval"`
	BackoffDuration   string                              `toml:"source_backoff_duration"`
	LookbackWindow    string                              `toml:"startup_lookback_window"`
	IndexerQueryLimit uint64                              `toml:"indexer_query_limit"`
	PyroscopeURL      string                              `toml:"pyroscope_url"`
	OffRampAddresses  map[string]string                   `toml:"offramp_addresses"`
<<<<<<< HEAD
	Monitoring        MonitoringConfig                    `toml:"Monitoring"`
=======
	ExecutorPool      []string                            `toml:"executor_pool"`
	ExecutorID        string                              `toml:"executor_id"`
	ExecutionInterval string                              `toml:"execution_interval"`
	MinWait           string                              `toml:"min_wait"`
>>>>>>> e0cde329
}

func (c *Configuration) Validate() error {
	if len(c.BlockchainInfos) == 0 {
		return fmt.Errorf("no destination chains configured to read from")
	}
	if len(c.ExecutorPool) == 0 {
		return fmt.Errorf("executor_ids must be configured")
	}
	if c.ExecutorID == "" {
		return fmt.Errorf("this_executor_id must be configured")
	}

	// Check that this executor's ID is in the list of executor IDs
	found := false
	for _, id := range c.ExecutorPool {
		if id == c.ExecutorID {
			found = true
			break
		}
	}
	if !found {
		return fmt.Errorf("this_executor_id '%s' not found in executor_ids list", c.ExecutorID)
	}

	return nil
}

func (c *Configuration) GetBackoffDuration() time.Duration {
	d, err := time.ParseDuration(c.BackoffDuration)
	if err != nil {
		return 15 * time.Second
	}
	return d
}

func (c *Configuration) GetPollingInterval() time.Duration {
	d, err := time.ParseDuration(c.PollingInterval)
	if err != nil {
		return 5 * time.Second
	}
	return d
}

func (c *Configuration) GetLookbackWindow() time.Duration {
	d, err := time.ParseDuration(c.LookbackWindow)
	if err != nil {
		return 1 * time.Hour
	}
	return d
}

<<<<<<< HEAD
// MonitoringConfig provides monitoring configuration for executor.
type MonitoringConfig struct {
	// Enabled enables the monitoring system.
	Enabled bool `toml:"Enabled"`
	// Type is the type of monitoring system to use (beholder, noop).
	Type string `toml:"Type"`
	// Beholder is the configuration for the beholder client (Not required if type is noop).
	Beholder BeholderConfig `toml:"Beholder"`
}

// BeholderConfig wraps OpenTelemetry configuration for the beholder client.
type BeholderConfig struct {
	// InsecureConnection disables TLS for the beholder client.
	InsecureConnection bool `toml:"InsecureConnection"`
	// CACertFile is the path to the CA certificate file for the beholder client.
	CACertFile string `toml:"CACertFile"`
	// OtelExporterGRPCEndpoint is the endpoint for the beholder client to export to the collector.
	OtelExporterGRPCEndpoint string `toml:"OtelExporterGRPCEndpoint"`
	// OtelExporterHTTPEndpoint is the endpoint for the beholder client to export to the collector.
	OtelExporterHTTPEndpoint string `toml:"OtelExporterHTTPEndpoint"`
	// LogStreamingEnabled enables log streaming to the collector.
	LogStreamingEnabled bool `toml:"LogStreamingEnabled"`
	// MetricReaderInterval is the interval to scrape metrics (in seconds).
	MetricReaderInterval int64 `toml:"MetricReaderInterval"`
	// TraceSampleRatio is the ratio of traces to sample.
	TraceSampleRatio float64 `toml:"TraceSampleRatio"`
	// TraceBatchTimeout is the timeout for a batch of traces.
	TraceBatchTimeout int64 `toml:"TraceBatchTimeout"`
}

// Validate performs validation on the monitoring configuration.
func (m *MonitoringConfig) Validate() error {
	if m.Enabled && m.Type == "" {
		return fmt.Errorf("monitoring type is required when monitoring is enabled")
	}

	if m.Enabled && m.Type == "beholder" {
		if err := m.Beholder.Validate(); err != nil {
			return fmt.Errorf("beholder config validation failed: %w", err)
		}
	}

	return nil
}

// Validate performs validation on the beholder configuration.
func (b *BeholderConfig) Validate() error {
	if b.MetricReaderInterval <= 0 {
		return fmt.Errorf("metric_reader_interval must be positive, got %d", b.MetricReaderInterval)
	}

	if b.TraceSampleRatio < 0 || b.TraceSampleRatio > 1 {
		return fmt.Errorf("trace_sample_ratio must be between 0 and 1, got %f", b.TraceSampleRatio)
	}

	if b.TraceBatchTimeout <= 0 {
		return fmt.Errorf("trace_batch_timeout must be positive, got %d", b.TraceBatchTimeout)
	}

	return nil
=======
func (c *Configuration) GetExecutionInterval() time.Duration {
	d, err := time.ParseDuration(c.ExecutionInterval)
	if err != nil {
		return 30 * time.Second
	}
	return d
}

func (c *Configuration) GetMinWaitPeriod() time.Duration {
	d, err := time.ParseDuration(c.MinWait)
	if err != nil {
		return 10 * time.Second
	}
	return d
>>>>>>> e0cde329
}<|MERGE_RESOLUTION|>--- conflicted
+++ resolved
@@ -16,14 +16,11 @@
 	IndexerQueryLimit uint64                              `toml:"indexer_query_limit"`
 	PyroscopeURL      string                              `toml:"pyroscope_url"`
 	OffRampAddresses  map[string]string                   `toml:"offramp_addresses"`
-<<<<<<< HEAD
-	Monitoring        MonitoringConfig                    `toml:"Monitoring"`
-=======
 	ExecutorPool      []string                            `toml:"executor_pool"`
 	ExecutorID        string                              `toml:"executor_id"`
 	ExecutionInterval string                              `toml:"execution_interval"`
 	MinWait           string                              `toml:"min_wait"`
->>>>>>> e0cde329
+	Monitoring        MonitoringConfig                    `toml:"Monitoring"`
 }
 
 func (c *Configuration) Validate() error {
@@ -76,7 +73,22 @@
 	return d
 }
 
-<<<<<<< HEAD
+func (c *Configuration) GetExecutionInterval() time.Duration {
+	d, err := time.ParseDuration(c.ExecutionInterval)
+	if err != nil {
+		return 30 * time.Second
+	}
+	return d
+}
+
+func (c *Configuration) GetMinWaitPeriod() time.Duration {
+	d, err := time.ParseDuration(c.MinWait)
+	if err != nil {
+		return 10 * time.Second
+	}
+	return d
+}
+
 // MonitoringConfig provides monitoring configuration for executor.
 type MonitoringConfig struct {
 	// Enabled enables the monitoring system.
@@ -137,20 +149,4 @@
 	}
 
 	return nil
-=======
-func (c *Configuration) GetExecutionInterval() time.Duration {
-	d, err := time.ParseDuration(c.ExecutionInterval)
-	if err != nil {
-		return 30 * time.Second
-	}
-	return d
-}
-
-func (c *Configuration) GetMinWaitPeriod() time.Duration {
-	d, err := time.ParseDuration(c.MinWait)
-	if err != nil {
-		return 10 * time.Second
-	}
-	return d
->>>>>>> e0cde329
 }