set fallback

import '../tools/lib/utils.justfile'

coverage_file := env_var_or_default('COVERAGE_FILE', 'verifier_coverage.out')

# Default: show available recipes
default:
    just --list

# Format all go files
fmt: ensure-golangci-lint
    golangci-lint fmt

# Run golangci-lint
lint fix="": ensure-golangci-lint
    golangci-lint run --output.text.path stdout {{ if fix != "" { "--fix" } else { "" } }}

mock: ensure-mockery
    @echo "Cleaning existing mocks..."
    find . -path "*/mocks/*.go" -delete 2>/dev/null || true
    @echo "Generating mocks with mockery..."
    mockery

mod-tidy: ensure-go
    go mod tidy

mod-download: ensure-go
    go mod download

test: ensure-go
<<<<<<< HEAD
    go test -race -fullpath -shuffle on -v ./...

test-coverage:
    # TODO: skip generated code (mocks, protobuf...).
    # TODO: fix the data race issues.
    # go test -race -fullpath -shuffle on 
    go test -shuffle on -v -coverprofile={{coverage_file}} ./...
=======
    go test -v -race ./...

test-coverage:
    go test -v -race -coverprofile=coverage.out ./...
>>>>>>> 5c8ae0ee

build-rc:
    docker build -f Dockerfile -t executor:rc ..

build-dev:
    docker build -f Dockerfile.dev -t executor:dev ..

publish-rc registry version:
    docker tag executor:rc {{registry}}/chainlink-ccv-executor:{{version}}-rc
    docker push {{registry}}/chainlink-ccv-executor:{{version}}-rc

clean:
    docker rmi executor:latest

clean-dev:
    docker rmi executor:dev<|MERGE_RESOLUTION|>--- conflicted
+++ resolved
@@ -29,20 +29,10 @@
     go mod download
 
 test: ensure-go
-<<<<<<< HEAD
-    go test -race -fullpath -shuffle on -v ./...
+    go test -v -race -fullpath -shuffle on -v ./...
 
 test-coverage:
-    # TODO: skip generated code (mocks, protobuf...).
-    # TODO: fix the data race issues.
-    # go test -race -fullpath -shuffle on 
-    go test -shuffle on -v -coverprofile={{coverage_file}} ./...
-=======
-    go test -v -race ./...
-
-test-coverage:
-    go test -v -race -coverprofile=coverage.out ./...
->>>>>>> 5c8ae0ee
+    go test -v -race -fullpath -shuffle on -v -coverprofile={{coverage_file}} ./...
 
 build-rc:
     docker build -f Dockerfile -t executor:rc ..
