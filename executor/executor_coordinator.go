--- conflicted
+++ resolved
@@ -165,22 +165,15 @@
 
 				id, _ := msg.Message.MessageID()
 
-<<<<<<< HEAD
 				// get message delay from leader elector
 				readyTimestamp := ec.leaderElector.GetReadyTimestamp(id, msg.Message, msg.VerifiedTimestamp)
 				ec.lggr.Infow("waiting before processing message", "readyTimestamp", readyTimestamp, "messageID", id)
 
 				heap.Push(ec.delayedMessageHeap, &th.MessageWithTimestamp{
-					Payload:   msg,
+					Payload:   &msg,
 					ReadyTime: readyTimestamp,
 				})
 			}
-=======
-			heap.Push(ec.delayedMessageHeap, &th.MessageWithTimestamp{
-				Payload:   &msg,
-				ReadyTime: readyTimestamp,
-			})
->>>>>>> 4b7cd4a7
 		case <-ticker.C:
 			// todo: get this current time from a single source across all executors
 			currentTime := time.Now().Unix()
